<script setup lang="ts">
import { computed } from "vue";
import { useRouter } from "vue-router/composables";

import { getGalaxyInstance } from "@/app";
import { useConfig } from "@/composables/config";

import ChangePassword from "@/components/Login/ChangePassword.vue";
import LoginIndex from "@/components/Login/LoginIndex.vue";

const router = useRouter();
const { config, isConfigLoaded } = useConfig();

const hasToken = computed(() => {
    return router.currentRoute.query.token || router.currentRoute.query.expired_user;
});
const sessionCsrfToken = computed(() => {
    return getGalaxyInstance().session_csrf_token;
});
const queryAttributeForceString = function (
    queryAttribute: string | (string | null)[] | undefined,
): string | undefined {
    if (Array.isArray(queryAttribute)) {
        return queryAttribute[0] || undefined;
    } else {
        return queryAttribute;
    }
};
</script>

<template>
    <div class="overflow-auto m-3">
        <ChangePassword
            v-if="hasToken"
            id="change-password"
            :expired-user="queryAttributeForceString(router.currentRoute.query.expired_user)"
            :message-text="queryAttributeForceString(router.currentRoute.query.message)"
            :message-variant="queryAttributeForceString(router.currentRoute.query.status)"
            :token="queryAttributeForceString(router.currentRoute.query.token)" />
        <LoginIndex
            v-else-if="isConfigLoaded"
            id="login-index"
            :allow-user-creation="config.allow_local_account_creation"
            :disable-local-accounts="config.disable_local_accounts"
            :enable-oidc="config.enable_oidc"
<<<<<<< HEAD
            :disable-internal-login="config.disable_internal_login"
            :mailing-join-addr="config.mailing_join_addr"
            :prefer-custos-login="config.prefer_custos_login"
            :redirect="router.currentRoute.query.redirect"
=======
            :redirect="queryAttributeForceString(router.currentRoute.query.redirect)"
>>>>>>> 0fae2608
            :registration-warning-message="config.registration_warning_message"
            :session-csrf-token="sessionCsrfToken"
            :show-reset-link="config.enable_account_interface"
            :show-welcome-with-login="config.show_welcome_with_login"
            :terms-url="config.terms_url"
            :welcome-url="config.welcome_url" />
    </div>
</template><|MERGE_RESOLUTION|>--- conflicted
+++ resolved
@@ -43,14 +43,8 @@
             :allow-user-creation="config.allow_local_account_creation"
             :disable-local-accounts="config.disable_local_accounts"
             :enable-oidc="config.enable_oidc"
-<<<<<<< HEAD
             :disable-internal-login="config.disable_internal_login"
-            :mailing-join-addr="config.mailing_join_addr"
-            :prefer-custos-login="config.prefer_custos_login"
-            :redirect="router.currentRoute.query.redirect"
-=======
             :redirect="queryAttributeForceString(router.currentRoute.query.redirect)"
->>>>>>> 0fae2608
             :registration-warning-message="config.registration_warning_message"
             :session-csrf-token="sessionCsrfToken"
             :show-reset-link="config.enable_account_interface"
