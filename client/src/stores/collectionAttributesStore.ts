import { defineStore } from "pinia";

import { type DatasetCollectionAttributes, GalaxyApi } from "@/api";
import { type FetchParams, useKeyedCache } from "@/composables/keyedCache";
import { rethrowSimple } from "@/utils/simple-error";

export const useCollectionAttributesStore = defineStore("collectionAttributesStore", () => {
<<<<<<< HEAD
    async function fetchAttributes(params: FetchParams): Promise<DatasetCollectionAttributes> {
        const { data, error } = await GalaxyApi().GET("/api/dataset_collections/{id}/attributes", {
            params: { path: params },
        });
        if (error) {
            rethrowSimple(error);
        }
        return data;
    }

    const { storedItems, getItemById, isLoadingItem, hasItemLoadError } =
        useKeyedCache<DatasetCollectionAttributes>(fetchAttributes);
=======
    const { storedItems, getItemById, isLoadingItem, getItemLoadError } = useKeyedCache<DatasetCollectionAttributes>(
        (params) => fetchCollectionAttributes({ id: params.id, instance_type: "history" })
    );
>>>>>>> 8c986bc8

    return {
        storedAttributes: storedItems,
        getAttributes: getItemById,
        isLoadingAttributes: isLoadingItem,
        getItemLoadError: getItemLoadError,
    };
});<|MERGE_RESOLUTION|>--- conflicted
+++ resolved
@@ -5,7 +5,6 @@
 import { rethrowSimple } from "@/utils/simple-error";
 
 export const useCollectionAttributesStore = defineStore("collectionAttributesStore", () => {
-<<<<<<< HEAD
     async function fetchAttributes(params: FetchParams): Promise<DatasetCollectionAttributes> {
         const { data, error } = await GalaxyApi().GET("/api/dataset_collections/{id}/attributes", {
             params: { path: params },
@@ -16,13 +15,8 @@
         return data;
     }
 
-    const { storedItems, getItemById, isLoadingItem, hasItemLoadError } =
+    const { storedItems, getItemById, isLoadingItem, getItemLoadError } =
         useKeyedCache<DatasetCollectionAttributes>(fetchAttributes);
-=======
-    const { storedItems, getItemById, isLoadingItem, getItemLoadError } = useKeyedCache<DatasetCollectionAttributes>(
-        (params) => fetchCollectionAttributes({ id: params.id, instance_type: "history" })
-    );
->>>>>>> 8c986bc8
 
     return {
         storedAttributes: storedItems,
