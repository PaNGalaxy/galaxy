--- conflicted
+++ resolved
@@ -79,10 +79,6 @@
         if (!loadPromise) {
             loadPromise = new Promise<void>((resolve, reject) => {
                 (async () => {
-<<<<<<< HEAD
-                    console.debug("Loading once");
-=======
->>>>>>> 31f4391e
                     try {
                         const user = await getCurrentUser();
 
