--- conflicted
+++ resolved
@@ -350,10 +350,20 @@
                 v-if="props.workflowRun"
                 :id="props.id"
                 :type="props.type"
-<<<<<<< HEAD
                 :collection-types="attrs.collection_types"
                 :disable-batch-input="disableBatchInput"
-                @alert="onAlert" />
+                @alert="onAlert"
+                :has-alert="hasAlert"
+                :is-empty="isEmpty"
+                :is-optional="isOptional"
+                :extensions="attrs.extensions">
+                <template v-slot:badges>
+                    <slot name="workflow-run-form-title-badges" />
+                </template>
+                <template v-slot:action-items>
+                    <slot name="workflow-run-form-title-items" />
+                </template>
+            </FormElementHeader>
             <FormDrilldown
                 v-else-if="props.type === 'drill_down'"
                 :id="id"
@@ -374,19 +384,6 @@
                 v-model="currentValue"
                 :placeholder="props.attributes?.placeholder" />
             <FormInput v-else :id="props.id" v-model="currentValue" :area="attrs['area']" />
-=======
-                :has-alert="hasAlert"
-                :is-empty="isEmpty"
-                :is-optional="isOptional"
-                :extensions="attrs.extensions">
-                <template v-slot:badges>
-                    <slot name="workflow-run-form-title-badges" />
-                </template>
-                <template v-slot:action-items>
-                    <slot name="workflow-run-form-title-items" />
-                </template>
-            </FormElementHeader>
->>>>>>> 0fae2608
         </div>
 
         <div v-if="rendersContent" :class="{ 'form-element-content px-3 py-1 mb-2': props.workflowRun }">
