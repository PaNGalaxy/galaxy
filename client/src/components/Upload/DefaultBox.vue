<script setup lang="ts">
import { faCopy, faEdit, faFolderOpen, faLaptop } from "@fortawesome/free-solid-svg-icons";
import { FontAwesomeIcon } from "@fortawesome/vue-fontawesome";
import Vue, { computed, type Ref, ref } from "vue";
import { useRouter } from "vue-router/composables";

import type { HDASummary } from "@/api";
import type { CollectionBuilderType } from "@/components/History/adapters/buildCollectionModal";
import { monitorUploadedHistoryItems } from "@/composables/monitorUploadedHistoryItems";
import type { DbKey, ExtensionDetails } from "@/composables/uploadConfigurations";
import { archiveExplorerEventBus, type ArchiveSource } from "@/composables/zipExplorer";
import { filesDialog } from "@/utils/dataModals";
import { UploadQueue } from "@/utils/upload-queue.js";

import type { ComponentSize } from "../BaseComponents/componentVariants";
import { defaultModel, isLocalFile, type UploadFile, type UploadItem } from "./model";
import { COLLECTION_TYPES, DEFAULT_FILE_NAME, hasBrowserSupport } from "./utils";

import GButton from "../BaseComponents/GButton.vue";
import DefaultRow from "./DefaultRow.vue";
import UploadBox from "./UploadBox.vue";
import UploadSelect from "./UploadSelect.vue";
import UploadSelectExtension from "./UploadSelectExtension.vue";
import CollectionCreatorIndex from "@/components/Collections/CollectionCreatorIndex.vue";

const router = useRouter();

interface Props {
    chunkUploadSize: number;
    defaultDbKey: string;
    defaultExtension: string;
    effectiveExtensions: ExtensionDetails[];
    fileSourcesConfigured: boolean;
    ftpUploadSite?: string;
    historyId: string;
    multiple?: boolean;
    hasCallback?: boolean;
    lazyLoad?: number;
    listDbKeys: DbKey[];
    isCollection?: boolean;
    disableFooter?: boolean;
    emitUploaded?: boolean;
    size?: ComponentSize;
}

const props = withDefaults(defineProps<Props>(), {
    ftpUploadSite: undefined,
    multiple: true,
    lazyLoad: 150,
    size: "medium",
    isCollection: false,
});

const emit = defineEmits<{
    (e: "dismiss"): void;
    (e: "progress", value: number | null, variant?: string): void;
    (e: "uploaded", value: HDASummary[]): void;
}>();

const collectionModalShow = ref(false);
const collectionType = ref<CollectionBuilderType>("list");
const counterAnnounce = ref(0);
const counterError = ref(0);
const counterRunning = ref(0);
const counterSuccess = ref(0);
const extension = ref(props.defaultExtension);
const dbKey = ref(props.defaultDbKey);
const queueStopping = ref(false);
const uploadCompleted = ref(0);
const uploadFile = ref<HTMLInputElement | null>(null);
const uploadItems = ref<Record<string, UploadItem>>({});
const uploadSize = ref(0);
const queue = ref(createUploadQueue());
const selectedItemsForModal = ref<HDASummary[]>([]);

const counterNonRunning = computed(() => counterAnnounce.value + counterSuccess.value + counterError.value);
const creatingPairedType = computed(
    () => props.isCollection && ["list:paired", "paired"].includes(collectionType.value)
);
const enableBuild = computed(
    () =>
        !isRunning.value &&
        counterAnnounce.value == 0 &&
        counterSuccess.value > 0 &&
        uploadedHistoryItemsReady.value &&
        uploadedHistoryItemsOk.value.length > 0 &&
        (!creatingPairedType.value || uploadedHistoryItemsOk.value.length % 2 === 0)
);
const enableReset = computed(() => !isRunning.value && counterNonRunning.value > 0);
const enableStart = computed(() => !isRunning.value && counterAnnounce.value > 0);
const enableSources = computed(() => !isRunning.value && (props.multiple || counterNonRunning.value == 0));
const isRunning = computed(() => counterRunning.value > 0);
const hasRemoteFiles = computed(() => props.fileSourcesConfigured || !!props.ftpUploadSite);
const historyId = computed(() => props.historyId);
const listExtensions = computed(() => props.effectiveExtensions.filter((ext) => !ext.composite_files));
const showHelper = computed(() => Object.keys(uploadItems.value).length === 0);
const uploadValues = computed(() => Object.values(uploadItems.value));

const { uploadedHistoryItemsOk, uploadedHistoryItemsReady, historyItemsStateInfo } = monitorUploadedHistoryItems(
    uploadValues as Ref<UploadItem[]>,
    historyId,
    enableStart,
    creatingPairedType
);

function createUploadQueue() {
    return new UploadQueue({
        announce: eventAnnounce,
        chunkSize: props.chunkUploadSize,
        complete: eventComplete,
        error: eventError,
        get: (index: string) => uploadItems.value[index],
        multiple: props.multiple,
        progress: eventProgress,
        success: eventSuccess,
        warning: eventWarning,
    });
}

/** Add files to queue */
function addFiles(files: FileList, immediate = false) {
    if (!isRunning.value) {
        if (immediate || !props.multiple) {
            eventReset();
        }
        if (props.multiple) {
            queue.value.add(files);
        } else if (files.length > 0) {
            queue.value.add([files[0]]);
        }
    }
}

function addFileFromInput(eventTarget: EventTarget | null) {
    if (!eventTarget) {
        return;
    }
    const { files } = eventTarget as HTMLInputElement;
    if (files) {
        addFiles(files);
    }
}

/** A new file has been announced to the upload queue */
function eventAnnounce(index: string, file: UploadFile) {
    counterAnnounce.value++;
    const uploadModel = {
        ...defaultModel,
        id: index,
        dbKey: dbKey.value,
        extension: extension.value,
        fileData: file,
        fileMode: file.mode || "local",
        fileName: file.name,
        filePath: file.path,
        fileSize: file.size,
        fileUri: file.uri,
    };
    Vue.set(uploadItems.value, index, uploadModel);
}

/** Populates and opens collection builder with uploaded files, or emits uploads */
async function eventBuild(openModal = false) {
    if (openModal) {
        selectedItemsForModal.value = uploadedHistoryItemsOk.value;
        collectionModalShow.value = true;
    } else {
        emit("uploaded", uploadedHistoryItemsOk.value);
    }
    counterRunning.value = 0;
    eventReset();
    emit("dismiss");
}

/** Queue is done */
function eventComplete() {
    uploadValues.value.forEach((model) => {
        if (model.status === "queued") {
            model.status = "init";
        }
    });
    counterRunning.value = 0;
    queueStopping.value = false;
}

/** Create a new file */
function eventCreate() {
    queue.value.add([{ name: DEFAULT_FILE_NAME, size: 0, mode: "new" }]);
}

/** Error */
function eventError(index: string, message: string) {
    const it = uploadItems.value[index];
    if (it) {
        it.percentage = 100;
        it.status = "error";
        it.info = message;
        uploadCompleted.value += it.fileSize * 100;
        counterAnnounce.value--;
        counterError.value++;
        emit("progress", uploadPercentage(100, it.fileSize), "danger");
    }
}

/** Update model */
function eventInput(index: string, newData: Partial<UploadItem>) {
    const it = uploadItems.value[index];
    if (it) {
        Object.entries(newData).forEach(([key, value]) => {
            (it as any)[key] = value;
        });
    }
}

/** Reflect upload progress */
function eventProgress(index: string, percentage: number) {
    const it = uploadItems.value[index];
    if (it) {
        it.percentage = percentage;
        emit("progress", uploadPercentage(percentage, it.fileSize));
    }
}

/** Remove model from upload list */
function eventRemove(index: string) {
    const it = uploadItems.value[index];
    if (it) {
        var status = it.status;
        if (status == "success") {
            counterSuccess.value--;
        } else if (status == "error") {
            counterError.value--;
        } else {
            counterAnnounce.value--;
        }
        Vue.delete(uploadItems.value, index);
        queue.value.remove(index);
    }
}

async function eventExplore(archiveSource: ArchiveSource) {
    await router.push({ name: "ZipImportWizard" });
    archiveExplorerEventBus.emit("set-archive-source", archiveSource);
    emit("dismiss");
}

/** Show remote files dialog or FTP files */
function eventRemoteFiles() {
    filesDialog(
        (items: UploadFile[]) => {
            queue.value.add(
                items.map((item) => {
                    const rval = {
                        mode: "url",
                        name: item.label,
                        size: item.size,
                        path: item.url,
                    };
                    return rval;
                })
            );
        },
        { multiple: true },
        (route: string) => {
            router.push(route);
            emit("dismiss");
        }
    );
}

/** Remove all */
function eventReset() {
    if (!isRunning.value) {
        counterAnnounce.value = 0;
        counterSuccess.value = 0;
        counterError.value = 0;
        queue.value.reset();
        uploadItems.value = {};
        extension.value = props.defaultExtension;
        dbKey.value = props.defaultDbKey;
        emit("progress", 0);
    }
}

/** Success */
function eventSuccess(index: string, incoming: any) {
    var it = uploadItems.value[index];
    if (it) {
        it.percentage = 100;
        it.status = "success";
        it.outputs = incoming.outputs || incoming.data.outputs || {};
        emit("progress", uploadPercentage(100, it.fileSize));
        uploadCompleted.value += it.fileSize * 100;
        counterAnnounce.value--;
        counterSuccess.value++;
    }
}

/** Start upload process */
function eventStart() {
    if (!isRunning.value && counterAnnounce.value > 0) {
        uploadSize.value = 0;
        uploadCompleted.value = 0;
        uploadValues.value.forEach((model) => {
            if (model.status === "init") {
                model.status = "queued";
                if (!model.targetHistoryId) {
                    // Associate with current history once upload starts
                    // This will not change if the current history is changed during upload
                    model.targetHistoryId = historyId.value;
                }
                uploadSize.value += model.fileSize;
            }
        });
        emit("progress", 0, "success");
        counterRunning.value = counterAnnounce.value;
        queue.value.start();
    }
}

/** Pause upload process */
function eventStop() {
    if (isRunning.value) {
        emit("progress", null, "info");
        queueStopping.value = true;
        queue.value.stop();
    }
}

/** Display warning */
function eventWarning(index: string, message: string) {
    const it = uploadItems.value[index];
    if (it) {
        it.status = "warning";
        it.info = message;
    }
}

/** Update collection type */
function updateCollectionType(newCollectionType: CollectionBuilderType) {
    collectionType.value = newCollectionType;
}

/* Update extension type for all entries */
function updateExtension(newExtension: string) {
    extension.value = newExtension;
    uploadValues.value.forEach((model) => {
        if (model.status === "init" && model.extension === props.defaultExtension) {
            model.extension = newExtension;
        }
    });
}

/** Update reference dataset for all entries */
function updateDbKey(newDbKey: string) {
    dbKey.value = newDbKey;
    uploadValues.value.forEach((model) => {
        if (model.status === "init" && model.dbKey === props.defaultDbKey) {
            model.dbKey = newDbKey;
        }
    });
}

/** Calculate percentage of all queued uploads */
function uploadPercentage(percentage: number, size: number) {
    return (uploadCompleted.value + percentage * size) / uploadSize.value;
}

defineExpose({
    addFiles,
    counterAnnounce,
    listExtensions,
    showHelper,
});
</script>

<template>
    <div class="upload-wrapper">
        <div class="upload-header">
            <div v-if="queueStopping" v-localize>Queue will pause after completing the current file...</div>
            <div v-else-if="counterAnnounce === 0">
                <div v-if="!!hasBrowserSupport">&nbsp;</div>
                <div v-else>
                    Browser does not support Drag & Drop. Try Firefox 4+, Chrome 7+, IE 10+, Opera 12+ or Safari 6+.
                </div>
            </div>
            <div v-else>
                <div v-if="!isRunning">
                    You added {{ counterAnnounce }} file(s) to the queue. Add more files or click 'Start' to proceed.
                </div>
                <div v-else>Please wait...{{ counterAnnounce }} out of {{ counterRunning }} remaining...</div>
            </div>
        </div>
        <UploadBox @add="addFiles">
            <div v-show="showHelper" class="upload-helper">
                <FontAwesomeIcon class="mr-1" :icon="faCopy" />
                <span v-localize>Drop files here</span>
            </div>
            <div v-show="!showHelper">
                <DefaultRow
                    v-for="[uploadIndex, uploadItem] in Object.entries(uploadItems).slice(0, lazyLoad)"
                    :key="uploadIndex"
                    :index="uploadIndex"
                    :db-key="uploadItem.dbKey"
                    :deferred="uploadItem.deferred"
                    :extension="uploadItem.extension"
                    :file-data="isLocalFile(uploadItem.fileData) ? uploadItem.fileData : undefined"
                    :file-content="uploadItem.fileContent"
                    :file-mode="uploadItem.fileMode"
                    :file-name="uploadItem.fileName"
                    :file-size="uploadItem.fileSize"
                    :info="uploadItem.info || undefined"
                    :list-extensions="!isCollection && listExtensions.length > 1 ? listExtensions : undefined"
                    :list-db-keys="!isCollection && listDbKeys.length > 1 ? listDbKeys : undefined"
                    :percentage="uploadItem.percentage"
                    :space-to-tab="uploadItem.spaceToTab"
                    :status="uploadItem.status"
                    :to-posix-lines="uploadItem.toPosixLines"
                    @remove="eventRemove"
                    @input="eventInput"
                    @explore="eventExplore" />
                <div
                    v-if="uploadValues.length > lazyLoad"
                    v-localize
                    class="upload-text-message"
                    data-description="lazyload message">
                    Only showing first {{ lazyLoad }} of {{ uploadValues.length }} entries.
                </div>
            </div>
            <label class="sr-only" for="upload-file">Uploaded File</label>
            <input
                id="upload-file"
                ref="uploadFile"
                type="file"
                :multiple="multiple"
                @change="addFileFromInput($event.target)" />
        </UploadBox>
        <div v-if="!disableFooter" class="upload-footer text-center">
            <span v-if="isCollection" class="upload-footer-title">Collection:</span>
            <UploadSelect
                v-if="isCollection"
                class="upload-footer-collection-type"
                :value="collectionType"
                :disabled="isRunning"
                :options="COLLECTION_TYPES"
                :searchable="false"
                placeholder="Select Type"
                @input="updateCollectionType" />
            <span class="upload-footer-title">Type (set all):</span>
            <UploadSelectExtension
                class="upload-footer-extension"
                :value="extension"
                :disabled="isRunning"
                :list-extensions="listExtensions"
                @input="updateExtension">
            </UploadSelectExtension>
            <span class="upload-footer-title">Reference (set all):</span>
            <UploadSelect
                class="upload-footer-genome"
                :value="dbKey"
                :disabled="isRunning"
                :options="listDbKeys"
                what="reference"
                placeholder="Select Reference"
                @input="updateDbKey" />
        </div>
        <slot name="footer" />
        <div
            class="d-flex justify-content-end flex-wrap"
            :class="{
                'upload-buttons': !disableFooter,
                'flex-gapx-1': disableFooter,
            }">
            <GButton id="btn-local" :size="size" :disabled="!enableSources" @click="uploadFile?.click()">
                <FontAwesomeIcon :icon="faLaptop" />
                <span v-localize>Choose local file</span>
            </GButton>
            <GButton
                v-if="hasRemoteFiles"
                id="btn-remote-files"
                :size="size"
                :disabled="!enableSources"
                @click="eventRemoteFiles">
                <FontAwesomeIcon :icon="faFolderOpen" />
<<<<<<< HEAD
                <span v-localize>Choose from repository</span>
            </BButton>
            <BButton id="btn-new" :size="size" title="Paste/Fetch data" :disabled="!enableSources" @click="eventCreate">
=======
                <span v-localize>Choose remote files</span>
            </GButton>
            <GButton id="btn-new" :size="size" title="Paste/Fetch data" :disabled="!enableSources" @click="eventCreate">
>>>>>>> 5abc644d
                <FontAwesomeIcon :icon="faEdit" />
                <span v-localize>Paste/Fetch data</span>
            </GButton>
            <GButton
                id="btn-start"
                :size="size"
                :disabled="!enableStart"
                title="Start"
                :variant="enableStart ? 'primary' : null"
                @click="eventStart">
                <span v-localize>Start</span>
            </GButton>
            <GButton
                v-if="isCollection"
                id="btn-build"
                :size="size"
                :disabled="!enableBuild"
                :tooltip="!enableBuild && Boolean(historyItemsStateInfo?.message)"
                :disabled-title="historyItemsStateInfo?.message || 'Build is not available'"
                title="Build"
                :color="historyItemsStateInfo?.color ? historyItemsStateInfo.color : undefined"
                @click="() => eventBuild(true)">
                <FontAwesomeIcon
                    v-if="historyItemsStateInfo?.icon"
                    :icon="historyItemsStateInfo.icon"
                    :spin="historyItemsStateInfo.spin" />
                <span v-localize>Build</span>
            </GButton>
            <GButton
                v-if="emitUploaded"
                id="btn-emit"
                :size="size"
                :disabled="!enableBuild"
                :tooltip="Boolean(historyItemsStateInfo?.message)"
                :disabled-title="historyItemsStateInfo?.message || 'Upload Valid Files to Use'"
                :title="historyItemsStateInfo?.message || 'Use Uploaded Files'"
                :color="historyItemsStateInfo?.color ? historyItemsStateInfo.color : undefined"
                @click="() => eventBuild(false)">
                <FontAwesomeIcon
                    v-if="historyItemsStateInfo?.icon"
                    :icon="historyItemsStateInfo.icon"
                    :spin="historyItemsStateInfo.spin" />
                <span v-localize>Use Uploaded</span>
                <span v-if="uploadedHistoryItemsOk.length < counterSuccess">
                    ({{ uploadedHistoryItemsOk.length }}/{{ counterSuccess }})
                </span>
                <span v-else> ({{ counterSuccess }}) </span>
            </GButton>
            <GButton id="btn-stop" :size="size" title="Pause" :disabled="!isRunning" @click="eventStop">
                <span v-localize>Pause</span>
            </GButton>
            <GButton id="btn-reset" :size="size" title="Reset" :disabled="!enableReset" @click="eventReset">
                <span v-localize>Reset</span>
            </GButton>
            <GButton id="btn-close" :size="size" title="Close" @click="$emit('dismiss')">
                <span v-if="hasCallback" v-localize>Cancel</span>
                <span v-else v-localize>Close</span>
            </GButton>
        </div>
        <CollectionCreatorIndex
            v-if="isCollection && historyId"
            :history-id="historyId"
            :collection-type="collectionType"
            :selected-items="selectedItemsForModal"
            :show.sync="collectionModalShow"
            default-hide-source-items />
    </div>
</template><|MERGE_RESOLUTION|>--- conflicted
+++ resolved
@@ -482,15 +482,9 @@
                 :disabled="!enableSources"
                 @click="eventRemoteFiles">
                 <FontAwesomeIcon :icon="faFolderOpen" />
-<<<<<<< HEAD
                 <span v-localize>Choose from repository</span>
-            </BButton>
-            <BButton id="btn-new" :size="size" title="Paste/Fetch data" :disabled="!enableSources" @click="eventCreate">
-=======
-                <span v-localize>Choose remote files</span>
             </GButton>
             <GButton id="btn-new" :size="size" title="Paste/Fetch data" :disabled="!enableSources" @click="eventCreate">
->>>>>>> 5abc644d
                 <FontAwesomeIcon :icon="faEdit" />
                 <span v-localize>Paste/Fetch data</span>
             </GButton>
