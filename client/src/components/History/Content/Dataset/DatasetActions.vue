<script setup lang="ts">
import { library } from "@fortawesome/fontawesome-svg-core";
import { faBug, faChartBar, faInfoCircle, faLink, faRedo, faSitemap } from "@fortawesome/free-solid-svg-icons";
import { FontAwesomeIcon } from "@fortawesome/vue-fontawesome";
import { BButton } from "bootstrap-vue";
import { computed } from "vue";
import { useRouter } from "vue-router/composables";

import { type HDADetailed } from "@/api";
import { copy as sendToClipboard } from "@/utils/clipboard";
import localize from "@/utils/localization";
import { absPath, prependPath } from "@/utils/redirect";

import { type ItemUrls } from ".";

import DatasetDownload from "@/components/History/Content/Dataset/DatasetDownload.vue";

library.add(faBug, faChartBar, faInfoCircle, faLink, faRedo, faSitemap);

interface Props {
    item: HDADetailed;
    writable: boolean;
    showHighlight: boolean;
    itemUrls: ItemUrls;
}

const props = withDefaults(defineProps<Props>(), {
    writable: true,
    showHighlight: false,
});

const emit = defineEmits(["toggleHighlights"]);

const router = useRouter();

const showDownloads = computed(() => {
    return !props.item.purged && ["ok", "failed_metadata", "error"].includes(props.item.state);
});
const showError = computed(() => {
    return props.item.state == "error" || props.item.state == "failed_metadata";
});
const showInfo = computed(() => {
    return props.item.accessible;
});
const showRerun = computed(() => {
    return props.item.accessible && props.item.rerunnable && props.item.creating_job && props.item.state != "upload";
});
const showVisualizations = computed(() => {
    // TODO: Check hasViz, if visualizations are activated in the config
    return !props.item.purged && ["ok", "failed_metadata", "error"].includes(props.item.state);
});
const reportErrorUrl = computed(() => {
    return prependPath(props.itemUrls.reportError!);
});
const showDetailsUrl = computed(() => {
    return prependPath(props.itemUrls.showDetails!);
});
const rerunUrl = computed(() => {
    return prependPath(props.itemUrls.rerun!);
});
const visualizeUrl = computed(() => {
    return prependPath(props.itemUrls.visualize!);
});
const downloadUrl = computed(() => {
    return prependPath(`api/datasets/${props.item.id}/display?to_ext=${props.item.extension}`);
});

function onCopyLink() {
    const msg = localize("Link copied to your clipboard");
    sendToClipboard(absPath(downloadUrl.value), msg);
}

function onDownload(resource: string) {
    window.location.href = resource;
}

function onError() {
    router.push(props.itemUrls.reportError!);
}

function onInfo() {
    router.push(props.itemUrls.showDetails!);
}

function onRerun() {
    router.push(`/root?job_id=${props.item.creating_job}`);
}

function onVisualize() {
    router.push(props.itemUrls.visualize!);
}

function onHighlight() {
    emit("toggleHighlights");
}
</script>

<template>
    <div class="dataset-actions mb-1">
        <div class="clearfix">
            <div class="btn-group float-left">
                <BButton
                    v-if="showError"
                    class="px-1"
                    title="Error"
                    size="sm"
                    variant="link"
                    :href="reportErrorUrl"
                    @click.prevent.stop="onError">
                    <FontAwesomeIcon :icon="faBug" />
                </BButton>

                <DatasetDownload v-if="showDownloads" :item="item" @on-download="onDownload" />

                <BButton
                    v-if="showDownloads"
                    class="px-1"
                    title="Copy Link"
                    size="sm"
                    variant="link"
                    @click.stop="onCopyLink">
                    <FontAwesomeIcon :icon="faLink" />
                </BButton>

                <BButton
                    v-if="showInfo"
                    class="params-btn px-1"
                    title="Dataset Details"
                    size="sm"
                    variant="link"
                    :href="showDetailsUrl"
                    @click.prevent.stop="onInfo">
                    <FontAwesomeIcon :icon="faInfoCircle" />
                </BButton>

                <BButton
                    v-if="writable && showRerun"
                    class="rerun-btn px-1"
                    title="Run Job Again"
                    size="sm"
                    variant="link"
                    :href="rerunUrl"
                    @click.prevent.stop="onRerun">
                    <FontAwesomeIcon :icon="faRedo" />
                </BButton>

                <BButton
                    v-if="showVisualizations"
                    class="visualize-btn px-1"
                    title="Visualize"
                    size="sm"
                    variant="link"
                    :href="visualizeUrl"
                    @click.prevent.stop="onVisualize">
                    <FontAwesomeIcon :icon="faChartBar" />
                </BButton>

                <BButton
                    v-if="showHighlight"
                    class="highlight-btn px-1"
                    title="Show Related Items"
                    size="sm"
                    variant="link"
                    @click.stop="onHighlight">
<<<<<<< HEAD
                    <span class="fa fa-sitemap" />
                </b-button>
                <b-button
                    v-if="showStop"
                    class="stop-btn px-1"
                    title="Finish Job Early"
                    size="sm"
                    variant="link"
                    @click.stop="onStop">
                    <span class="fa fa-solid fa-stop" />
                </b-button>
                <b-button v-if="showRerun" class="px-1" title="Help" size="sm" variant="link" @click.stop="onRerun">
                    <span class="fa fa-question" />
                </b-button>
            </div>
        </div>
    </div>
</template>

<script>
import { copy as sendToClipboard } from "utils/clipboard";

import { absPath, prependPath } from "@/utils/redirect";

import DatasetDownload from "./DatasetDownload";
import { downloadUrlMixin } from "./mixins.js";
import { stopJob } from "components/History/model/queries";

export default {
    components: {
        DatasetDownload,
    },
    mixins: [downloadUrlMixin],
    props: {
        item: { type: Object, required: true },
        writable: { type: Boolean, default: true },
        showHighlight: { type: Boolean, default: false },
        itemUrls: { type: Object, required: true },
    },
    computed: {
        showDownloads() {
            return !this.item.purged && ["ok", "failed_metadata", "error"].includes(this.item.state);
        },
        showError() {
            return this.item.state == "error" || this.item.state == "failed_metadata";
        },
        showInfo() {
            return this.item.state != "noPermission";
        },
        showRerun() {
            return (
                this.item.rerunnable &&
                this.item.creating_job &&
                this.item.state != "upload" &&
                this.item.state != "noPermission"
            );
        },
        showVisualizations() {
            // TODO: Check hasViz, if visualizations are activated in the config
            return !this.item.purged && ["ok", "failed_metadata", "error"].includes(this.item.state);
        },
        reportErrorUrl() {
            return prependPath(this.itemUrls.reportError);
        },
        showDetailsUrl() {
            return prependPath(this.itemUrls.showDetails);
        },
        rerunUrl() {
            return prependPath(this.itemUrls.rerun);
        },
        visualizeUrl() {
            return prependPath(this.itemUrls.visualize);
        },
        showStop() {
            return this.item.state == "running";
        },
    },
    methods: {
        onCopyLink() {
            const msg = this.localize("Link copied to your clipboard");
            sendToClipboard(absPath(this.downloadUrl), msg);
        },
        onDownload(resource) {
            window.location.href = resource;
        },
        onError() {
            this.$router.push(this.itemUrls.reportError);
        },
        onInfo() {
            this.$router.push(this.itemUrls.showDetails);
        },
        onRerun() {
            this.$router.push(`/root?job_id=${this.item.creating_job}`, { force: true });
        },
        onVisualize() {
            const title = `Visualization of ${this.item.name || ""}`;
            this.$router.push(this.itemUrls.visualize, { title });
        },
        onHighlight() {
            this.$emit("toggleHighlights");
        },
        onStop() {
            stopJob(this.item.creating_job);
            document.querySelector(".stop-btn").classList.add("stopping-job");
        },
    },
};
</script>
<style scoped>
.stopping-job {
    animation: blink-animation .5s steps(5, start) infinite;
}
@keyframes blink-animation {
    to {
        visibility: hidden;
    }
}
</style>
=======
                    <FontAwesomeIcon :icon="faSitemap" />
                </BButton>
            </div>
        </div>
    </div>
</template>
>>>>>>> f2de606c
<|MERGE_RESOLUTION|>--- conflicted
+++ resolved
@@ -1,6 +1,6 @@
 <script setup lang="ts">
 import { library } from "@fortawesome/fontawesome-svg-core";
-import { faBug, faChartBar, faInfoCircle, faLink, faRedo, faSitemap } from "@fortawesome/free-solid-svg-icons";
+import { faBug, faChartBar, faInfoCircle, faLink, faRedo, faSitemap, faStop } from "@fortawesome/free-solid-svg-icons";
 import { FontAwesomeIcon } from "@fortawesome/vue-fontawesome";
 import { BButton } from "bootstrap-vue";
 import { computed } from "vue";
@@ -14,6 +14,7 @@
 import { type ItemUrls } from ".";
 
 import DatasetDownload from "@/components/History/Content/Dataset/DatasetDownload.vue";
+import { stopJob } from "@/components/History/model/queries";
 
 library.add(faBug, faChartBar, faInfoCircle, faLink, faRedo, faSitemap);
 
@@ -64,6 +65,9 @@
 const downloadUrl = computed(() => {
     return prependPath(`api/datasets/${props.item.id}/display?to_ext=${props.item.extension}`);
 });
+const showStop = computed(() => {
+    return props.item.state == "running";
+});
 
 function onCopyLink() {
     const msg = localize("Link copied to your clipboard");
@@ -88,6 +92,15 @@
 
 function onVisualize() {
     router.push(props.itemUrls.visualize!);
+}
+
+function onStop() {
+    stopJob(props.item.creating_job);
+    var btn = document.querySelector(".stop-btn")
+    if (btn) {
+        btn!.classList.add("stopping-job");
+    }
+
 }
 
 function onHighlight() {
@@ -162,115 +175,22 @@
                     size="sm"
                     variant="link"
                     @click.stop="onHighlight">
-<<<<<<< HEAD
-                    <span class="fa fa-sitemap" />
-                </b-button>
-                <b-button
+                    <FontAwesomeIcon :icon="faSitemap" />
+                </BButton>
+                <BButton
                     v-if="showStop"
                     class="stop-btn px-1"
                     title="Finish Job Early"
                     size="sm"
                     variant="link"
                     @click.stop="onStop">
-                    <span class="fa fa-solid fa-stop" />
-                </b-button>
-                <b-button v-if="showRerun" class="px-1" title="Help" size="sm" variant="link" @click.stop="onRerun">
-                    <span class="fa fa-question" />
-                </b-button>
+                    <span class="faStop" />
+                </BButton>
             </div>
         </div>
     </div>
 </template>
 
-<script>
-import { copy as sendToClipboard } from "utils/clipboard";
-
-import { absPath, prependPath } from "@/utils/redirect";
-
-import DatasetDownload from "./DatasetDownload";
-import { downloadUrlMixin } from "./mixins.js";
-import { stopJob } from "components/History/model/queries";
-
-export default {
-    components: {
-        DatasetDownload,
-    },
-    mixins: [downloadUrlMixin],
-    props: {
-        item: { type: Object, required: true },
-        writable: { type: Boolean, default: true },
-        showHighlight: { type: Boolean, default: false },
-        itemUrls: { type: Object, required: true },
-    },
-    computed: {
-        showDownloads() {
-            return !this.item.purged && ["ok", "failed_metadata", "error"].includes(this.item.state);
-        },
-        showError() {
-            return this.item.state == "error" || this.item.state == "failed_metadata";
-        },
-        showInfo() {
-            return this.item.state != "noPermission";
-        },
-        showRerun() {
-            return (
-                this.item.rerunnable &&
-                this.item.creating_job &&
-                this.item.state != "upload" &&
-                this.item.state != "noPermission"
-            );
-        },
-        showVisualizations() {
-            // TODO: Check hasViz, if visualizations are activated in the config
-            return !this.item.purged && ["ok", "failed_metadata", "error"].includes(this.item.state);
-        },
-        reportErrorUrl() {
-            return prependPath(this.itemUrls.reportError);
-        },
-        showDetailsUrl() {
-            return prependPath(this.itemUrls.showDetails);
-        },
-        rerunUrl() {
-            return prependPath(this.itemUrls.rerun);
-        },
-        visualizeUrl() {
-            return prependPath(this.itemUrls.visualize);
-        },
-        showStop() {
-            return this.item.state == "running";
-        },
-    },
-    methods: {
-        onCopyLink() {
-            const msg = this.localize("Link copied to your clipboard");
-            sendToClipboard(absPath(this.downloadUrl), msg);
-        },
-        onDownload(resource) {
-            window.location.href = resource;
-        },
-        onError() {
-            this.$router.push(this.itemUrls.reportError);
-        },
-        onInfo() {
-            this.$router.push(this.itemUrls.showDetails);
-        },
-        onRerun() {
-            this.$router.push(`/root?job_id=${this.item.creating_job}`, { force: true });
-        },
-        onVisualize() {
-            const title = `Visualization of ${this.item.name || ""}`;
-            this.$router.push(this.itemUrls.visualize, { title });
-        },
-        onHighlight() {
-            this.$emit("toggleHighlights");
-        },
-        onStop() {
-            stopJob(this.item.creating_job);
-            document.querySelector(".stop-btn").classList.add("stopping-job");
-        },
-    },
-};
-</script>
 <style scoped>
 .stopping-job {
     animation: blink-animation .5s steps(5, start) infinite;
@@ -281,11 +201,3 @@
     }
 }
 </style>
-=======
-                    <FontAwesomeIcon :icon="faSitemap" />
-                </BButton>
-            </div>
-        </div>
-    </div>
-</template>
->>>>>>> f2de606c
