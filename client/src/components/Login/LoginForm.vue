--- conflicted
+++ resolved
@@ -33,6 +33,7 @@
     allowUserCreation?: boolean;
     showWelcomeWithLogin?: boolean;
     registrationWarningMessage?: string;
+    disableInternalLogin?: boolean;
 }
 
 const props = withDefaults(defineProps<Props>(), {
@@ -41,6 +42,7 @@
     termsUrl: undefined,
     welcomeUrl: undefined,
     registrationWarningMessage: undefined,
+    disableInternalLogin: false,
 });
 
 const emit = defineEmits<{
@@ -158,18 +160,7 @@
                         There already exists a user with the email <i>{{ connectExternalEmail }}</i
                         >. In order to associate this account with <i>{{ connectExternalLabel }}</i
                         >, you must first login to your existing account.
-<<<<<<< HEAD
-                    </b-alert>
-                    <b-form id="login" @submit.prevent="submitLogin()">
-                        <b-card no-body>
-                            <b-card-header v-if="!connectExternalProvider">
-                                <span>{{ headerWelcome }}</span>
-                            </b-card-header>
-                            <b-card-body>
-                                <div v-if="!disableInternalLogin">
-=======
                     </BAlert>
-
                     <BForm id="login" @submit.prevent="submitLogin()">
                         <BCard no-body>
                             <BCardHeader v-if="!connectExternalProvider">
@@ -177,8 +168,7 @@
                             </BCardHeader>
 
                             <BCardBody>
-                                <div>
->>>>>>> f2de606c
+                                <div v-if="!disableInternalLogin">
                                     <!-- standard internal galaxy login -->
                                     <BFormGroup
                                         :label="localize('Public Name or Email Address')"
@@ -274,154 +264,7 @@
     </div>
 </template>
 
-<<<<<<< HEAD
-<script>
-import axios from "axios";
-import BootstrapVue from "bootstrap-vue";
-import ExternalLogin from "components/User/ExternalIdentities/ExternalLogin";
-import _l from "utils/localization";
-import { withPrefix } from "utils/redirect";
-import Vue from "vue";
-
-import NewUserConfirmation from "./NewUserConfirmation";
-
-Vue.use(BootstrapVue);
-
-export default {
-    components: {
-        ExternalLogin,
-        NewUserConfirmation,
-    },
-    props: {
-        allowUserCreation: {
-            type: Boolean,
-            default: false,
-        },
-        disableInternalLogin: {
-            type: Boolean,
-            default: false,
-        },
-        enableOidc: {
-            type: Boolean,
-            default: false,
-        },
-        redirect: {
-            type: String,
-            default: null,
-        },
-        registrationWarningMessage: {
-            type: String,
-            default: null,
-        },
-        sessionCsrfToken: {
-            type: String,
-            required: true,
-        },
-        showWelcomeWithLogin: {
-            type: Boolean,
-            default: false,
-        },
-        termsUrl: {
-            type: String,
-            default: null,
-        },
-        welcomeUrl: {
-            type: String,
-            default: null,
-        },
-    },
-    data() {
-        const urlParams = new URLSearchParams(window.location.search);
-        return {
-            login: null,
-            password: null,
-            url: null,
-            messageText: null,
-            messageVariant: null,
-            headerWelcome: _l("Welcome to Galaxy, please log in"),
-            labelNameAddress: _l("Public Name or Email Address"),
-            labelPassword: _l("Password"),
-            confirmURL: urlParams.has("confirm") && urlParams.get("confirm") == "true",
-            connectExternalEmail: urlParams.get("connect_external_email"),
-            connectExternalProvider: urlParams.get("connect_external_provider"),
-            connectExternalLabel: urlParams.get("connect_external_label"),
-        };
-    },
-    computed: {
-        welcomeUrlWithRoot() {
-            return withPrefix(this.welcomeUrl);
-        },
-    },
-    methods: {
-        toggleLogin() {
-            this.$emit("toggle-login");
-        },
-        submitLogin() {
-            let redirect = this.redirect;
-            if (this.connectExternalEmail) {
-                this.login = this.connectExternalEmail;
-            }
-            if (localStorage.getItem("redirect_url")) {
-                redirect = localStorage.getItem("redirect_url");
-            }
-            axios
-                .post(withPrefix("/user/login"), {
-                    login: this.login,
-                    password: this.password,
-                    redirect: redirect,
-                    session_csrf_token: this.sessionCsrfToken,
-                })
-                .then(({ data }) => {
-                    if (data.message && data.status) {
-                        alert(data.message);
-                    }
-                    if (data.expired_user) {
-                        window.location = withPrefix(`/root/login?expired_user=${data.expired_user}`);
-                    } else if (this.connectExternalProvider) {
-                        window.location = withPrefix("/user/external_ids?connect_external=true");
-                    } else if (data.redirect) {
-                        window.location = encodeURI(data.redirect);
-                    } else {
-                        window.location = withPrefix("/");
-                    }
-                })
-                .catch((error) => {
-                    this.messageVariant = "danger";
-                    const message = error.response && error.response.data && error.response.data.err_msg;
-                    if (this.connectExternalProvider && message && message.toLowerCase().includes("invalid")) {
-                        this.messageText =
-                            message + " Try logging in to the existing account through an external provider below.";
-                    } else {
-                        this.messageText = message || "Login failed for an unknown reason.";
-                    }
-                });
-        },
-        setRedirect(url) {
-            localStorage.setItem("redirect_url", url);
-        },
-        resetLogin() {
-            axios
-                .post(withPrefix("/user/reset_password"), { email: this.login })
-                .then((response) => {
-                    this.messageVariant = "info";
-                    this.messageText = response.data.message;
-                })
-                .catch((error) => {
-                    this.messageVariant = "danger";
-                    const message = error.response.data && error.response.data.err_msg;
-                    this.messageText = message || "Password reset failed for an unknown reason.";
-                });
-        },
-        returnToLogin() {
-            window.location = withPrefix("/login/start");
-        },
-    },
-};
-</script>
-<style scoped>
-=======
 <style scoped lang="scss">
->>>>>>> f2de606c
 .card-body {
     overflow: visible;
 }
