--- conflicted
+++ resolved
@@ -35,11 +35,7 @@
     allowUserCreation?: boolean;
     showWelcomeWithLogin?: boolean;
     registrationWarningMessage?: string;
-<<<<<<< HEAD
-    disableInternalLogin?: boolean;
-=======
     disableLocalAccounts?: boolean;
->>>>>>> 0fae2608
 }
 
 const props = withDefaults(defineProps<Props>(), {
@@ -48,11 +44,7 @@
     termsUrl: undefined,
     welcomeUrl: undefined,
     registrationWarningMessage: undefined,
-<<<<<<< HEAD
-    disableInternalLogin: false,
-=======
     disableLocalAccounts: false,
->>>>>>> 0fae2608
 });
 
 const router = useRouter();
@@ -167,25 +159,15 @@
                         >. In order to associate this account with <i>{{ connectExternalLabel }}</i
                         >, you must first login to your existing account.
                     </BAlert>
-<<<<<<< HEAD
-                    <BForm id="login" @submit.prevent="submitLogin()">
-                        <BCard no-body>
-=======
 
                     <div>
                         <BCard no-body style="width: fit-content">
->>>>>>> 0fae2608
                             <BCardHeader v-if="!connectExternalProvider">
                                 <span>{{ localize("Welcome to Galaxy, please log in") }}</span>
                             </BCardHeader>
 
-<<<<<<< HEAD
-                            <BCardBody>
-                                <div v-if="!disableInternalLogin">
-=======
                             <BCardBody :class="{ 'd-flex w-100': !loginColumnDisplay }">
                                 <BForm v-if="!disableLocalAccounts" id="login" @submit.prevent="submitLogin()">
->>>>>>> 0fae2608
                                     <!-- standard internal galaxy login -->
                                     <BFormGroup
                                         :label="localize('Public Name or Email Address')"
