--- conflicted
+++ resolved
@@ -11,11 +11,7 @@
     allowUserCreation: boolean;
     showWelcomeWithLogin?: boolean;
     registrationWarningMessage?: string;
-<<<<<<< HEAD
-    disableInternalLogin?: boolean;
-=======
     disableLocalAccounts?: boolean;
->>>>>>> 0fae2608
 }
 
 withDefaults(defineProps<Props>(), {
@@ -24,11 +20,7 @@
     termsUrl: undefined,
     welcomeUrl: undefined,
     registrationWarningMessage: undefined,
-<<<<<<< HEAD
-    disableInternalLogin: true,
-=======
     disableLocalAccounts: false,
->>>>>>> 0fae2608
 });
 </script>
 
@@ -36,11 +28,7 @@
     <div>
         <LoginForm
             :allow-user-creation="allowUserCreation"
-<<<<<<< HEAD
-            :disable-internal-login="disableInternalLogin"
-=======
             :disable-local-accounts="disableLocalAccounts"
->>>>>>> 0fae2608
             :enable-oidc="enableOidc"
             :redirect="redirect"
             :registration-warning-message="registrationWarningMessage"
@@ -50,4 +38,4 @@
             :welcome-url="welcomeUrl"
             :show-reset-link="showResetLink" />
     </div>
-</template>
+</template>