--- conflicted
+++ resolved
@@ -8,16 +8,11 @@
                 <b-col cols="11">
                     <pre :class="codeClass">{{ codeItem }}</pre>
                 </b-col>
-<<<<<<< HEAD
-                <b-col class="nopadding pointer">
-                    <FontAwesomeIcon :icon="iconClass" />
-=======
                 <b-col class="nopadding pointer"
                     v-b-tooltip.hover
                     :title="`click to ${action}`"
                     @mouseup="toggleExpanded()">
-                    <font-awesome-icon :icon="iconClass" />
->>>>>>> e3af76e3
+                    <FontAwesomeIcon :icon="iconClass" />
                 </b-col>
             </b-row>
         </td>
