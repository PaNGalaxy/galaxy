--- conflicted
+++ resolved
@@ -1,11 +1,7 @@
 <template>
     <div>
         <job-details-provider auto-refresh :job-id="job_id" @update:result="updateJob" />
-<<<<<<< HEAD
         <h2 class="h-md">Job Information</h2>
-=======
-        <h3>Job Information</h3>
->>>>>>> bc962ad9
         <table id="job-information" class="tabletip info_data_table">
             <tbody>
                 <tr v-if="job && job.tool_id">
