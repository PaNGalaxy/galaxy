--- conflicted
+++ resolved
@@ -1,9 +1,6 @@
 <template>
     <div>
-<<<<<<< HEAD
-        <JobDetailsProvider auto-refresh :job-id="job_id" @update:result="updateJob" />
-=======
-        <job-details-provider auto-refresh :job-id="job_id" @update:result="updateJob"/>
+        <JobDetailsProvider auto-refresh :job-id="job_id" @update:result="updateJob"/>
         <JobConsoleOutputProvider
             auto-refresh="True"
             :job-id="job_id"
@@ -12,7 +9,6 @@
             :stderr_position="stderr_position"
             :stderr_length="stderr_length"
             @update:result="updateConsoleOutputs"/>
->>>>>>> e3af76e3
         <h2 class="h-md">Job Information</h2>
         <table id="job-information" class="tabletip info_data_table">
             <tbody>
@@ -52,17 +48,11 @@
                         {{ runTime }}
                     </td>
                 </tr>
-<<<<<<< HEAD
+
                 <CodeRow v-if="job" id="command-line" :code-label="'Command Line'" :code-item="job.command_line" />
-                <CodeRow v-if="job" id="stdout" :code-label="'Tool Standard Output'" :code-item="job.tool_stdout" />
-                <CodeRow v-if="job" id="stderr" :code-label="'Tool Standard Error'" :code-item="job.tool_stderr" />
+                <CodeRow v-if="job" id="stdout" :code-label="'Tool Standard Output'" :code-item="stdout_text" />
+                <CodeRow v-if="job" id="stderr" :code-label="'Tool Standard Error'" :code-item="stderr_text" />
                 <CodeRow
-=======
-                <code-row v-if="job" id="command-line" :code-label="'Command Line'" :code-item="job.command_line" />
-                <code-row v-if="job" id="stdout" :code-label="'Tool Standard Output'" :code-item="stdout_text" />
-                <code-row v-if="job" id="stderr" :code-label="'Tool Standard Error'" :code-item="stderr_text" />
-                <code-row
->>>>>>> e3af76e3
                     v-if="job && job.traceback"
                     id="traceback"
                     :code-label="'Unexpected Job Errors'"
@@ -96,15 +86,11 @@
 </template>
 
 <script>
-<<<<<<< HEAD
 import CopyToClipboard from "components/CopyToClipboard";
-import { JobDetailsProvider } from "components/providers/JobProvider";
-=======
 import { getAppRoot } from "onload/loadConfig";
 import DecodedId from "../DecodedId.vue";
 import CodeRow from "./CodeRow.vue";
 import { JobDetailsProvider, JobConsoleOutputProvider } from "components/providers/JobProvider";
->>>>>>> e3af76e3
 import UtcDate from "components/UtcDate";
 import { formatDuration, intervalToDuration } from "date-fns";
 import { getAppRoot } from "onload/loadConfig";
