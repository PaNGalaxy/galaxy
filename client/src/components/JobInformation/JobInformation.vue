<script setup>
import CopyToClipboard from "components/CopyToClipboard";
import HelpText from "components/Help/HelpText";
import { JobDetailsProvider } from "components/providers/JobProvider";
import UtcDate from "components/UtcDate";
import { NON_TERMINAL_STATES } from "components/WorkflowInvocationState/util";
import { formatDuration, intervalToDuration } from "date-fns";
<<<<<<< HEAD
import JOB_STATES_MODEL from "utils/job-states-model";
import { computed, reactive, ref } from "vue";
=======
import { computed, ref } from "vue";
>>>>>>> 429c63e8

import { invocationForJob } from "@/api/invocations";

import DecodedId from "../DecodedId.vue";
import CodeRow from "./CodeRow.vue";

const job = ref(null);
const invocationId = ref(null);

const console_output = reactive(
    {
        stdout_position: 0,
        stdout_length: 50000,
        stdout_text: "",
        stderr_position: 0,
        stderr_length: 50000,
        stdout_text: ""
    }
);
// const stdout_position = ref(0);
// const stdout_length = ref(50000);
// const stdout_text = ref("");
// const stderr_position = ref(0);
// const stderr_length = ref(50000);
// const stderr_text =  ref("");

const props = defineProps({
    job_id: {
        type: String,
        required: true,
    },
    includeTimes: {
        type: Boolean,
        default: false,
    },
});

const runTime = computed(() =>
    formatDuration(intervalToDuration({ start: new Date(job.value.create_time), end: new Date(job.value.update_time) }))
);

const jobIsTerminal = computed(() => job.value && !NON_TERMINAL_STATES.includes(job.value.state));

const routeToInvocation = computed(() => `/workflows/invocations/${invocationId.value}`);

const metadataDetail = ref({
    exit_code: `Tools may use exit codes to indicate specific execution errors. Many programs use 0 to indicate success and non-zero exit codes to indicate errors. Galaxy allows each tool to specify exit codes that indicate errors. https://docs.galaxyproject.org/en/master/dev/schema.html#tool-stdio-exit-code`,
    error_level: `NO_ERROR = 0</br>LOG = 1</br>QC = 1.1</br>WARNING = 2</br>FATAL = 3</br>FATAL_OOM = 4</br>MAX = 4`,
});

function updateJob(newJob) {
    job.value = newJob;
    if (newJob) {
        fetchInvocation(newJob.id);
    }
    if (jobIsTerminal) {
        if (job.tool_stdout) {
            console_output.stdout_text += job.tool_stdout;
            console_output.stdout_position += job.tool_stdout.length;
        }
        if (job.tool_stderr) {
            console_output.stderr_text += job.tool_stderr;
            console_output.stderr_position += job.tool_stderr.length;
        }
    }
}

function updateConsoleOutputs(output) {
    // Keep stdout in memory and only fetch new text via JobProvider
    if (output && !this.jobIsTerminal) {
        if (output.stdout != null) {
            console_output.stdout_text += output.stdout;
            console_output.stdout_position += output.stdout.length;
        }
        if (output.stderr != null) {
            console_output.stderr_text += output.stderr;
            console_output.stderr_position += output.stderr.length;
        }
    }
}

function filterMetadata(jobMessages) {
    return jobMessages.map((item) => {
        return Object.entries(item).reduce((acc, [key, value]) => {
            if (value) {
                acc[key] = value;
            }
            return acc;
        }, {});
    });
}

async function fetchInvocation(jobId) {
    if (jobId) {
        const invocation = await invocationForJob({ jobId: jobId });
        if (invocation) {
            invocationId.value = invocation.id;
        }
    }
}
</script>

<template>
    <div>
        <JobDetailsProvider auto-refresh :job-id="props.job_id" @update:result="updateJob"/>
        <JobConsoleOutputProvider
            auto-refresh
            :job-id="job_id"
            :stdout_position="stdout_position"
            :stdout_length="stdout_length"
            :stderr_position="stderr_position"
            :stderr_length="stderr_length"
            @update:result="updateConsoleOutputs"/>
        <h2 class="h-md">Job Information</h2>
        <table id="job-information" class="tabletip info_data_table">
            <tbody>
                <tr v-if="job && job.tool_id">
                    <td>Galaxy Tool ID</td>
                    <td id="galaxy-tool-id">
                        {{ job.tool_id }}
                        <CopyToClipboard
                            message="Tool ID was copied to your clipboard"
                            :text="job.tool_id"
                            title="Copy Tool ID" />
                    </td>
                </tr>
                <tr v-if="job && job.state">
                    <td>Job State</td>
                    <td data-description="galaxy-job-state">
                        <HelpText :uri="`galaxy.jobs.states.${job.state}`" :text="job.state" />
                    </td>
                </tr>
                <tr v-if="job && job.tool_version">
                    <td>Galaxy Tool Version</td>
                    <td id="galaxy-tool-version">{{ job.tool_version }}</td>
                </tr>
                <tr v-if="job && props.includeTimes">
                    <td>Created</td>
                    <td v-if="job.create_time" id="created">
                        <UtcDate :date="job.create_time" mode="pretty" />
                    </td>
                </tr>
                <tr v-if="job && props.includeTimes">
                    <td>Updated</td>
                    <td v-if="job.update_time" id="updated">
                        <UtcDate :date="job.update_time" mode="pretty" />
                    </td>
                </tr>
                <tr v-if="job && props.includeTimes && jobIsTerminal">
                    <td>Time To Finish</td>
                    <td id="runtime">
                        {{ runTime }}
                    </td>
                </tr>
                <CodeRow
                    v-if="job"
                    id="command-line"
                    help-uri="unix.commandLine"
                    :code-label="'Command Line'"
                    :code-item="job.command_line" />
                <CodeRow
                    v-if="job"
                    id="stdout"
                    help-uri="unix.stdout"
                    :code-label="'Tool Standard Output'"
                    :code-item="console_output.stdout_text" />
                <CodeRow
                    v-if="job"
                    id="stderr"
                    help-uri="unix.stderr"
                    :code-label="'Tool Standard Error'"
                    :code-item="console_output.stderr_text" />
                <CodeRow
                    v-if="job && job.traceback"
                    id="traceback"
                    help-uri="unix.traceback"
                    :code-label="'Unexpected Job Errors'"
                    :code-item="job.traceback" />
                <tr v-if="job">
                    <td>Tool <HelpText uri="unix.exitCode" text="Exit Code" /></td>
                    <td id="exit-code">{{ job.exit_code }}</td>
                </tr>
                <tr v-if="job && job.job_messages && job.job_messages.length > 0" id="job-messages">
                    <td>Job Messages</td>
                    <td>
                        <ul v-if="Array.isArray(job.job_messages)" class="pl-2 mb-0">
                            <div v-for="(message, m) in filterMetadata(job.job_messages)" :key="m" class="job-message">
                                <div v-if="job.job_messages.length > 1">
                                    <u>Job Message {{ m + 1 }}:</u>
                                </div>
                                <li v-for="(value, name, i) in message" :key="i">
                                    <span
                                        v-if="metadataDetail[name]"
                                        v-b-tooltip.html
                                        class="tooltipJobInfo"
                                        :title="metadataDetail[name]"
                                        ><strong>{{ name }}:</strong></span
                                    >
                                    <strong v-else>{{ name }}:</strong>
                                    {{ value }}
                                </li>
                                <hr v-if="m + 1 < job.job_messages.length" />
                            </div>
                        </ul>
                        <div v-else>
                            {{ job.job_messages }}
                        </div>
                    </td>
                </tr>
                <slot></slot>
                <tr v-if="job && job.id">
                    <td>Job API ID</td>
                    <td id="encoded-job-id">{{ job.id }} <DecodedId :id="job.id" /></td>
                </tr>
                <tr v-if="job && job.copied_from_job_id">
                    <td>Copied from Job API ID</td>
                    <td id="encoded-copied-from-job-id">
                        {{ job.copied_from_job_id }} <DecodedId :id="job.copied_from_job_id" />
                    </td>
                </tr>
                <tr v-if="invocationId">
                    <td>Workflow Invocation</td>
                    <td>
                        <router-link :to="routeToInvocation">{{ invocationId }}</router-link>
                    </td>
                </tr>
            </tbody>
        </table>
    </div>
</template>
<style scoped>
.tooltipJobInfo {
    text-decoration-line: underline;
    text-decoration-style: dashed;
}
</style><|MERGE_RESOLUTION|>--- conflicted
+++ resolved
@@ -1,16 +1,11 @@
 <script setup>
 import CopyToClipboard from "components/CopyToClipboard";
 import HelpText from "components/Help/HelpText";
-import { JobDetailsProvider } from "components/providers/JobProvider";
+import { JobConsoleOutputProvider, JobDetailsProvider } from "components/providers/JobProvider";
 import UtcDate from "components/UtcDate";
 import { NON_TERMINAL_STATES } from "components/WorkflowInvocationState/util";
 import { formatDuration, intervalToDuration } from "date-fns";
-<<<<<<< HEAD
-import JOB_STATES_MODEL from "utils/job-states-model";
-import { computed, reactive, ref } from "vue";
-=======
 import { computed, ref } from "vue";
->>>>>>> 429c63e8
 
 import { invocationForJob } from "@/api/invocations";
 
@@ -19,23 +14,6 @@
 
 const job = ref(null);
 const invocationId = ref(null);
-
-const console_output = reactive(
-    {
-        stdout_position: 0,
-        stdout_length: 50000,
-        stdout_text: "",
-        stderr_position: 0,
-        stderr_length: 50000,
-        stdout_text: ""
-    }
-);
-// const stdout_position = ref(0);
-// const stdout_length = ref(50000);
-// const stdout_text = ref("");
-// const stderr_position = ref(0);
-// const stderr_length = ref(50000);
-// const stderr_text =  ref("");
 
 const props = defineProps({
     job_id: {
@@ -45,14 +23,22 @@
     includeTimes: {
         type: Boolean,
         default: false,
-    },
+    }
 });
 
+const stdout_length = ref(50000);
+const stdout_text = ref("");
+const stderr_length = ref(50000);
+const stderr_text =  ref("");
+
+const stdout_position = computed(() => stdout_text.value.length);
+const stderr_position = computed(() => stderr_text.value.length);
+
 const runTime = computed(() =>
-    formatDuration(intervalToDuration({ start: new Date(job.value.create_time), end: new Date(job.value.update_time) }))
+    formatDuration(intervalToDuration({ start: new Date(job.create_time), end: new Date(job.update_time) }))
 );
 
-const jobIsTerminal = computed(() => job.value && !NON_TERMINAL_STATES.includes(job.value.state));
+const jobIsTerminal = computed(() => job.value && !NON_TERMINAL_STATES.includes(job.state));
 
 const routeToInvocation = computed(() => `/workflows/invocations/${invocationId.value}`);
 
@@ -67,27 +53,23 @@
         fetchInvocation(newJob.id);
     }
     if (jobIsTerminal) {
-        if (job.tool_stdout) {
-            console_output.stdout_text += job.tool_stdout;
-            console_output.stdout_position += job.tool_stdout.length;
-        }
-        if (job.tool_stderr) {
-            console_output.stderr_text += job.tool_stderr;
-            console_output.stderr_position += job.tool_stderr.length;
+        if (newJob.tool_stdout) {
+            stdout_text.value = newJob.tool_stdout;
+        }
+        if (newJob.tool_stderr) {
+            stderr_text.value = newJob.tool_stderr;
         }
     }
 }
 
 function updateConsoleOutputs(output) {
     // Keep stdout in memory and only fetch new text via JobProvider
-    if (output && !this.jobIsTerminal) {
+    if (output) {
         if (output.stdout != null) {
-            console_output.stdout_text += output.stdout;
-            console_output.stdout_position += output.stdout.length;
+            stdout_text.value += output.stdout;
         }
         if (output.stderr != null) {
-            console_output.stderr_text += output.stderr;
-            console_output.stderr_position += output.stderr.length;
+            stderr_text.value += output.stderr;
         }
     }
 }
@@ -118,7 +100,7 @@
         <JobDetailsProvider auto-refresh :job-id="props.job_id" @update:result="updateJob"/>
         <JobConsoleOutputProvider
             auto-refresh
-            :job-id="job_id"
+            :job-id="props.job_id"
             :stdout_position="stdout_position"
             :stdout_length="stdout_length"
             :stderr_position="stderr_position"
@@ -176,13 +158,13 @@
                     id="stdout"
                     help-uri="unix.stdout"
                     :code-label="'Tool Standard Output'"
-                    :code-item="console_output.stdout_text" />
+                    :code-item="stdout_text" />
                 <CodeRow
                     v-if="job"
                     id="stderr"
                     help-uri="unix.stderr"
                     :code-label="'Tool Standard Error'"
-                    :code-item="console_output.stderr_text" />
+                    :code-item="stderr_text" />
                 <CodeRow
                     v-if="job && job.traceback"
                     id="traceback"
