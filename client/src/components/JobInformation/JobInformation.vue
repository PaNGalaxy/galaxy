--- conflicted
+++ resolved
@@ -5,12 +5,7 @@
 import UtcDate from "components/UtcDate";
 import { NON_TERMINAL_STATES } from "components/WorkflowInvocationState/util";
 import { formatDuration, intervalToDuration } from "date-fns";
-<<<<<<< HEAD
-import { computed, ref } from "vue";
-=======
-import JOB_STATES_MODEL from "utils/job-states-model";
 import { computed, ref, watch } from "vue";
->>>>>>> 2311374c
 
 import { invocationForJob } from "@/api/invocations";
 
