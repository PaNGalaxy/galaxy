--- conflicted
+++ resolved
@@ -59,10 +59,6 @@
             id: "edit-preferences-api-key",
             title: _l("Manage API Key"),
             description: _l("Access your current API key or create a new one."),
-<<<<<<< HEAD
-=======
-            url: `/api/users/${user_id}/api_key/inputs`,
->>>>>>> d157331f
             icon: "fa-key",
         },
         cloud_auth: {
