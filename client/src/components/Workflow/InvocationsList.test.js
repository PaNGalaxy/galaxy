--- conflicted
+++ resolved
@@ -1,19 +1,11 @@
 import "jest-location-mock";
 
+import { createTestingPinia } from "@pinia/testing";
 import { mount } from "@vue/test-utils";
 import axios from "axios";
 import MockAdapter from "axios-mock-adapter";
-<<<<<<< HEAD
-import { formatDistanceToNow, parseISO } from "date-fns";
-import { createPinia } from "pinia";
+import { formatDistanceToNow,parseISO } from "date-fns";
 import { getLocalVue } from "tests/jest/helpers";
-=======
-import { getLocalVue } from "tests/jest/helpers";
-import mockInvocationData from "./test/json/invocation.json";
-import { parseISO, formatDistanceToNow } from "date-fns";
-
-import { createTestingPinia } from "@pinia/testing";
->>>>>>> e6b0b514
 
 import InvocationsList from "./InvocationsList";
 import mockInvocationData from "./test/json/invocation.json";
