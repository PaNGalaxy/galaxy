import $ from "jquery";
import _ from "underscore";
import Backbone from "backbone";
import { getAppRoot } from "onload/loadConfig";
import { getGalaxyInstance } from "app";
import _l from "utils/localization";
import mod_utils from "utils/utils";
import { Toast } from "ui/toast";
import mod_library_model from "mvc/library/library-model";
import mod_select from "mvc/ui/ui-select";
import LIST_CREATOR from "mvc/collection/list-collection-creator";
import PAIR_CREATOR from "mvc/collection/pair-collection-creator";
import PAIRED_CREATOR from "mvc/collection/list-of-pairs-collection-creator";
import HDCA_MODEL from "mvc/history/hdca-model";
import "libs/jquery/jstree";

var FolderToolbarView = Backbone.View.extend({
    el: "#center",

    events: {
        "click .toolbtn-create-folder": "createFolderFromModal",
        "click .toolbtn-bulk-import": "importToHistoryModal",
        "click .include-deleted-datasets-chk": "checkIncludeDeleted",
        "click .toolbtn-bulk-delete": "deleteSelectedItems",
        "click .toolbtn-show-locinfo": "showLocInfo",
        "click .page-size-prompt": "showPageSizePrompt",
        "click .page_size": "changePageSize",
        "click .toolbtn-collection-import": "showCollectionSelect"
    },

    defaults: {
        can_add_library_item: false,
        contains_file_or_folder: false,
        chain_call_control: {
            total_number: 0,
            failed_number: 0
        },
        disabled_jstree_element: "folders"
    },

    modal: null,

    // directory browsing object
    jstree: null,

    // user's histories
    histories: null,

    // genome select
    select_genome: null,

    // extension select
    select_extension: null,

    // extension types
    list_extensions: [],

    // datatype placeholder for extension auto-detection
    auto: {
        id: "auto",
        text: "Auto-detect",
        description:
            "This system will try to detect the file type automatically." +
            " If your file is not detected properly as one of the known formats," +
            " it most likely means that it has some format problems (e.g., different" +
            " number of columns on different rows). You can still coerce the system" +
            " to set your data to the format you think it should be." +
            " You can also upload compressed files, which will automatically be decompressed."
    },

    // genomes
    list_genomes: [],

    initialize: function(options) {
        this.options = _.defaults(options || {}, this.defaults);
        this.fetchExtAndGenomes();
        this.render();
    },

    render: function(options) {
        this.options = _.extend(this.options, options);
        const Galaxy = getGalaxyInstance();
        var toolbar_template = this.templateToolBar();
        var template_defaults = {
            id: this.options.id,
            is_admin: false,
            is_anonym: true,
            multiple_add_dataset_options: false,
            Galaxy: Galaxy
        };
        if (Galaxy.user) {
            template_defaults.is_admin = Galaxy.user.isAdmin();
            template_defaults.is_anonym = Galaxy.user.isAnonymous();
            if (
                Galaxy.config.user_library_import_dir !== null ||
                Galaxy.config.allow_library_path_paste !== false ||
                Galaxy.config.library_import_dir !== null
            ) {
                template_defaults.multiple_add_dataset_options = true;
            }
        }
        this.$el.html(toolbar_template(template_defaults));
    },

    /**
     * Called from FolderListView when needed.
     * @param  {object} options common options
     */
    renderPaginator: function(options) {
        this.options = _.extend(this.options, options);
        const Galaxy = getGalaxyInstance();
        var paginator_template = this.templatePaginator();
        $("body")
            .find(".folder-paginator")
            .html(
                paginator_template({
                    id: this.options.id,
                    show_page: parseInt(this.options.show_page),
                    page_count: parseInt(this.options.page_count),
                    total_items_count: this.options.total_items_count,
                    items_shown: this.options.items_shown,
                    folder_page_size: Galaxy.libraries.preferences.get("folder_page_size")
                })
            );
    },

    configureElements: function(options) {
        this.options = _.extend(this.options, options);
        const Galaxy = getGalaxyInstance();

        if (this.options.can_add_library_item === true) {
            $(".add-library-items").show();
        } else {
            $(".add-library-items").hide();
        }
        if (this.options.contains_file_or_folder === true) {
            if (Galaxy.user) {
                if (!Galaxy.user.isAnonymous()) {
                    $(".logged-dataset-manipulation").show();
                    $(".dataset-manipulation").show();
                } else {
                    $(".dataset-manipulation").show();
                    $(".logged-dataset-manipulation").hide();
                }
            } else {
                $(".logged-dataset-manipulation").hide();
                $(".dataset-manipulation").hide();
            }
        } else {
            $(".logged-dataset-manipulation").hide();
            $(".dataset-manipulation").hide();
        }
        this.$el.find('[data-toggle="tooltip"]').tooltip({ trigger: "hover" });
    },

    createFolderFromModal: function(event) {
        event.preventDefault();
        event.stopPropagation();
        const Galaxy = getGalaxyInstance();
        var template = this.templateNewFolderInModal();
        this.modal = Galaxy.modal;
        this.modal.show({
            closing_events: true,
            title: _l("Create New Folder"),
            body: template(),
            buttons: {
                Create: () => {
                    this.createNewFolderEvent();
                },
                Close: () => {
                    Galaxy.modal.hide();
                }
            }
        });
    },

    createNewFolderEvent: function() {
        const Galaxy = getGalaxyInstance();
        var folderDetails = this.serializeNewFolder();
        if (this.validateNewFolder(folderDetails)) {
            var folder = new mod_library_model.FolderAsModel();
            var url_items = Backbone.history.fragment.split("/");
            var current_folder_id;
            if (url_items.indexOf("page") > -1) {
                current_folder_id = url_items[url_items.length - 3];
            } else {
                current_folder_id = url_items[url_items.length - 1];
            }
            folder.url = folder.urlRoot + current_folder_id;

            folder.save(folderDetails, {
                success: function(folder) {
                    Galaxy.modal.hide();
                    Toast.success("Folder created.");
                    folder.set({ type: "folder" });
                    Galaxy.libraries.folderListView.collection.add(folder);
                },
                error: function(model, response) {
                    Galaxy.modal.hide();
                    if (typeof response.responseJSON !== "undefined") {
                        Toast.error(response.responseJSON.err_msg);
                    } else {
                        Toast.error("An error occurred.");
                    }
                }
            });
        } else {
            Toast.error("Folder's name is missing.");
        }
        return false;
    },

    serializeNewFolder: function() {
        return {
            name: $("input[name='Name']").val(),
            description: $("input[name='Description']").val()
        };
    },

    validateNewFolder: function(folderDetails) {
        return folderDetails.name !== "";
    },

    importToHistoryModal: function(e) {
        e.preventDefault();
        const Galaxy = getGalaxyInstance();
        var $checkedValues = this.findCheckedRows();
        var template = this.templateImportIntoHistoryModal();
        if ($checkedValues.length === 0) {
            Toast.info("You must select some datasets first.");
        } else {
            var promise = this.fetchUserHistories();
            promise
                .done(() => {
                    this.modal = Galaxy.modal;
                    this.modal.show({
                        closing_events: true,
                        title: _l("Import into History"),
                        body: template({
                            histories: this.histories.models
                        }),
                        buttons: {
                            Import: () => {
                                this.importAllIntoHistory();
                            },
                            Close: () => {
                                Galaxy.modal.hide();
                            }
                        }
                    });
                })
                .fail((model, response) => {
                    if (typeof response.responseJSON !== "undefined") {
                        Toast.error(response.responseJSON.err_msg);
                    } else {
                        Toast.error("An error occurred.");
                    }
                });
        }
    },

    fetchUserHistories: function() {
        this.histories = new mod_library_model.GalaxyHistories();
        var promise = this.histories.fetch();
        return promise;
    },

    importAllIntoHistory: function() {
        this.modal.disableButton("Import");
        var new_history_name = this.modal.$("input[name=history_name]").val();
        if (new_history_name !== "") {
            this.createNewHistory(new_history_name)
                .done(new_history => {
                    this.processImportToHistory(new_history.id, new_history.name);
                })
                .fail((xhr, status, error) => {
                    Toast.error("An error occurred.");
                })
                .always(() => {
                    this.modal.enableButton("Import");
                });
        } else {
            var history_id = $("select[name=import_to_history] option:selected").val();
            var history_name = $("select[name=import_to_history] option:selected").text();
            this.processImportToHistory(history_id, history_name);
            this.modal.enableButton("Import");
        }
    },

    createNewHistory: function(new_history_name) {
        var promise = $.post(`${getAppRoot()}api/histories`, { name: new_history_name });
        return promise;
    },

    processImportToHistory: function(history_id, history_name) {
        var checked_items = this.findCheckedItems();
        var items_to_import = [];
        // prepare the dataset objects to be imported
        for (let i = checked_items.dataset_ids.length - 1; i >= 0; i--) {
            const library_dataset_id = checked_items.dataset_ids[i];
            const historyItem = new mod_library_model.HistoryItem();
            historyItem.url = `${historyItem.urlRoot + history_id}/contents`;
            historyItem.content = library_dataset_id;
            historyItem.source = "library";
            items_to_import.push(historyItem);
        }
        // prepare the folder objects to be imported
        for (let i = checked_items.folder_ids.length - 1; i >= 0; i--) {
            const library_folder_id = checked_items.folder_ids[i];
            const historyItem = new mod_library_model.HistoryItem();
            historyItem.url = `${historyItem.urlRoot + history_id}/contents`;
            historyItem.content = library_folder_id;
            historyItem.source = "library_folder";
            items_to_import.push(historyItem);
        }
        this.initChainCallControl({
            length: items_to_import.length,
            action: "to_history",
            history_name: history_name
        });
        // set the used history as current so user will see the last one
        // that he imported into in the history panel on the 'analysis' page
        $.getJSON(`${getAppRoot()}history/set_as_current?id=${history_id}`);
        this.chainCallImportingIntoHistory(items_to_import, history_name);
    },

    /**
     * Update progress bar in modal.
     */
    updateProgress: function() {
        this.progress += this.progressStep;
        $(".progress-bar-import").width(`${Math.round(this.progress)}%`);
        var txt_representation = `${Math.round(this.progress)}% Complete`;
        $(".completion_span").text(txt_representation);
    },

    /**
     * Download selected datasets. Called from the router.
     * @param  {str} format    requested archive format
     */
    download: function(format) {
        var checked_items = this.findCheckedItems();
        var url = `${getAppRoot()}api/libraries/datasets/download/${format}`;
        var data = { ld_ids: checked_items.dataset_ids, folder_ids: checked_items.folder_ids };
        this.processDownload(url, data, "get");
    },

    /**
     * Create hidden form and submit it through POST
     * to initialize the download.
     * @param  {str} url    url to call
     * @param  {obj} data   data to include in the request
     * @param  {str} method method of the request
     */
    processDownload: function(url, data, method) {
        if (url && data) {
            // data can be string of parameters or array/object
            data = typeof data === "string" ? data : $.param(data);
            // split params into form inputs
            var inputs = "";
            $.each(data.split("&"), function() {
                var pair = this.split("=");
                inputs += `<input type="hidden" name="${pair[0]}" value="${pair[1]}" />`;
            });
            // send request
            $(`<form action="${url}" method="${method || "post"}">${inputs}</form>`)
                .appendTo("body")
                .submit()
                .remove();
            Toast.info("Your download will begin soon.");
        } else {
            Toast.error("An error occurred.");
        }
    },

    addFilesFromHistoryModal: function() {
        const Galaxy = getGalaxyInstance();
        this.histories = new mod_library_model.GalaxyHistories();
        this.histories
            .fetch()
            .done(() => {
                this.modal = Galaxy.modal;
                var template_modal = this.templateAddFilesFromHistory();
                this.modal.show({
                    closing_events: true,
                    title: _l("Adding datasets from your history"),
                    body: template_modal({
                        histories: this.histories.models
                    }),
                    buttons: {
                        Add: () => {
                            this.addAllDatasetsFromHistory();
                        },
                        Close: () => {
                            Galaxy.modal.hide();
                        }
                    },
                    closing_callback: () => {
                        Galaxy.libraries.library_router.navigate(`folders/${this.id}`, { trigger: true });
                    }
                });
                this.fetchAndDisplayHistoryContents(this.histories.models[0].id);
                $("#dataset_add_bulk").change(event => {
                    this.fetchAndDisplayHistoryContents(event.target.value);
                });
            })
            .fail((model, response) => {
                if (typeof response.responseJSON !== "undefined") {
                    Toast.error(response.responseJSON.err_msg);
                } else {
                    Toast.error("An error occurred.");
                }
            });
    },

    /**
     * Create modal for importing from Galaxy path.
     */
    importFilesFromPathModal: function() {
        const Galaxy = getGalaxyInstance();
        this.modal = Galaxy.modal;
        var template_modal = this.templateImportPathModal();
        this.modal.show({
            closing_events: true,
            title: _l("Please enter paths to import"),
            body: template_modal({}),
            buttons: {
                Import: () => {
                    this.importFromPathsClicked(this);
                },
                Close: () => {
                    Galaxy.modal.hide();
                }
            },
            closing_callback: () => {
                //  TODO: should not trigger routes outside of the router
                Galaxy.libraries.library_router.navigate(`folders/${this.id}`, {
                    trigger: true
                });
            }
        });
        this.renderSelectBoxes();
    },

    /**
     * Request all extensions and genomes from Galaxy
     * and save them in sorted arrays.
     */
    fetchExtAndGenomes: function() {
        mod_utils.get({
            url: `${getAppRoot()}api/datatypes?extension_only=False`,
            success: datatypes => {
                this.list_extensions = [];
                for (const key in datatypes) {
                    this.list_extensions.push({
                        id: datatypes[key].extension,
                        text: datatypes[key].extension,
                        description: datatypes[key].description,
                        description_url: datatypes[key].description_url
                    });
                }
                this.list_extensions.sort((a, b) => (a.id > b.id ? 1 : a.id < b.id ? -1 : 0));
                this.list_extensions.unshift(this.auto);
            },
            cache: true
        });
        mod_utils.get({
            url: `${getAppRoot()}api/genomes`,
            success: genomes => {
                this.list_genomes = [];
                for (const key in genomes) {
                    this.list_genomes.push({
                        id: genomes[key][1],
                        text: genomes[key][0]
                    });
                }
                this.list_genomes.sort((a, b) => (a.id > b.id ? 1 : a.id < b.id ? -1 : 0));
            },
            cache: true
        });
    },

    renderSelectBoxes: function() {
        const Galaxy = getGalaxyInstance();
        // This won't work properly unlesss we already have the data fetched.
        // See this.fetchExtAndGenomes()
        this.select_genome = new mod_select.View({
            css: "library-genome-select",
            data: this.list_genomes,
            container: Galaxy.modal.$el.find("#library_genome_select"),
            value: "?"
        });
        this.select_extension = new mod_select.View({
            css: "library-extension-select",
            data: this.list_extensions,
            container: Galaxy.modal.$el.find("#library_extension_select"),
            value: "auto"
        });
    },

    /**
     * Create modal for importing from given directory
     * on Galaxy. Bind jQuery events.
     */
    importFilesFromGalaxyFolderModal: function(options) {
        var template_modal = this.templateBrowserModal();
        const Galaxy = getGalaxyInstance();
        this.modal = Galaxy.modal;
        this.modal.show({
            closing_events: true,
            title: _l("Please select folders or files"),
            body: template_modal({}),
            buttons: {
                Import: () => {
                    this.importFromJstreePath(this, options);
                },
                Close: () => {
                    Galaxy.modal.hide();
                }
            },
            closing_callback: () => {
                //  TODO: should not trigger routes outside of the router
                Galaxy.libraries.library_router.navigate(`folders/${this.id}`, {
                    trigger: true
                });
            }
        });

        $(".libimport-select-all").bind("click", () => {
            $("#jstree_browser").jstree("check_all");
        });
        $(".libimport-select-none").bind("click", () => {
            $("#jstree_browser").jstree("uncheck_all");
        });

        this.renderSelectBoxes();
        options.disabled_jstree_element = "folders";
        this.renderJstree(options);

        $("input[type=radio]").change(event => {
            if (event.target.value === "jstree-disable-folders") {
                options.disabled_jstree_element = "folders";
                this.renderJstree(options);
                $(".jstree-folders-message").hide();
                $(".jstree-preserve-structure").hide();
                $(".jstree-files-message").show();
            } else if (event.target.value === "jstree-disable-files") {
                $(".jstree-files-message").hide();
                $(".jstree-folders-message").show();
                $(".jstree-preserve-structure").show();
                options.disabled_jstree_element = "files";
                this.renderJstree(options);
            }
        });
    },

    /**
     * Fetch the contents of user directory on Galaxy
     * and render jstree component based on received
     * data.
     * @param  {[type]} options [description]
     */
    renderJstree: function(options) {
        this.options = _.extend(this.options, options);
        var target = options.source || "userdir";
        var disabled_jstree_element = this.options.disabled_jstree_element;
        this.jstree = new mod_library_model.Jstree();
        this.jstree.url = `${this.jstree.urlRoot}?target=${target}&format=jstree&disable=${disabled_jstree_element}`;
        this.jstree.fetch({
            success: (model, response) => {
                $("#jstree_browser").jstree("destroy");
                $("#jstree_browser").jstree({
                    core: {
                        data: model
                    },
                    plugins: ["types", "checkbox"],
                    types: {
                        folder: {
                            icon: "jstree-folder"
                        },
                        file: {
                            icon: "jstree-file"
                        }
                    },
                    checkbox: {
                        three_state: false
                    }
                });
            },
            error: (model, response) => {
                if (typeof response.responseJSON !== "undefined") {
                    if (response.responseJSON.err_code === 404001) {
                        Toast.warning(response.responseJSON.err_msg);
                    } else {
                        Toast.error(response.responseJSON.err_msg);
                    }
                } else {
                    Toast.error("An error occurred.");
                }
            }
        });
    },

    /**
     * Take the paths from the textarea, split it, create
     * a request queue and call a function that starts sending
     * one by one to be imported on the server.
     */
    importFromPathsClicked: function() {
        var preserve_dirs = this.modal.$el.find(".preserve-checkbox").is(":checked");
        var link_data = this.modal.$el.find(".link-checkbox").is(":checked");
        var space_to_tab = this.modal.$el.find(".spacetab-checkbox").is(":checked");
        var to_posix_lines = this.modal.$el.find(".posix-checkbox").is(":checked");
        var tag_using_filenames = this.modal.$el.find(".tag-files").is(":checked");
        var file_type = this.select_extension.value();
        var dbkey = this.select_genome.value();
        var paths = $("textarea#import_paths").val();
        var valid_paths = [];
        if (!paths) {
            Toast.info("Please enter a path relative to Galaxy root.");
        } else {
            this.modal.disableButton("Import");
            paths = paths.split("\n");
            for (let i = paths.length - 1; i >= 0; i--) {
                var trimmed = paths[i].trim();
                if (trimmed.length !== 0) {
                    valid_paths.push(trimmed);
                }
            }
            this.initChainCallControl({
                length: valid_paths.length,
                action: "adding_datasets"
            });
            this.chainCallImportingFolders({
                paths: valid_paths,
                preserve_dirs: preserve_dirs,
                link_data: link_data,
                space_to_tab: space_to_tab,
                to_posix_lines: to_posix_lines,
                source: "admin_path",
                file_type: file_type,
                tag_using_filenames: tag_using_filenames,
                dbkey: dbkey
            });
        }
    },

    /**
     * Initialize the control of chaining requests
     * in the current modal.
     * @param {int} length The number of items in the chain call.
     */
    initChainCallControl: function(options) {
        const Galaxy = getGalaxyInstance();
        var template;
        switch (options.action) {
            case "adding_datasets":
                template = this.templateAddingDatasetsProgressBar();
                this.modal.$el.find(".modal-body").html(
                    template({
                        folder_name: this.options.folder_name
                    })
                );
                break;
            case "deleting_datasets":
                template = this.templateDeletingItemsProgressBar();
                this.modal.$el.find(".modal-body").html(template());
                break;
            case "to_history":
                template = this.templateImportIntoHistoryProgressBar();
                this.modal.$el.find(".modal-body").html(template({ history_name: options.history_name }));
                break;
            default:
                Galaxy.emit.error("Wrong action specified.", "datalibs");
                break;
        }

        // var progress_bar_tmpl = this.templateAddingDatasetsProgressBar();
        // this.modal.$el.find( '.modal-body' ).html( progress_bar_tmpl( { folder_name : this.options.folder_name } ) );
        this.progress = 0;
        this.progressStep = 100 / options.length;
        this.options.chain_call_control.total_number = options.length;
        this.options.chain_call_control.failed_number = 0;
    },

    /**
     * Take the selected items from the jstree, create a request queue
     * and send them one by one to the server for importing into
     * the current folder.
     *
     * jstree.js has to be loaded before
     * @see renderJstree
     */
    importFromJstreePath: function(that, options) {
        var all_nodes = $("#jstree_browser")
            .jstree()
            .get_selected(true);
        // remove the disabled elements that could have been trigerred with the 'select all'
        var selected_nodes = _.filter(all_nodes, node => node.state.disabled == false);
        var preserve_dirs = this.modal.$el.find(".preserve-checkbox").is(":checked");
        var link_data = this.modal.$el.find(".link-checkbox").is(":checked");
        var space_to_tab = this.modal.$el.find(".spacetab-checkbox").is(":checked");
        var to_posix_lines = this.modal.$el.find(".posix-checkbox").is(":checked");
        var file_type = this.select_extension.value();
        var dbkey = this.select_genome.value();
        var tag_using_filenames = this.modal.$el.find(".tag-files").is(":checked");
        var selection_type = selected_nodes[0].type;
        var paths = [];
        if (selected_nodes.length < 1) {
            Toast.info("Please select some items first.");
        } else {
            this.modal.disableButton("Import");
            for (let i = selected_nodes.length - 1; i >= 0; i--) {
                if (selected_nodes[i].li_attr.full_path !== undefined) {
                    paths.push(selected_nodes[i].li_attr.full_path);
                }
            }
            this.initChainCallControl({
                length: paths.length,
                action: "adding_datasets"
            });
            if (selection_type === "folder") {
                const full_source = `${options.source}_folder`;
                this.chainCallImportingFolders({
                    paths: paths,
                    preserve_dirs: preserve_dirs,
                    link_data: link_data,
                    space_to_tab: space_to_tab,
                    to_posix_lines: to_posix_lines,
                    source: full_source,
                    file_type: file_type,
                    dbkey: dbkey,
                    tag_using_filenames: tag_using_filenames
                });
            } else if (selection_type === "file") {
                const full_source = `${options.source}_file`;
                this.chainCallImportingUserdirFiles({
                    paths: paths,
                    file_type: file_type,
                    dbkey: dbkey,
                    link_data: link_data,
                    space_to_tab: space_to_tab,
                    to_posix_lines: to_posix_lines,
                    source: full_source,
                    tag_using_filenames: tag_using_filenames
                });
            }
        }
    },

    fetchAndDisplayHistoryContents: function(history_id) {
        var history_contents = new mod_library_model.HistoryContents({
            id: history_id
        });
        history_contents.fetch({
            success: history_contents => {
                var history_contents_template = this.templateHistoryContents();

                if (history_contents.length > 0) {
                    this.histories.get(history_id).set({contents: history_contents});
                    this.modal.$el.find(".library_selected_history_content").html(
                        history_contents_template({
                            history_contents: history_contents.models.reverse()
                        })
                    );
                    this.modal.$el.find(".history-import-select-all").bind("click", () => {
                        $(".library_selected_history_content [type=checkbox]").prop("checked", true);
                    });
                    this.modal.$el.find(".history-import-unselect-all").bind("click", () => {
                        $(".library_selected_history_content [type=checkbox]").prop("checked", false);
                    });

                    this.modal.$el.find(".history-import-toggle-all").bind("click", (e) => {
                        this.selectAll(e);
                    });

                    this.modal.$el.find(".dataset_row").bind("click", (e) => {
                        this.selectClickedRow(e);
                    });
                } else {
                    this.modal.$el.find(".library_selected_history_content").html(
                        `<p>Selected history is empty.</p>`
                    );
                }
            },
            error: (model, response) => {
                if (typeof response.responseJSON !== "undefined") {
                    Toast.error(response.responseJSON.err_msg);
                } else {
                    Toast.error("An error occurred.");
                }
            }
        });
    },

    /**
     * Import all selected datasets from history into the current folder.
     */
    addAllDatasetsFromHistory: function() {
        var checked_hdas = this.modal.$el.find(".library_selected_history_content").find(":checked");
        var history_item_ids = []; // can be hda or hdca
        var history_item_types = [];
        var items_to_add = [];
        if (checked_hdas.length < 1) {
            Toast.info("You must select some datasets first.");
        } else {
            this.modal.disableButton("Add");
            checked_hdas.each(function() {
                var hid = $(this)
                    .closest("tr")
                    .data("id");
                if (hid) {
                    var item_type = $(this)
                        .closest("tr")
                        .data("name");
                    history_item_ids.push(hid);
                    history_item_types.push(item_type);
                }
            });
            for (let i = history_item_ids.length - 1; i >= 0; i--) {
                var history_item_id = history_item_ids[i];
                var folder_item = new mod_library_model.Item();
                folder_item.url = `${getAppRoot()}api/folders/${this.options.id}/contents`;
                if (history_item_types[i] === "collection") {
                    folder_item.set({ from_hdca_id: history_item_id });
                } else {
                    folder_item.set({ from_hda_id: history_item_id });
                }
                items_to_add.push(folder_item);
            }
            this.initChainCallControl({
                length: items_to_add.length,
                action: "adding_datasets"
            });
            this.chainCallAddingHdas(items_to_add);
        }
    },

    /**
     * User clicked the checkbox in the table heading
     * @param  {context} event
     */
    selectAll: function(event) {
        var selected = event.target.checked;
        var self = this;
        // Iterate each checkbox
        $(":checkbox", "#dataset_list").each(function() {
            this.checked = selected;
            var $row = $(this).closest("tr");
            // Change color of selected/unselected
            if (selected) {
                self.makeDarkRow($row);
            } else {
                self.makeWhiteRow($row);
            }
        });
    },

    /**
     * Check checkbox if user clicks on the whole row or
     *  on the checkbox itself
     */
    selectClickedRow: function(event) {
        var checkbox = "";
        var $row;
        var source;
        $row = $(event.target).closest("tr");
        if (event.target.localName === "input") {
            checkbox = event.target;
            source = "input";
        } else if (event.target.localName === "td") {
            checkbox = $row.find(":checkbox")[0];
            source = "td";
        }
        if (checkbox.checked) {
            if (source === "td") {
                checkbox.checked = "";
                this.makeWhiteRow($row);
            } else if (source === "input") {
                this.makeDarkRow($row);
            }
        } else {
            if (source === "td") {
                checkbox.checked = "selected";
                this.makeDarkRow($row);
            } else if (source === "input") {
                this.makeWhiteRow($row);
            }
        }
    },

    makeDarkRow: function($row) {
        $row.removeClass("light").addClass("dark");
        $row.find("a")
            .addClass("dark");
        $row.find(".fa-file-o")
            .removeClass("fa-file-o")
            .addClass("fa-file");
        $row.find(".fa-folder-o")
            .removeClass("fa-folder-o")
            .addClass("fa-folder");
    },

    makeWhiteRow: function($row) {
        $row.removeClass("dark").addClass("light");
        $row.find("a")
            .removeClass("dark");
        $row.find(".fa-file")
            .removeClass("fa-file")
            .addClass("fa-file-o");
        $row.find(".fa-folder")
            .removeClass("fa-folder")
            .addClass("fa-folder-o");
    },

    /**
     * Take array of empty history items and make request for each of them
     * to create it on server. Update progress in between calls.
     * @param  {array} history_item_set array of empty history items
     * @param  {str} history_name     name of the history to import to
     */
    chainCallImportingIntoHistory: function(history_item_set, history_name) {
        const Galaxy = getGalaxyInstance();
        var popped_item = history_item_set.pop();
        if (typeof popped_item == "undefined") {
            if (this.options.chain_call_control.failed_number === 0) {
                Toast.success("Selected datasets imported into history. Click this to start analyzing it.", "", {
                    onclick: () => {
                        window.location = getAppRoot();
                    }
                });
            } else if (this.options.chain_call_control.failed_number === this.options.chain_call_control.total_number) {
                Toast.error("There was an error and no datasets were imported into history.");
            } else if (this.options.chain_call_control.failed_number < this.options.chain_call_control.total_number) {
                Toast.warning(
                    "Some of the datasets could not be imported into history. Click this to see what was imported.",
                    "",
                    {
                        onclick: () => {
                            window.location = getAppRoot();
                        }
                    }
                );
            }
            Galaxy.modal.hide();
            return true;
        }
        var promise = $.when(
            popped_item.save({
                content: popped_item.content,
                source: popped_item.source
            })
        );

        promise
            .done(() => {
                this.updateProgress();
                this.chainCallImportingIntoHistory(history_item_set, history_name);
            })
            .fail(() => {
                this.options.chain_call_control.failed_number += 1;
                this.updateProgress();
                this.chainCallImportingIntoHistory(history_item_set, history_name);
            });
    },

    /**
     * Take the array of paths and create a request for each of them
     * calling them in chain. Update the progress bar in between each.
     * @param  {array} paths                    paths relative to user folder on Galaxy
     * @param  {boolean} tag_using_filenames    add tags to datasets using names of files
     */
    chainCallImportingUserdirFiles: function(options) {
        const Galaxy = getGalaxyInstance();
        const popped_item = options.paths.pop();
        if (typeof popped_item === "undefined") {
            if (this.options.chain_call_control.failed_number === 0) {
                Toast.success("Selected files imported into the current folder");
                Galaxy.modal.hide();
            } else {
                Toast.error("An error occurred.");
            }
            return true;
        }
        const post_url = `${getAppRoot()}api/libraries/datasets`;
        const post_data = {
            encoded_folder_id: this.id,
            source: options.source,
            path: popped_item,
            file_type: options.file_type,
            link_data: options.link_data,
            space_to_tab: options.space_to_tab,
            to_posix_lines: options.to_posix_lines,
            dbkey: options.dbkey,
            tag_using_filenames: options.tag_using_filenames
        };
        const promise = $.when($.post(post_url, post_data));
        promise
            .done(response => {
                this.updateProgress();
                this.chainCallImportingUserdirFiles(options);
            })
            .fail(() => {
                this.options.chain_call_control.failed_number += 1;
                this.updateProgress();
                this.chainCallImportingUserdirFiles(options);
            });
    },

    /**
     * Take the array of paths and create a request for each of them
     * calling them in series. Update the progress bar in between each.
     * @param  {array} paths                    paths relative to Galaxy root folder
     * @param  {boolean} preserve_dirs          indicates whether to preserve folder structure
     * @param  {boolean} link_data              copy files to Galaxy or link instead
     * @param  {boolean} to_posix_lines         convert line endings to POSIX standard
     * @param  {boolean} space_to_tab           convert spaces to tabs
     * @param  {str} source                     string representing what type of folder
     *                                          is the source of import
     * @param  {boolean} tag_using_filenames    add tags to datasets using names of files
     */
    chainCallImportingFolders: function(options) {
        const Galaxy = getGalaxyInstance();
        // TODO need to check which paths to call
        const popped_item = options.paths.pop();
        if (typeof popped_item == "undefined") {
            if (this.options.chain_call_control.failed_number === 0) {
                Toast.success("Selected folders and their contents imported into the current folder.");
                Galaxy.modal.hide();
            } else {
                // TODO better error report
                Toast.error("An error occurred.");
            }
            return true;
        }
        const post_url = `${getAppRoot()}api/libraries/datasets`;
        const post_data = {
            encoded_folder_id: this.id,
            source: options.source,
            path: popped_item,
            preserve_dirs: options.preserve_dirs,
            link_data: options.link_data,
            to_posix_lines: options.to_posix_lines,
            space_to_tab: options.space_to_tab,
            file_type: options.file_type,
            dbkey: options.dbkey,
            tag_using_filenames: options.tag_using_filenames
        };
        const promise = $.when($.post(post_url, post_data));
        promise
            .done(response => {
                this.updateProgress();
                this.chainCallImportingFolders(options);
            })
            .fail(() => {
                this.options.chain_call_control.failed_number += 1;
                this.updateProgress();
                this.chainCallImportingFolders(options);
            });
    },

    /**
     * Take the array of hdas and create a request for each.
     * Call them in chain and update progress bar in between each.
     * @param  {array} hdas_set array of empty hda objects
     */
    chainCallAddingHdas: function(hdas_set) {
        const Galaxy = getGalaxyInstance();
        this.added_hdas = new mod_library_model.Folder();
        var popped_item = hdas_set.pop();
        if (typeof popped_item == "undefined") {
            if (this.options.chain_call_control.failed_number === 0) {
                Toast.success("Selected datasets from history added to the folder");
            } else if (this.options.chain_call_control.failed_number === this.options.chain_call_control.total_number) {
                Toast.error("There was an error and no datasets were added to the folder.");
            } else if (this.options.chain_call_control.failed_number < this.options.chain_call_control.total_number) {
                Toast.warning("Some of the datasets could not be added to the folder");
            }
            Galaxy.modal.hide();
            return this.added_hdas;
        }
        var promise = $.when(
            popped_item.save({
                from_hda_id: popped_item.get("from_hda_id")
            })
        );

        promise
            .done(model => {
                Galaxy.libraries.folderListView.collection.add(model);
                this.updateProgress();
                this.chainCallAddingHdas(hdas_set);
            })
            .fail(() => {
                this.options.chain_call_control.failed_number += 1;
                this.updateProgress();
                this.chainCallAddingHdas(hdas_set);
            });
    },

    /**
     * Take the array of lddas, create request for each and
     * call them in chain. Update progress bar in between each.
     * @param  {array} lddas_set array of lddas to delete
     */
    chainCallDeletingItems: function(items_to_delete) {
        const Galaxy = getGalaxyInstance();
        this.deleted_items = new mod_library_model.Folder();
        var item_to_delete = items_to_delete.pop();
        if (typeof item_to_delete === "undefined") {
            if (this.options.chain_call_control.failed_number === 0) {
                Toast.success("Selected items were deleted.");
            } else if (this.options.chain_call_control.failed_number === this.options.chain_call_control.total_number) {
                Toast.error(
                    "There was an error and no items were deleted. Please make sure you have sufficient permissions."
                );
            } else if (this.options.chain_call_control.failed_number < this.options.chain_call_control.total_number) {
                Toast.warning(
                    "Some of the items could not be deleted. Please make sure you have sufficient permissions."
                );
            }
            Galaxy.modal.hide();
            return this.deleted_items;
        }
        item_to_delete
            .destroy()
            .done(item => {
                Galaxy.libraries.folderListView.collection.remove(item_to_delete.id);
                this.updateProgress();
                // add the deleted item to collection, triggers rendering
                if (Galaxy.libraries.folderListView.options.include_deleted) {
                    var updated_item = null;
                    if (item.type === "folder" || item.model_class === "LibraryFolder") {
                        updated_item = new mod_library_model.FolderAsModel(item);
                    } else if (item.type === "file" || item.model_class === "LibraryDataset") {
                        updated_item = new mod_library_model.Item(item);
                    } else {
                        Galaxy.emit.error("Unknown library item type found.", "datalibs");
                        Galaxy.emit.error(item.type || item.model_class, "datalibs");
                    }
                    Galaxy.libraries.folderListView.collection.add(updated_item);
                }
                this.chainCallDeletingItems(items_to_delete);
            })
            .fail(() => {
                this.options.chain_call_control.failed_number += 1;
                this.updateProgress();
                this.chainCallDeletingItems(items_to_delete);
            });
    },

    /**
     * Handles the click on 'show deleted' checkbox
     */
    checkIncludeDeleted: function(event) {
        const Galaxy = getGalaxyInstance();
        if (event.target.checked) {
            Galaxy.libraries.folderListView.fetchFolder({
                include_deleted: true
            });
        } else {
            Galaxy.libraries.folderListView.fetchFolder({
                include_deleted: false
            });
        }
    },

    /**
     * Delete the selected items. Atomic. One by one.
     */
    deleteSelectedItems: function() {
        const Galaxy = getGalaxyInstance();
        var dataset_ids = [];
        var folder_ids = [];
        var $checkedValues = this.findCheckedRows();
        if ($checkedValues.length === 0) {
            Toast.info("You must select at least one item for deletion.");
        } else {
            var template = this.templateDeletingItemsProgressBar();
            this.modal = Galaxy.modal;
            this.modal.show({
                closing_events: true,
                title: _l("Deleting selected items"),
                body: template({}),
                buttons: {
                    Close: () => {
                        Galaxy.modal.hide();
                    }
                }
            });
            // init the control counters
            this.options.chain_call_control.total_number = 0;
            this.options.chain_call_control.failed_number = 0;
            $checkedValues.each(function() {
                var row_id = $(this)
                    .closest("tr")
                    .data("id")
                    .toString();
                if (row_id !== undefined) {
                    if (row_id.substring(0, 1) == "F") {
                        folder_ids.push(row_id);
                    } else {
                        dataset_ids.push(row_id);
                    }
                }
            });
            // init the progress bar
            var items_total = dataset_ids.length + folder_ids.length;
            this.progressStep = 100 / items_total;
            this.progress = 0;

            // prepare the dataset items to be added
            var items_to_delete = [];
            for (let i = dataset_ids.length - 1; i >= 0; i--) {
                var dataset = new mod_library_model.Item({
                    id: dataset_ids[i]
                });
                items_to_delete.push(dataset);
            }
            for (let i = folder_ids.length - 1; i >= 0; i--) {
                var folder = new mod_library_model.FolderAsModel({
                    id: folder_ids[i]
                });
                items_to_delete.push(folder);
            }

            this.options.chain_call_control.total_number = items_total;
            // call the recursive function to call ajax one after each other (request FIFO queue)
            this.chainCallDeletingItems(items_to_delete);
        }
    },

    showLocInfo: function() {
        const Galaxy = getGalaxyInstance();
        var library = null;
        if (Galaxy.libraries.libraryListView !== null) {
            library = Galaxy.libraries.libraryListView.collection.get(this.options.parent_library_id);
            this.showLocInfoModal(library);
        } else {
            library = new mod_library_model.Library({
                id: this.options.parent_library_id
            });
            library.fetch({
                success: () => {
                    this.showLocInfoModal(library);
                },
                error: function(model, response) {
                    if (typeof response.responseJSON !== "undefined") {
                        Toast.error(response.responseJSON.err_msg);
                    } else {
                        Toast.error("An error occurred.");
                    }
                }
            });
        }
    },

    showLocInfoModal: function(library) {
        const Galaxy = getGalaxyInstance();
        var template = this.templateLocInfoInModal();
        this.modal = Galaxy.modal;
        this.modal.show({
            closing_events: true,
            title: _l("Location Details"),
            body: template({ library: library, options: this.options }),
            buttons: {
                Close: () => {
                    Galaxy.modal.hide();
                }
            }
        });
    },

    showImportModal: function(options) {
        const Galaxy = getGalaxyInstance();
        switch (options.source) {
            case "history":
                this.addFilesFromHistoryModal();
                break;
            case "importdir":
                this.importFilesFromGalaxyFolderModal({
                    source: "importdir"
                });
                break;
            case "path":
                this.importFilesFromPathModal();
                break;
            case "userdir":
                this.importFilesFromGalaxyFolderModal({
                    source: "userdir"
                });
                break;
            default:
                Galaxy.libraries.library_router.back();
                Toast.error("Invalid import source.");
                break;
        }
    },

    /**
     * Show user the prompt to change the number of items shown on page.
     */
    showPageSizePrompt: function(e) {
        e.preventDefault();
        const Galaxy = getGalaxyInstance();
        var folder_page_size = prompt(
            "How many items per page do you want to see?",
            Galaxy.libraries.preferences.get("folder_page_size")
        );
        if (folder_page_size != null && folder_page_size == parseInt(folder_page_size)) {
            Galaxy.libraries.preferences.set({
                folder_page_size: parseInt(folder_page_size)
            });
            Galaxy.libraries.folderListView.render({
                id: this.options.id,
                show_page: 1
            });
        }
    },

    /**
     * Change the number of libs shown on page.
     */
    changePageSize: function(e) {
        e.preventDefault();
        let Galaxy = getGalaxyInstance();
        Galaxy.libraries.preferences.set({
            folder_page_size: parseInt(e.target.value)
        });
        Galaxy.libraries.folderListView.render({
            id: this.options.id,
            show_page: 1
        });
    },

    findCheckedRows: function() {
        return $("#folder_list_body").find(":checked");
    },

    findCheckedItems: function() {
        var folder_ids = [];
        var dataset_ids = [];
        this.findCheckedRows().each(function() {
            var row_id = $(this)
                .closest("tr")
                .data("id")
                .toString();
            if (row_id.substring(0, 1) == "F") {
                folder_ids.push(row_id);
            } else {
                dataset_ids.push(row_id);
            }
        });
        return { folder_ids: folder_ids, dataset_ids: dataset_ids };
    },

    showCollectionSelect: function(e) {
        e.preventDefault();
        const Galaxy = getGalaxyInstance();
        var checked_items = this.findCheckedItems();
        var template = this.templateCollectionSelectModal();

        var promise = this.fetchUserHistories();
        promise
            .done(() => {
                this.modal = Galaxy.modal;
                this.modal.show({
                    closing_events: true,
                    title: "Create History Collection from Datasets",
                    body: template({
                        selected_datasets: checked_items.dataset_ids.length,
                        histories: this.histories.models
                    }),
                    buttons: {
                        Continue: () => {
                            this.showCollectionBuilder(checked_items.dataset_ids);
                        },
                        Close: () => {
                            Galaxy.modal.hide();
                        }
                    }
                });
            })
            .fail((model, response) => {
                if (typeof response.responseJSON !== "undefined") {
                    Toast.error(response.responseJSON.err_msg);
                } else {
                    Toast.error("An error occurred.");
                }
            });
    },

    /**
     * Note: The collection creation process expects ldda_ids as ids
     * in the collection_elements array but we operate on ld_ids in libraries.
     * The code below overwrites the id with ldda_id for this reason.
     */
    showCollectionBuilder: function(checked_items) {
        const Galaxy = getGalaxyInstance();
        let collection_elements = [];
        const elements_source = this.modal.$('input[type="radio"]:checked').val();
        if (elements_source === "selection") {
            for (let i = checked_items.length - 1; i >= 0; i--) {
                const collection_item = {};
                const dataset = Galaxy.libraries.folderListView.folder_container.get("folder").get(checked_items[i]);
                collection_item.id = dataset.get("ldda_id");
                collection_item.name = dataset.get("name");
                collection_item.deleted = dataset.get("deleted");
                collection_item.state = dataset.get("state");
                collection_elements.push(collection_item);
            }
        } else if (elements_source === "folder") {
            const all_datasets = Galaxy.libraries.folderListView.folder_container.get("folder").where({ type: "file" });
            collection_elements = new Backbone.Collection(all_datasets).toJSON();
            for (var i = collection_elements.length - 1; i >= 0; i--) {
                collection_elements[i].id = collection_elements[i].ldda_id;
            }
        }
        const new_history_name = this.modal.$("input[name=history_name]").val();
        if (new_history_name !== "") {
            this.createNewHistory(new_history_name)
                .done(new_history => {
                    Toast.success("History created");
                    this.collectionImport(collection_elements, new_history.id, new_history.name);
                })
                .fail((xhr, status, error) => {
                    Toast.error("An error occurred.");
                });
        } else {
<<<<<<< HEAD
            this.select_collection_history = this.modal.$el.find("#library-collection-history-select");
            let selected_history_id = this.select_collection_history.val();
            let selected_history_name = this.select_collection_history.find('option:selected').text();
=======
            const selected_history_id = this.select_collection_history.value();
            const selected_history_name = this.select_collection_history.text();
>>>>>>> 9fac6e43
            this.collectionImport(collection_elements, selected_history_id, selected_history_name);
        }
    },

    collectionImport: function(collection_elements, history_id, history_name) {
        const modal_title = `Creating Collection in ${history_name}`;
        let creator_class;
        let creationFn;
        this.collectionType = this.modal.$el.find("#library-collection-type-select").val();
        if (this.collectionType === "list") {
            creator_class = LIST_CREATOR.ListCollectionCreator;
            creationFn = (elements, name, hideSourceItems) => {
                elements = elements.map(element => ({
                    id: element.id,
                    name: element.name,
                    src: "ldda"
                }));
                return this.createHDCA(elements, this.collectionType, name, hideSourceItems, history_id);
            };
            LIST_CREATOR.collectionCreatorModal(
                collection_elements,
                { creationFn: creationFn, title: modal_title, defaultHideSourceItems: true },
                creator_class
            );
        } else if (this.collectionType === "paired") {
            creator_class = PAIR_CREATOR.PairCollectionCreator;
            creationFn = (elements, name, hideSourceItems) => {
                elements = [
                    { name: "forward", src: "ldda", id: elements[0].id },
                    { name: "reverse", src: "ldda", id: elements[1].id }
                ];
                return this.createHDCA(elements, this.collectionType, name, hideSourceItems, history_id);
            };
            LIST_CREATOR.collectionCreatorModal(
                collection_elements,
                { creationFn: creationFn, title: modal_title, defaultHideSourceItems: true },
                creator_class
            );
        } else if (this.collectionType === "list:paired") {
            const elements = collection_elements.map(element => ({
                id: element.id,
                name: element.name,
                src: "ldda"
            }));
            PAIRED_CREATOR.pairedCollectionCreatorModal(elements, {
                historyId: history_id,
                title: modal_title,
                defaultHideSourceItems: true
            });
        } else if (this.collectionType === "rules") {
            const creationFn = (elements, collectionType, name, hideSourceItems) => {
                return this.createHDCA(elements, collectionType, name, hideSourceItems, history_id);
            };
            LIST_CREATOR.ruleBasedCollectionCreatorModal(collection_elements, "library_datasets", "collections", {
                creationFn: creationFn,
                defaultHideSourceItems: true
            });
        }
    },

    createHDCA: function(elementIdentifiers, collectionType, name, hideSourceItems, history_id, options) {
        const hdca = new HDCA_MODEL.HistoryDatasetCollection({
            history_content_type: "dataset_collection",
            collection_type: collectionType,
            history_id: history_id,
            name: name,
            hide_source_items: hideSourceItems || false,
            element_identifiers: elementIdentifiers
        });
        return hdca.save(options);
    },

    templateToolBar: function() {
        return _.template(
            `<div class="library_style_container">
                <div class="d-flex align-items-center mb-2">
                    <a class="mr-1 btn btn-secondary" href="list" data-toggle="tooltip" title="Go to first page">
                        <span class="fa fa-home"/>
                    </a>
                    <a class="mr-1 btn btn-secondary" data-toggle="tooltip" title="See this screen annotated"
                        href="https://galaxyproject.org/data-libraries/screen/folder-contents/" target="_blank">
                        <span class="fa fa-question"/>
                    </a>
                    <div>
                        <form class="form-inline">
                            <div class="form-check logged-dataset-manipulation mr-1" style="display:none;">
                                <input class="form-check-input include-deleted-datasets-chk"
                                    id="include_deleted_datasets_chk" type="checkbox" />
                                <label class="form-check-label" for="include_deleted_datasets_chk">
                                    include deleted
                                </label>
                            </div>
                            <button style="display:none;" title="Create new folder"
                                class="btn btn-secondary toolbtn-create-folder add-library-items add-library-items-folder mr-1"
                                type="button">
                                <span class="fa fa-folder"></span> Create Folder
                            </button>
                            <% if(multiple_add_dataset_options) { %>
                                <div title="Add datasets to current folder"
                                    class="dropdown add-library-items add-library-items-datasets mr-1" style="display:none;">
                                    <button type="button" class="btn btn-secondary dropdown-toggle" data-toggle="dropdown">
                                        <span class="fa fa-file"/> Add Datasets <span class="caret"/>
                                    </button>
                                <div class="dropdown-menu">
                                    <a class="dropdown-item" href="#folders/<%= id %>/import/history"> from History</a>
                                    <% if(Galaxy.config.user_library_import_dir !== null) { %>
                                        <a class="dropdown-item" href="#folders/<%= id %>/import/userdir">
                                            from User Directory
                                        </a>
                                    <% } %>
                                    <% if(Galaxy.config.library_import_dir !== null || Galaxy.config.allow_library_path_paste) { %>
                                        <h5 class="dropdown-header">Admins only</h5>
                                        <% if(Galaxy.config.library_import_dir !== null) { %>
                                            <a class="dropdown-item" href="#folders/<%= id %>/import/importdir">
                                                from Import Directory
                                            </a>
                                        <% } %>
                                        <% if(Galaxy.config.allow_library_path_paste) { %>
                                            <a class="dropdown-item" href="#folders/<%= id %>/import/path">
                                                from Path
                                            </a>
                                        <% } %>
                                    <% } %>
                                </div>
                            </div>
                            <% } else { %>
                                <a title="Add Datasets to Current Folder" style="display:none;"
                                    class="btn btn-secondary add-library-items add-library-items-datasets mr-1"
                                    href="#folders/<%= id %>/import/history" role="button">
                                    <span class="fa fa-file"></span> Add Datasets
                                </a>
                            <% } %>
                            <div class="dropdown mr-1">
                                <button type="button" class="primary-button dropdown-toggle add-to-history"
                                    data-toggle="dropdown">
                                    <span class="fa fa-book"></span> Export to History <span class="caret"></span>
                                </button>
                                <div class="dropdown-menu" role="menu">
                                    <a href="#" class="toolbtn-bulk-import add-to-history-datasets dropdown-item">
                                        as Datasets
                                    </a>
                                    <a href="#" class="toolbtn-collection-import add-to-history-collection dropdown-item">
                                        as a Collection
                                    </a>
                                </div>
                            </div>
                            <div title="Download items as archive"
                                class="dropdown dataset-manipulation mr-1" style="display:none; ">
                                <button type="button" class="primary-button dropdown-toggle" data-toggle="dropdown">
                                    <span class="fa fa-save"></span> Download <span class="caret"></span>
                                </button>
                                <div class="dropdown-menu" role="menu">
                                    <a class="dropdown-item" href="#/folders/<%= id %>/download/tgz">.tar.gz</a>
                                    <a class="dropdown-item" href="#/folders/<%= id %>/download/tbz">.tar.bz</a>
                                    <a class="dropdown-item" href="#/folders/<%= id %>/download/zip">.zip</a>
                                </div>
                            </div>
                            <button data-toggle="tooltip" title="Mark items deleted"
                                class="primary-button toolbtn-bulk-delete logged-dataset-manipulation mr-1"
                                style="display:none;" type="button">
                                <span class="fa fa-trash"></span> Delete
                            </button>
                            <span class="mr-1" data-toggle="tooltip" title="Show location details">
                                <button data-id="<%- id %>" class="primary-button toolbtn-show-locinfo" type="button">
                                    <span class="fa fa-info-circle"></span>&nbsp;Details
                                </button>
                            </span>
                        </form>
                    </div>
                </div>
                <div id="folder_items_element" />
                <div class="d-flex justify-content-center align-items-center folder-paginator mt-2 mb-2" />
            </div>`
        );
    },

    templateLocInfoInModal: function() {
        return _.template(
            `<div>
                <table class="grid table table-sm">
                    <thead>
                        <th style="width: 25%;">library</th>
                        <th></th>
                    </thead>
                    <tbody>
                        <tr>
                            <td>name</td>
                            <td><%- library.get("name") %></td>
                        </tr>
                        <% if(library.get("description") !== "") { %>
                            <tr>
                                <td>description</td>
                                <td><%- library.get("description") %></td>
                            </tr>
                        <% } %>
                        <% if(library.get("synopsis") !== "") { %>
                            <tr>
                                <td>synopsis</td>
                                <td><%- library.get("synopsis") %></td>
                            </tr>
                        <% } %>
                        <% if(library.get("create_time_pretty") !== "") { %>
                            <tr>
                                <td>created</td>
                                <td>
                                    <span title="<%- library.get("create_time") %>">
                                        <%- library.get("create_time_pretty") %>
                                    </span>
                                </td>
                            </tr>
                        <% } %>
                        <tr>
                            <td>id</td>
                            <td><%- library.get("id") %></td>
                        </tr>
                    </tbody>
                </table>
                <table class="grid table table-sm">
                    <thead>
                        <th style="width: 25%;">folder</th>
                        <th></th>
                    </thead>
                    <tbody>
                        <tr>
                            <td>name</td>
                            <td><%- options.folder_name %></td>
                        </tr>
                        <% if(options.folder_description !== "") { %>
                            <tr>
                                <td>description</td>
                                <td><%- options.folder_description %></td>
                            </tr>
                        <% } %>
                        <tr>
                            <td>id</td>
                            <td><%- options.id %></td>
                        </tr>
                    </tbody>
                </table>
            </div>`
        );
    },

    templateNewFolderInModal: function() {
        return _.template(
            `<div id="new_folder_modal">
                <form>
                    <input type="text" name="Name" value="" placeholder="Name" autofocus>
                    <input type="text" name="Description" value="" placeholder="Description">
                </form>
            </div>`
        );
    },

    templateImportIntoHistoryModal: function() {
        return _.template(
            `<div>
                <div class="library-modal-item">
                    Select history: 
                    <select name="import_to_history" style="width:50%; margin-bottom: 1em; " autofocus>
                        <% _.each(histories, function(history) { %>
                            <option value="<%= _.escape(history.get("id")) %>">
                                <%= _.escape(history.get("name")) %>
                            </option>
                        <% }); %>
                    </select>
                </div>
                <div class="library-modal-item">
                    or create new: 
                    <input type="text" name="history_name" value=""
                        placeholder="name of the new history" style="width:50%;" />
                </div>
            </div>`
        );
    },

    templateImportIntoHistoryProgressBar: function() {
        return _.template(
            `<div class="import_text">
                Importing selected items to history <b><%= _.escape(history_name) %></b>
            </div>
            <div class="progress">
                <div class="progress-bar progress-bar-import" role="progressbar" aria-valuenow="0" aria-valuemin="0"
                    aria-valuemax="100" style="width: 00%;">
                    <span class="completion_span">0% Complete</span>
                </div>
            </div>`
        );
    },

    templateAddingDatasetsProgressBar: function() {
        return _.template(
            `<div class="import_text">
                Adding selected datasets to library folder <b><%= _.escape(folder_name) %></b>
            </div>
            <div class="progress">
                <div class="progress-bar progress-bar-import" role="progressbar" aria-valuenow="0" aria-valuemin="0"
                    aria-valuemax="100" style="width: 00%;">
                    <span class="completion_span">0% Complete</span>
                </div>
            </div>`
        );
    },

    templateDeletingItemsProgressBar: function() {
        return _.template(
            `<div class="import_text">
            </div>
            <div class="progress">
                <div class="progress-bar progress-bar-import" role="progressbar" aria-valuenow="0" aria-valuemin="0"
                    aria-valuemax="100" style="width: 00%;">
                    <span class="completion_span">0% Complete</span>
                </div>
            </div>`
        );
    },

    templateBrowserModal: function() {
        return _.template(
                `<div id="file_browser_modal">
                    <div style="margin-bottom:1em;">
                        <label title="Switch to selecting files" class="radio-inline import-type-switch">
                            <input type="radio" name="jstree-radio" value="jstree-disable-folders" checked="checked">
                            Choose Files
                        </label>
                        <label title="Switch to selecting folders" class="radio-inline import-type-switch">
                            <input type="radio" name="jstree-radio" value="jstree-disable-files">
                            Choose Folders
                        </label>
                    </div>
                    <div class="alert alert-info jstree-files-message">
                        All files you select will be imported into the current folder ignoring their folder structure.
                    </div>
                    <div class="alert alert-info jstree-folders-message" style="display:none;">
                        All files within the selected folders and their subfolders will be imported into the current folder.
                    </div>
                    <div style="margin-bottom:1em;">
                        <label class="checkbox-inline jstree-preserve-structure" style="display:none;">
                            <input class="preserve-checkbox" type="checkbox" value="preserve_directory_structure">
                                Preserve directory structure
                            </label>
                        <label class="checkbox-inline">
                            <input class="link-checkbox" type="checkbox" value="link_files">
                                Link files instead of copying
                        </label>
                        <label class="checkbox-inline">
                            <input class="posix-checkbox" type="checkbox" value="to_posix_lines" checked="checked">
                                Convert line endings to POSIX
                        </label>
                        <label class="checkbox-inline">
                            <input class="spacetab-checkbox" type="checkbox" value="space_to_tab">
                                Convert spaces to tabs
                        </label>
                    </div>
                    <button title="Select all files" type="button" class="button primary-button libimport-select-all">
                        Select all
                    </button>
                    <button title="Select no files" type="button" class="button primary-button libimport-select-none">
                        Unselect all
                    </button>
                    <hr /> <!-- append jstree object here -->
                    <div id="jstree_browser">
                    </div>
                    <hr />
                    <p>You can set extension type and genome for all imported datasets at once:</p>
                    <div>
                        Type: <span id="library_extension_select" class="library-extension-select" />
                        Genome: <span id="library_genome_select" class="library-genome-select" />
                    </div>
                    <br />
                    <div>
                        <label class="checkbox-inline tag-files">
                            Tag datasets based on file names
                            <input class="tag-files" type="checkbox" value="tag_using_filenames">
                        </label>
                    </div>
                </div>`
        );
    },

    templateImportPathModal: function() {
        return _.template(
            `<div id="file_browser_modal">
                <div class="alert alert-info jstree-folders-message">
                    All files within the given folders and their subfolders will be imported into the current folder.
                </div>
                <div style="margin-bottom: 0.5em;">
                    <label class="checkbox-inline">
                        <input class="preserve-checkbox" type="checkbox" value="preserve_directory_structure">
                        Preserve directory structure
                    </label>
                    <label class="checkbox-inline">
                        <input class="link-checkbox" type="checkbox" value="link_files">
                        Link files instead of copying
                    </label>
                    <br>
                    <label class="checkbox-inline">
                        <input class="posix-checkbox" type="checkbox" value="to_posix_lines" checked="checked">
                        Convert line endings to POSIX
                    </label>
                    <label class="checkbox-inline">
                        <input class="spacetab-checkbox" type="checkbox" value="space_to_tab">
                        Convert spaces to tabs
                    </label>
                </div>
                <textarea id="import_paths" class="form-control" rows="5"
                    placeholder="Absolute paths (or paths relative to Galaxy root) separated by newline" autofocus>
                </textarea>
                <hr />
                <p>You can set extension type and genome for all imported datasets at once:</p>
                <div>
                    Type: <span id="library_extension_select" class="library-extension-select"></span>
                    Genome: <span id="library_genome_select" class="library-genome-select"></span>
                </div>
                <div>
                    <label class="checkbox-inline tag-files">
                        Tag datasets based on file names
                        <input class="tag-files" type="checkbox" value="tag_using_filenames">
                    </label>
                </div>
            </div>`
        );
    },

    templateAddFilesFromHistory: function() {
        return _.template(
            `<div id="add_files_modal">
                <div class="form-group">
                    <label>1. Select history:</label>
                    <select id="dataset_add_bulk" name="dataset_add_bulk" class="form-control"> 
                        <% _.each(histories, function(history) { %> <!-- history select box -->
                            <option value="<%= _.escape(history.get("id")) %>">
                                <%= _.escape(history.get("name")) %>
                            </option>
                        <% }); %>
                    </select>
                </div>
                <div class="library_selected_history_content">
                </div>
            </div>`
        );
    },

    templateHistoryContents: function() {
        return _.template(
            `<div class="form-group">
                <label>2. Choose the datasets to import:</label>
                <div class="library_style_container" style="width: 100%;" id="dataset_list">
                    <table class="grid table table-sm">
                        <thead>
                            <tr>
                                <th style="width: 30px;" class="mid" title="Check to select all datasets">
                                    <input class="history-import-toggle-all" style="margin: 0;" type="checkbox" />
                                </th>
                                <th style="width: 30px;"></th>
                                <th>name</th>
                            </tr>
                        </thead>
                        <tbody>
                            <% _.each(history_contents, function(history_item) { %>
                                <% if (history_item.get("deleted") != true ) { %>
                                    <% var item_name = history_item.get("name") %>
                                    <% if (history_item.get("type") === "collection") { %>
                                        <% var collection_type = history_item.get("collection_type") %>
                                        <% if (collection_type === "list") { %>
                                            <tr class="light dataset_row" data-id="<%= _.escape(history_item.get("id")) %>"
                                                data-name="<%= _.escape(history_item.get("type")) %>">
                                                <td><input style="margin: 0;" type="checkbox"></td>
                                                <td><%= _.escape(history_item.get("hid")) %></td>
                                                <td>
                                                    <%= item_name.length > 75 ? _.escape("...".concat(item_name.substr(-75))) : _.escape(item_name) %>
                                                    (Dataset Collection)
                                                </td>
                                            </tr>
                                        <% } else { %>
                                            <tr class="light dataset_row" title="You can convert this collection into a collection of type list using the Collection Tools">
                                                <td><input style="margin: 0;" type="checkbox" onclick="return false;" disabled="disabled" /></td>
                                                <td><%= _.escape(history_item.get("hid")) %></td>
                                                <td>
                                                    <%= item_name.length > 75 ? _.escape("...".concat(item_name.substr(-75))) : _.escape(item_name) %>
                                                    (Dataset Collection of type <%= _.escape(collection_type) %> not supported.)
                                                </td>
                                            </tr>
                                        <% } %>
                                    <% } else if (history_item.get("visible") === true && history_item.get("state") === "ok") { %>
                                        <tr class="light dataset_row" data-id="<%= _.escape(history_item.get("id")) %>"
                                            data-name="<%= _.escape(history_item.get("type")) %>">
                                            <td><input style="margin: 0;" type="checkbox"></td>
                                            <td><%= _.escape(history_item.get("hid")) %></td>
                                            <td>
                                                <%= item_name.length > 75 ? _.escape("...".concat(item_name.substr(-75))) : _.escape(item_name) %>
                                            </td>
                                        </tr>
                                    <% } %>
                                <% } %>
                            <% }); %>
                        </tbody>
                    </table>
                </div>
            </div>`
        );
    },

    templatePaginator: function() {
        return _.template(
            `<ul class="pagination mr-1">
                <% if ( ( show_page - 1 ) > 0 ) { %>
                    <% if ( ( show_page - 1 ) > page_count ) { %> <!-- we are on higher page than total page count -->
                        <li class="page-item">
                            <a class="page-link" href="#folders/<%= id %>/page/1">
                                <span class="fa fa-angle-double-left"></span>
                            </a>
                        </li>
                        <li class="page-item disabled">
                            <a class="page-link" href="#folders/<%= id %>/page/<% print( show_page ) %>">
                                <% print( show_page - 1 ) %>
                            </a>
                        </li>
                    <% } else { %>
                        <li class="page-item">
                            <a class="page-link" href="#folders/<%= id %>/page/1">
                                <span class="fa fa-angle-double-left"></span>
                            </a>
                        </li>
                        <li class="page-item">
                            <a class="page-link" href="#folders/<%= id %>/page/<% print( show_page - 1 ) %>">
                                <% print( show_page - 1 ) %>
                            </a>
                        </li>
                    <% } %>
                <% } else { %> <!-- we are on the first page -->
                    <li class="page-item disabled">
                        <a class="page-link" href="#folders/<%= id %>/page/1">
                            <span class="fa fa-angle-double-left"></span>
                        </a>
                    </li>
                    <li class="page-item disabled">
                        <a class="page-link" href="#folders/<%= id %>/page/<% print( show_page ) %>">
                            <% print( show_page - 1 ) %>
                        </a>
                    </li>
                <% } %>
                <li class="page-item active">
                    <a class="page-link" href="#folders/<%= id %>/page/<% print( show_page ) %>">
                        <% print( show_page ) %>
                    </a>
                </li>
                <% if ( ( show_page ) < page_count ) { %>
                    <li class="page-item">
                        <a class="page-link" href="#folders/<%= id %>/page/<% print( show_page + 1 ) %>">
                            <% print( show_page + 1 ) %>
                        </a>
                    </li>
                    <li class="page-item">
                        <a class="page-link" href="#folders/<%= id %>/page/<% print( page_count ) %>">
                            <span class="fa fa-angle-double-right"></span>
                        </a>
                    </li>
                <% } else { %>
                    <li class="page-item disabled">
                        <a class="page-link" href="#folders/<%= id %>/page/<% print( show_page  ) %>">
                            <% print( show_page + 1 ) %>
                        </a>
                    </li>
                    <li class="page-item disabled">
                        <a class="page-link" href="#folders/<%= id %>/page/<% print( page_count ) %>">
                            <span class="fa fa-angle-double-right"></span>
                        </a>
                    </li>
                <% } %>
            </ul>
            <span class="mr-1 form-inline">
                <input min="0" max="999" class="page_size form-control" type="number" value="<%- folder_page_size %>" />
                <label class="ml-1">items per page,</label>
            </span>
            <span class="mr-1">
                <%- items_shown %> items shown,
            </span>
            <span class="mr-1">
                <%- total_items_count %> total
            </span>`
        );
    },

    templateCollectionSelectModal: function() {
        return _.template(
            `<div> <!-- elements selection -->
                <div class="library-modal-item">
                    <h4>Which datasets?</h4>
                    <form class="form-inline">
                        <div class="form-check form-check-inline">
                            <input class="form-check-input" type="radio" name="radio_elements" id="selection_radio" value="selection" 
                                <% if (!selected_datasets) { %> disabled <% } else { %> checked <% } %> />
                            <label class="form-check-label" for="selection_radio">
                                current selection
                                <% if (selected_datasets) { %>
                                    (<%- selected_datasets %>)
                                <% } %>
                            </label>
                        </div>
                        <div class="form-check form-check-inline">
                            <input class="form-check-input" type="radio" name="radio_elements" id="folder_radio" value="folder" <% if (!selected_datasets) { %> checked <% } %> >
                            <label class="form-check-label" for="folder_radio">all datasets in current folder</label>
                        </div>
                    </form>
                </div>
                <!-- type selection -->
                <div class="library-modal-item">
                    <h4>Collection type</h4>
                    <div class="form-group">
                        <select id="library-collection-type-select" name="library-collection-type-select" class="form-control"> 
                            <option value="list">List</option>
                            <option value="paired">Paired</option>
                            <option value="list:paired">List of Pairs</option>
                            <option value="rules">From Rules</option>
                        </select>
                    </div>
                    <h5>Which type to choose?</h5>
                    <dl class="row">
                        <dt class="col-sm-3">List</dt>
                        <dd class="col-sm-9">Generic collection which groups any number of datasets into a set; similar to file system folder.</dd>
                        
                        <dt class="col-sm-3">Paired</dt>
                        <dd class="col-sm-9">Simple collection containing exactly two sequence datasets; one reverse and the other forward.</dd>
                        
                        <dt class="col-sm-3">List of Pairs</dt>
                        <dd class="col-sm-9">Advanced collection containing any number of Pairs; imagine as Pair-type collections inside of a List-type collection.</dd>
                        
                        <dt class="col-sm-3">From Rules</dt>
                        <dd class="col-sm-9">Use Galaxy's rule builder to describe collections. This is more of an advanced feature that allows building any number of collections or any type.</dd>
                    </dl>
                </div>
                <!-- history selection/creation -->
                <div class="library-modal-item">
                    <h4>Select history</h4>
                    <div class="form-group">
                        <select id="library-collection-history-select" name="library-collection-history-select" class="form-control"> 
                            <% _.each(histories, function(history) { %> <!-- history select box -->
                                <option value="<%= _.escape(history.get("id")) %>">
                                    <%= _.escape(history.get("name")) %>
                                </option>
                            <% }); %>
                        </select>
                        <label>or create new:</label> 
                        <input class="form-control" type="text" name="history_name" value="" placeholder="name of the new history" />
                    </div>
                </div>
            </div>`
        );
    }
});

export default {
    FolderToolbarView: FolderToolbarView
};<|MERGE_RESOLUTION|>--- conflicted
+++ resolved
@@ -1427,14 +1427,9 @@
                     Toast.error("An error occurred.");
                 });
         } else {
-<<<<<<< HEAD
             this.select_collection_history = this.modal.$el.find("#library-collection-history-select");
-            let selected_history_id = this.select_collection_history.val();
-            let selected_history_name = this.select_collection_history.find('option:selected').text();
-=======
-            const selected_history_id = this.select_collection_history.value();
-            const selected_history_name = this.select_collection_history.text();
->>>>>>> 9fac6e43
+            const selected_history_id = this.select_collection_history.val();
+            const selected_history_name = this.select_collection_history.find('option:selected').text();
             this.collectionImport(collection_elements, selected_history_id, selected_history_name);
         }
     },
