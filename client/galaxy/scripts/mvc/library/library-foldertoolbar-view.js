define([
    "layout/masthead",
    "utils/utils",
    "libs/toastr",
    "mvc/library/library-model",
    "mvc/ui/ui-select"
    ],
function( mod_masthead,
          mod_utils,
          mod_toastr,
          mod_library_model,
          mod_select
        ){

var FolderToolbarView = Backbone.View.extend({
  el: '#center',

  events: {
    'click #toolbtn_create_folder'        : 'createFolderFromModal',
    'click #toolbtn_bulk_import'          : 'modalBulkImport',
    'click #include_deleted_datasets_chk' : 'checkIncludeDeleted',
    'click #toolbtn_show_libinfo'         : 'showLibInfo',
    'click #toolbtn_bulk_delete'          : 'deleteSelectedDatasets',
    'click #page_size_prompt'             : 'showPageSizePrompt'

  },

  defaults: {
    'can_add_library_item'    : false,
    'contains_file_or_folder' : false,
    'chain_call_control'      : {
                                'total_number'  : 0,
                                'failed_number' : 0
                              },
    'disabled_jstree_element' : 'folders'
  },

  modal : null,

  // directory browsing object
  jstree: null,

  // user's histories
  histories : null,

  // genome select
  select_genome : null,

  // extension select
  select_extension : null,

  // extension types
  list_extensions :[],

  // datatype placeholder for extension auto-detection
  auto: {
      id          : 'auto',
      text        : 'Auto-detect',
      description : 'This system will try to detect the file type automatically.' +
                    ' If your file is not detected properly as one of the known formats,' +
                    ' it most likely means that it has some format problems (e.g., different' +
                    ' number of columns on different rows). You can still coerce the system' +
                    ' to set your data to the format you think it should be.' +
                    ' You can also upload compressed files, which will automatically be decompressed.'
  },

  // genomes
  list_genomes : [],

  initialize: function(options){
    this.options = _.defaults( options || {}, this.defaults );
    this.fetchExtAndGenomes();
    this.render();
  },

  render: function(options){
    this.options = _.extend( this.options, options );
    var toolbar_template = this.templateToolBar();
    var template_defaults = {
        id: this.options.id,
        is_admin: false,
        is_anonym: true,
        mutiple_add_dataset_options: false
    }
    if (Galaxy.user){
      template_defaults.is_admin = Galaxy.user.isAdmin();
      template_defaults.is_anonym = Galaxy.user.isAnonymous();
      if ( Galaxy.config.user_library_import_dir !== null || Galaxy.config.allow_library_path_paste !== false || Galaxy.config.library_import_dir !== null ){
        template_defaults.mutiple_add_dataset_options = true;
      }
    }
    this.$el.html(toolbar_template(template_defaults));
  },

  /**
   * Called from FolderListView when needed.
   * @param  {object} options common options
   */
  renderPaginator: function( options ){
      this.options = _.extend( this.options, options );
      var paginator_template = this.templatePaginator();
      this.$el.find( '#folder_paginator' ).html( paginator_template({
          id: this.options.id,
          show_page: parseInt( this.options.show_page ),
          page_count: parseInt( this.options.page_count ),
          total_items_count: this.options.total_items_count,
          items_shown: this.options.items_shown
      }));
  },

  configureElements: function(options){
    this.options = _.extend(this.options, options);

    if (this.options.can_add_library_item === true){
      $('.add-library-items').show();
    } else{
      $('.add-library-items').hide();
    }
    if (this.options.contains_file_or_folder === true){
      if (Galaxy.user){
        if (!Galaxy.user.isAnonymous()){
          $('.logged-dataset-manipulation').show();
          $('.dataset-manipulation').show();
        } else {
          $('.dataset-manipulation').show();
          $('.logged-dataset-manipulation').hide();
        }
      } else {
        $('.logged-dataset-manipulation').hide();
        $('.dataset-manipulation').hide();
      }
    } else {
      $('.logged-dataset-manipulation').hide();
      $('.dataset-manipulation').hide();
    }
    this.$el.find('[data-toggle]').tooltip();
  },

  // shows modal for creating folder
  createFolderFromModal: function( event ){
    event.preventDefault();
    event.stopPropagation();

    // create modal
    var self = this;
    var template = this.templateNewFolderInModal();
    this.modal = Galaxy.modal;
    this.modal.show({
        closing_events  : true,
        title           : 'Create New Folder',
        body            : template(),
        buttons         : {
            'Create'    : function() {self.create_new_folder_event();},
            'Close'     : function() {Galaxy.modal.hide();}
        }
    });
  },

  // create the new folder from modal
  create_new_folder_event: function(){
      var folderDetails = this.serialize_new_folder();
      if (this.validate_new_folder(folderDetails)){
          var folder = new mod_library_model.FolderAsModel();
          url_items = Backbone.history.fragment.split('/');
          current_folder_id = url_items[url_items.length-1];
          folder.url = folder.urlRoot + current_folder_id ;

          folder.save(folderDetails, {
            success: function (folder) {
              Galaxy.modal.hide();
              mod_toastr.success('Folder created.');
              folder.set({'type' : 'folder'});
              Galaxy.libraries.folderListView.collection.add(folder);
            },
            error: function(model, response){
              Galaxy.modal.hide();
              if (typeof response.responseJSON !== "undefined"){
                mod_toastr.error(response.responseJSON.err_msg);
              } else {
                mod_toastr.error('An error ocurred.');
              }
            }
          });
      } else {
          mod_toastr.error('Folder\'s name is missing.');
      }
      return false;
  },

  // serialize data from the modal
  serialize_new_folder : function(){
      return {
          name: $("input[name='Name']").val(),
          description: $("input[name='Description']").val()
      };
  },

  // validate new folder info
  validate_new_folder: function(folderDetails){
      return folderDetails.name !== '';
  },


  // show bulk import modal
  modalBulkImport : function(){
      var checkedValues = $('#folder_table').find(':checked');
      if(checkedValues.length === 0){
          mod_toastr.info('You must select some datasets first.');
      } else {
          this.refreshUserHistoriesList(function(that){
            var template = that.templateBulkImportInModal();
            that.modal = Galaxy.modal;
            that.modal.show({
                closing_events  : true,
                title           : 'Import into History',
                body            : template({histories : that.histories.models}),
                buttons         : {
                    'Import'    : function() {that.importAllIntoHistory();},
                    'Close'     : function() {Galaxy.modal.hide();}
                }
            });
          });
      }
  },

  refreshUserHistoriesList: function(callback){
    var that = this;
    this.histories = new mod_library_model.GalaxyHistories();
    this.histories.fetch({
      success: function (){
        callback(that);
      },
      error: function(model, response){
        if (typeof response.responseJSON !== "undefined"){
          mod_toastr.error(response.responseJSON.err_msg);
        } else {
          mod_toastr.error('An error ocurred.');
        }
      }
    });
  },

  /**
   * Import all selected datasets into history.
   */
  importAllIntoHistory : function (){
    this.modal.disableButton('Import');
    var history_id = $("select[name=dataset_import_bulk] option:selected").val();
    var history_name = $("select[name=dataset_import_bulk] option:selected").text();
    // we can save last used history to pre-select it next time
    this.options.last_used_history_id = history_id;
    var dataset_ids = [];
    var folder_ids = [];
    $('#folder_table').find(':checked').each(function(){
        if (this.parentElement.parentElement.id !== '' && this.parentElement.parentElement.classList.contains('dataset_row') ) {
            dataset_ids.push(this.parentElement.parentElement.id);
        } else if (this.parentElement.parentElement.id !== '' && this.parentElement.parentElement.classList.contains('folder_row') ) {
            folder_ids.push(this.parentElement.parentElement.id);
        }
    });
    // prepare the dataset objects to be imported
    var datasets_to_import = [];
    for (var i = dataset_ids.length - 1; i >= 0; i--) {
        var library_dataset_id = dataset_ids[i];
        var historyItem = new mod_library_model.HistoryItem();
        historyItem.url = historyItem.urlRoot + history_id + '/contents';
        historyItem.content = library_dataset_id;
        historyItem.source = 'library';
        datasets_to_import.push(historyItem);
    }

    // prepare the folder objects to be imported
    var folders_to_import = [];
    for (var i = folder_ids.length - 1; i >= 0; i--) {
        var library_folder_id = folder_ids[i];
        var historyItem = new mod_library_model.HistoryItem();
        historyItem.url = historyItem.urlRoot + history_id + '/contents';
        historyItem.content = library_folder_id;
        historyItem.source = 'library_folder';
        datasets_to_import.push(historyItem);
    }

    this.initChainCallControl( { length: datasets_to_import.length, action: 'to_history', history_name: history_name } );
    // set the used history as current so user will see the last one
    // that he imported into in the history panel on the 'analysis' page
    jQuery.getJSON( Galaxy.root + 'history/set_as_current?id=' + history_id  );
    this.chainCallImportingIntoHistory( datasets_to_import, history_name );
  },

  /**
   * Update the progress bar in modal window.
   */
  updateProgress: function(){
      this.progress += this.progressStep;
      $( '.progress-bar-import' ).width( Math.round( this.progress ) + '%' );
      txt_representation = Math.round( this.progress ) + '% Complete';
      $( '.completion_span' ).text( txt_representation );
  },

  /**
   * download selected datasets
   * @param  {str} folder_id id of the current folder
   * @param  {str} format    requested archive format
   */
  download : function( folder_id, format ){
    var dataset_ids = [];
    var folder_ids = [];
        $( '#folder_table' ).find( ':checked' ).each( function(){
            if ( this.parentElement.parentElement.id !== '' && this.parentElement.parentElement.classList.contains('dataset_row') ) {
                dataset_ids.push( this.parentElement.parentElement.id );
            } else if ( this.parentElement.parentElement.id !== '' && this.parentElement.parentElement.classList.contains('folder_row') ) {
                folder_ids.push( this.parentElement.parentElement.id );
            }
        } );
    var url = Galaxy.root + 'api/libraries/datasets/download/' + format;
    var data = { 'ld_ids' : dataset_ids, 'folder_ids' : folder_ids };
    this.processDownload( url, data, 'get' );
  },

  /**
   * Create hidden form and submit it through POST
   * to initialize the download.
   * @param  {str} url    url to call
   * @param  {obj} data   data to include in the request
   * @param  {str} method method of the request
   */
  processDownload: function( url, data, method ){
    if ( url && data ){
      // data can be string of parameters or array/object
      data = typeof data === 'string' ? data : $.param( data );
      // split params into form inputs
      var inputs = '';
      $.each( data.split( '&' ), function(){
              var pair = this.split( '=' );
              inputs+='<input type="hidden" name="'+ pair[0] +'" value="'+ pair[1] +'" />';
      });
      // send request
      $('<form action="'+ url +'" method="'+ (method||'post') +'">'+inputs+'</form>')
      .appendTo( 'body' ).submit().remove();
      mod_toastr.info( 'Your download will begin soon.' );
    } else {
      mod_toastr.error( 'An error occurred.' );
    }
  },

  addFilesFromHistoryModal: function(){
    this.refreshUserHistoriesList( function( self ){
      self.modal = Galaxy.modal;
      var template_modal = self.templateAddFilesFromHistory();
      var folder_name = self.options.full_path[self.options.full_path.length - 1][1]
      self.modal.show({
          closing_events  : true,
          title           : 'Adding datasets from your history to folder ' + folder_name,
          body            : template_modal({histories: self.histories.models}),
          buttons         : {
              'Add'       : function() {self.addAllDatasetsFromHistory();},
              'Close'     : function() {Galaxy.modal.hide();}
          },
          closing_callback: function(){
            Galaxy.libraries.library_router.back();
          }
      });

      // user should always have a history, even anonymous user
      if (self.histories.models.length > 0){
        self.fetchAndDisplayHistoryContents(self.histories.models[0].id);
        $( "#dataset_add_bulk" ).change(function(event) {
          self.fetchAndDisplayHistoryContents(event.target.value);
        });
      } else {
        mod_toastr.error( 'An error ocurred.' );
      }
    });
  },

  /**
   * Create modal for importing from Galaxy path.
   * This feature is admin-only.
   */
  importFilesFromPathModal: function(){
    var that = this;
    this.modal = Galaxy.modal;
    var template_modal = this.templateImportPathModal();
    this.modal.show({
        closing_events  : true,
        title           : 'Please enter paths to import',
        body            : template_modal({}),
        buttons         : {
            'Import'    : function() { that.importFromPathsClicked(that); },
            'Close'     : function() { Galaxy.modal.hide(); }
        },
        closing_callback: function(){
          //  TODO: should not trigger routes outside of the router
          Galaxy.libraries.library_router.navigate( 'folders/' + that.id, { trigger: true } );
        }
    });
    this.renderSelectBoxes();
  },

  /**
   * Request all extensions and genomes from Galaxy
   * and save them sorted in arrays.
   */
  fetchExtAndGenomes: function(){
    var that = this;
    mod_utils.get({
        url      :  Galaxy.root + "api/datatypes?extension_only=False",
        success  :  function( datatypes ) {
                        for (key in datatypes) {
                            that.list_extensions.push({
                                id              : datatypes[key].extension,
                                text            : datatypes[key].extension,
                                description     : datatypes[key].description,
                                description_url : datatypes[key].description_url
                            });
                        }
                        that.list_extensions.sort(function(a, b) {
                            return a.id > b.id ? 1 : a.id < b.id ? -1 : 0;
                        });
                        that.list_extensions.unshift(that.auto);
                    }
      });
    mod_utils.get({
        url     :    Galaxy.root + "api/genomes",
        success : function( genomes ) {
                    for ( key in genomes ) {
                        that.list_genomes.push({
                            id      : genomes[key][1],
                            text    : genomes[key][0]
                        });
                    }
                    that.list_genomes.sort(function(a, b) {
                        return a.id > b.id ? 1 : a.id < b.id ? -1 : 0;
                    });
                }
    });
  },

  renderSelectBoxes: function(){
    // This won't work properly unlesss we already have the data fetched.
    // See this.fetchExtAndGenomes()
    // TODO switch to common resources:
    // https://trello.com/c/dIUE9YPl/1933-ui-common-resources-and-data-into-galaxy-object
    var that = this;
    this.select_genome = new mod_select.View( {
        css: 'library-genome-select',
        data: that.list_genomes,
        container: Galaxy.modal.$el.find( '#library_genome_select' ),
        value: '?'
    } );
    this.select_extension = new mod_select.View({
      css: 'library-extension-select',
      data: that.list_extensions,
      container: Galaxy.modal.$el.find( '#library_extension_select' ),
      value: 'auto'
    });
  },

  /**
   * Create modal for importing from given directory
   * on Galaxy. Bind jQuery events.
   */
  importFilesFromGalaxyFolderModal: function( options ){
    var that = this;
    var template_modal = this.templateBrowserModal();
    this.modal = Galaxy.modal;
    this.modal.show({
      closing_events  : true,
      title           : 'Please select folders or files',
      body            : template_modal({}),
      buttons         : {
          'Import'    : function() {
            that.importFromJstreePath( that, options );
          },
          'Close'     : function() {
            Galaxy.modal.hide();
          }
      },
      closing_callback: function(){
        //  TODO: should not trigger routes outside of the router
        Galaxy.libraries.library_router.navigate('folders/' + that.id, {trigger: true});
      }
    });

    this.renderSelectBoxes();
    options.disabled_jstree_element = 'folders';
    this.renderJstree( options );

    $( 'input[type=radio]' ).change( function( event ){
        if (event.target.value ==='jstree-disable-folders') {
          options.disabled_jstree_element = 'folders';
          that.renderJstree( options );
          $('.jstree-folders-message').hide();
          $('.jstree-preserve-structure').hide();
          $('.jstree-link-files').hide();
          $('.jstree-files-message').show();
        } else if ( event.target.value ==='jstree-disable-files' ){
          $('.jstree-files-message').hide();
          $('.jstree-folders-message').show();
          $('.jstree-link-files').show();
          $('.jstree-preserve-structure').show();
          options.disabled_jstree_element = 'files';
          that.renderJstree( options );
        }
      }
    );
  },

  /**
   * Fetch the contents of user directory on Galaxy
   * and render jstree component based on received
   * data.
   * @param  {[type]} options [description]
   */
  renderJstree: function( options ){
    var that = this;
    this.options = _.extend( this.options, options );
    var target = options.source || 'userdir';
    var disabled_jstree_element = this.options.disabled_jstree_element;
    this.jstree = new mod_library_model.Jstree();
    this.jstree.url = this.jstree.urlRoot +
                        '?target=' + target +
                        '&format=jstree' +
                        '&disable=' + disabled_jstree_element;
    this.jstree.fetch({
      success: function(model, response){
        // This is to prevent double jquery load. I think. Carl is magician.
        define( 'jquery', function(){ return jQuery; });
        // Now we need jstree, time to lazy load it.
        require([ 'libs/jquery/jstree' ], function(jstree){
          $('#jstree_browser').jstree("destroy");
          $('#jstree_browser').jstree({
            'core':{
              'data': model
            },
            'plugins': ['types', 'checkbox'],
            'types': {
              "folder": {
                "icon": "jstree-folder"
              },
              "file": {
                "icon": "jstree-file"
              }
            },
            'checkbox': {
              three_state: false
            }
          });
        });
      },
      error: function(model, response){
        if (typeof response.responseJSON !== "undefined"){
          mod_toastr.error(response.responseJSON.err_msg);
        } else {
          mod_toastr.error('An error ocurred.');
        }
      }
    })
  },

  /**
   * Take the paths from the textarea, split it, create
   * a request queue and call a function that starts sending
   * one by one to be imported on the server.
   */
  importFromPathsClicked: function(){
    var preserve_dirs = this.modal.$el.find('.preserve-checkbox').is(':checked');
    var link_data = this.modal.$el.find('.link-checkbox').is(':checked');
    var file_type = this.select_extension.value();
    var dbkey = this.select_genome.value();
    var paths = $('textarea#import_paths').val();
    var valid_paths = [];
    if (!paths){
      mod_toastr.info('Please enter a path relative to Galaxy root.');
    } else {
      this.modal.disableButton('Import');
      paths = paths.split('\n');
      for (var i = paths.length - 1; i >= 0; i--) {
        trimmed = paths[i].trim();
        if (trimmed.length!==0){
          valid_paths.push(trimmed);
        }
      };
      this.initChainCallControl( { length: valid_paths.length, action: 'adding_datasets' } );
      this.chainCallImportingFolders( { paths: valid_paths,
                                        preserve_dirs: preserve_dirs,
                                        link_data: link_data,
                                        source: 'admin_path',
                                        file_type: file_type,
                                        dbkey: dbkey } );
    }
  },

  /**
   * Initialize the control of chaining requests
   * in the current modal.
   * @param {int} length The number of items in the chain call.
   */
  initChainCallControl: function( options ){
    var template;
    switch( options.action ){
      case "adding_datasets":
        template = this.templateAddingDatasetsProgressBar();
        this.modal.$el.find( '.modal-body' ).html( template( { folder_name : this.options.folder_name } ) );
        break;
      case "deleting_datasets":
        template = this.templateDeletingDatasetsProgressBar();
        this.modal.$el.find( '.modal-body' ).html( template() );
        break;
      case "to_history":
        template = this.templateImportIntoHistoryProgressBar();
        this.modal.$el.find( '.modal-body' ).html( template( { history_name : options.history_name } ) );
        break;
      default:
        console.error( 'Wrong action specified.')
        break;
    }

    // var progress_bar_tmpl = this.templateAddingDatasetsProgressBar();
    // this.modal.$el.find( '.modal-body' ).html( progress_bar_tmpl( { folder_name : this.options.folder_name } ) );
    this.progress = 0;
    this.progressStep = 100 / options.length;
    this.options.chain_call_control.total_number = options.length;
    this.options.chain_call_control.failed_number = 0;
  },

  /**
   * Take the selected items from the jstree, create a request queue
   * and send them one by one to the server for importing into
   * the current folder.
   *
   * jstree.js has to be loaded before
   * @see renderJstree
   */
  importFromJstreePath: function ( that, options ){
    var selected_nodes = $( '#jstree_browser' ).jstree().get_selected( true );
    var preserve_dirs = this.modal.$el.find( '.preserve-checkbox' ).is( ':checked' );
    var link_data = this.modal.$el.find( '.link-checkbox' ).is( ':checked' );
    var file_type = this.select_extension.value();
    var dbkey = this.select_genome.value();
    var selection_type = selected_nodes[0].type;
    var paths = [];
    if ( selected_nodes.length < 1 ){
      mod_toastr.info( 'Please select some items first.' );
    } else {
      this.modal.disableButton( 'Import' );
      for ( var i = selected_nodes.length - 1; i >= 0; i-- ){
        if ( selected_nodes[i].li_attr.full_path !== undefined ){
          paths.push( selected_nodes[i].li_attr.full_path );
        }
      }
      this.initChainCallControl( { length: paths.length, action: 'adding_datasets' } );
      if ( selection_type === 'folder' ){
        var full_source = options.source + '_folder';
        this.chainCallImportingFolders( { paths: paths,
                                          preserve_dirs: preserve_dirs,
                                          link_data: link_data,
                                          source: full_source,
                                          file_type: file_type,
                                          dbkey: dbkey } );
      } else if ( selection_type === 'file' ){
        var full_source = options.source + '_file';
        this.chainCallImportingUserdirFiles( { paths : paths,
                                               file_type: file_type,
                                               dbkey: dbkey,
                                               source: full_source } );
      }
    }
  },

  fetchAndDisplayHistoryContents: function(history_id){
    var history_contents = new mod_library_model.HistoryContents({id:history_id});
    var self = this;
    history_contents.fetch({
      success: function(history_contents){
        var history_contents_template = self.templateHistoryContents();
        self.histories.get(history_id).set({'contents' : history_contents});
        self.modal.$el.find('#selected_history_content').html(history_contents_template({history_contents: history_contents.models.reverse()}));
      },
      error: function(model, response){
        if (typeof response.responseJSON !== "undefined"){
          mod_toastr.error(response.responseJSON.err_msg);
        } else {
          mod_toastr.error('An error ocurred.');
        }
      }
    });
  },

  /**
   * Import all selected datasets from history into the current folder.
   */
  addAllDatasetsFromHistory : function (){
    var checked_hdas = this.modal.$el.find( '#selected_history_content' ).find( ':checked' );
    var history_dataset_ids = [];
    var hdas_to_add = [];
    if ( checked_hdas.length < 1 ){
      mod_toastr.info( 'You must select some datasets first.' );
    } else {
      this.modal.disableButton( 'Add' );
      checked_hdas.each(function(){
        var hid = $( this.parentElement ).data( 'id' );
          if ( hid ) {
            history_dataset_ids.push( hid );
          }
      });
      for ( var i = history_dataset_ids.length - 1; i >= 0; i-- ) {
        history_dataset_id = history_dataset_ids[i];
        var folder_item = new mod_library_model.Item();
        folder_item.url = Galaxy.root + 'api/folders/' + this.options.id + '/contents';
        folder_item.set( { 'from_hda_id':history_dataset_id } );
        hdas_to_add.push( folder_item );
      }
      this.initChainCallControl( { length: hdas_to_add.length, action: 'adding_datasets' } );
      this.chainCallAddingHdas( hdas_to_add );
    }
  },

  /**
   * Take array of empty history items and make request for each of them
   * to create it on server. Update progress in between calls.
   * @param  {array} history_item_set array of empty history items
   * @param  {str} history_name     name of the history to import to
   */
  chainCallImportingIntoHistory: function( history_item_set, history_name ){
    var self = this;
    var popped_item = history_item_set.pop();
    if ( typeof popped_item == "undefined" ) {
      if ( this.options.chain_call_control.failed_number === 0 ){
        mod_toastr.success( 'Selected datasets imported into history. Click this to start analysing it.', '', { onclick: function() { window.location='/' } } );
      } else if ( this.options.chain_call_control.failed_number === this.options.chain_call_control.total_number ){
        mod_toastr.error( 'There was an error and no datasets were imported into history.' );
      } else if ( this.options.chain_call_control.failed_number < this.options.chain_call_control.total_number ){
        mod_toastr.warning( 'Some of the datasets could not be imported into history. Click this to see what was imported.', '', { onclick: function() { window.location='/' } } );
      }
      Galaxy.modal.hide();
      return true;
    }
    var promise = $.when( popped_item.save( { content: popped_item.content, source: popped_item.source } ) );

    promise.done( function(){
              self.updateProgress();
              self.chainCallImportingIntoHistory( history_item_set, history_name );
            } )
            .fail( function(){
              self.options.chain_call_control.failed_number += 1;
              self.updateProgress();
              self.chainCallImportingIntoHistory( history_item_set, history_name );
            } );
  },

  /**
   * Take the array of paths and createa request for each of them
   * calling them in chain. Update the progress bar in between each.
   * @param  {array} paths           paths relative to user folder on Galaxy
   */
  chainCallImportingUserdirFiles: function( options ){

    var that = this;
    var popped_item = options.paths.pop();
    if ( typeof popped_item === "undefined" ) {
      if ( this.options.chain_call_control.failed_number === 0 ){
        mod_toastr.success( 'Selected files imported into the current folder' );
        Galaxy.modal.hide();
      } else {
        mod_toastr.error( 'An error occured.' );
      }
      return true;
    }
<<<<<<< HEAD
    var promise = $.when( $.post( Galaxy.root + 'api/libraries/datasets?encoded_folder_id=' + that.id +
=======
    var promise = $.when( $.post( ( window.galaxy_config ? galaxy_config.root : '/' ) + 'api/libraries/datasets?encoded_folder_id=' + that.id +
>>>>>>> ffb3de9e
                                                       '&source=' + options.source +
                                                       '&path=' + popped_item +
                                                       '&file_type=' + options.file_type +
                                                       '&dbkey=' + options.dbkey ) )
    promise.done( function( response ){
              that.updateProgress();
              that.chainCallImportingUserdirFiles( options );
            } )
            .fail( function(){
              that.options.chain_call_control.failed_number += 1;
              that.updateProgress();
              that.chainCallImportingUserdirFiles( options );
            } );
  },

  /**
   * Take the array of paths and createa request for each of them
   * calling them in chain. Update the progress bar in between each.
   * @param  {array} paths           paths relative to Galaxy root folder
   * @param  {boolean} preserve_dirs indicates whether to preserve folder structure
   * @param  {boolean} link_data     copy files to Galaxy or link instead
   * @param  {str} source            string representing what type of folder
   *                                 is the source of import
   */
  chainCallImportingFolders: function( options ){
    // TODO need to check which paths to call
    var that = this;
    var popped_item = options.paths.pop();
    if (typeof popped_item == "undefined") {
      if (this.options.chain_call_control.failed_number === 0){
        mod_toastr.success('Selected folders and their contents imported into the current folder.');
        Galaxy.modal.hide();
      } else {
        // TODO better error report
        mod_toastr.error('An error occured.');
      }
      return true;
    }
    var promise = $.when( $.post( Galaxy.root + 'api/libraries/datasets?encoded_folder_id=' + that.id +
                                                          '&source=' + options.source +
                                                          '&path=' + popped_item +
                                                          '&preserve_dirs=' + options.preserve_dirs +
                                                          '&link_data=' + options.link_data +
                                                          '&file_type=' + options.file_type +
                                                          '&dbkey=' + options.dbkey ) )
    promise.done(function(response){
              that.updateProgress();
              that.chainCallImportingFolders( options );
            })
            .fail(function(){
              that.options.chain_call_control.failed_number += 1;
              that.updateProgress();
              that.chainCallImportingFolders( options );
            });
  },

  /**
   * Take the array of hdas and create a request for each.
   * Call them in chain and update progress bar in between each.
   * @param  {array} hdas_set array of empty hda objects
   */
  chainCallAddingHdas: function( hdas_set ){
    var self = this;
    this.added_hdas = new mod_library_model.Folder();
    var popped_item = hdas_set.pop();
    if ( typeof popped_item == "undefined" ) {
      if ( this.options.chain_call_control.failed_number === 0 ){
        mod_toastr.success( 'Selected datasets from history added to the folder' );
      } else if ( this.options.chain_call_control.failed_number === this.options.chain_call_control.total_number ){
        mod_toastr.error( 'There was an error and no datasets were added to the folder.' );
      } else if ( this.options.chain_call_control.failed_number < this.options.chain_call_control.total_number ){
        mod_toastr.warning( 'Some of the datasets could not be added to the folder' );
      }
      Galaxy.modal.hide();
      return this.added_hdas;
    }
    var promise = $.when( popped_item.save( { from_hda_id: popped_item.get( 'from_hda_id' ) } ) );

    promise.done( function( model ){
              Galaxy.libraries.folderListView.collection.add( model );
              self.updateProgress();
              self.chainCallAddingHdas( hdas_set );
            })
            .fail( function(){
              self.options.chain_call_control.failed_number += 1;
              self.updateProgress();
              self.chainCallAddingHdas( hdas_set );
            });
  },

  /**
   * Take the array of lddas, create request for each and
   * call them in chain. Update progress bar in between each.
   * @param  {array} lddas_set array of lddas to delete
   */
  chainCallDeletingItems: function( items_to_delete ){
  var self = this;
  this.deleted_items = new mod_library_model.Folder();
  var popped_item = items_to_delete.pop();
  if ( typeof popped_item === "undefined" ) {
    if ( this.options.chain_call_control.failed_number === 0 ){
      mod_toastr.success( 'Selected items were deleted.' );
    } else if ( this.options.chain_call_control.failed_number === this.options.chain_call_control.total_number ){
      mod_toastr.error( 'There was an error and no items were deleted. Please make sure you have sufficient permissions.' );
    } else if ( this.options.chain_call_control.failed_number < this.options.chain_call_control.total_number ){
      mod_toastr.warning( 'Some of the items could not be deleted. Please make sure you have sufficient permissions.' );
    }
    Galaxy.modal.hide();
    return this.deleted_items;
  }
  var promise = $.when( popped_item.destroy() );

  promise.done( function( item ){
            Galaxy.libraries.folderListView.collection.remove( popped_item.id );
            self.updateProgress();
            // add the deleted item to collection, triggers rendering
            if ( Galaxy.libraries.folderListView.options.include_deleted ){
              var updated_item = null;
              if (item.type === 'folder' || item.model_class === 'LibraryFolder'){
                updated_item = new mod_library_model.FolderAsModel( item );
              } else if (item.type === 'file' || item.model_class === 'LibraryDataset'){
                updated_item = new mod_library_model.Item( item );
              } else {
                console.error('Unknown library item type found.');
                console.error(item.type || item.model_class);
              }
              Galaxy.libraries.folderListView.collection.add( updated_item );
            }
            self.chainCallDeletingItems( items_to_delete );
          })
          .fail( function(){
            self.options.chain_call_control.failed_number += 1;
            self.updateProgress();
            self.chainCallDeletingItems( items_to_delete );
          });
  },

  /**
   * Handles the click on 'show deleted' checkbox
   */
  checkIncludeDeleted: function(event){
    if (event.target.checked){
      Galaxy.libraries.folderListView.fetchFolder({include_deleted: true});
    } else{
      Galaxy.libraries.folderListView.fetchFolder({include_deleted: false});
    }
  },

  /**
   * Deletes the selected datasets. Atomic. One by one.
   */
  deleteSelectedDatasets: function(){
    var checkedValues = $('#folder_table').find(':checked');
    if(checkedValues.length === 0){
        mod_toastr.info('You must select at least one dataset for deletion.');
    } else {
      var template = this.templateDeletingDatasetsProgressBar();
      this.modal = Galaxy.modal;
      this.modal.show({
          closing_events  : true,
          title           : 'Deleting selected datasets',
          body            : template({}),
          buttons         : {
              'Close'     : function() {Galaxy.modal.hide();}
          }
      });
      // init the control counters
      this.options.chain_call_control.total_number = 0;
      this.options.chain_call_control.failed_number = 0;

      var dataset_ids = [];
      var folder_ids = [];
      checkedValues.each(function(){
          if (this.parentElement.parentElement.id !== '') {
              if (this.parentElement.parentElement.id.substring(0,1) == 'F'){
                folder_ids.push(this.parentElement.parentElement.id);
              } else {
                dataset_ids.push(this.parentElement.parentElement.id);
              }
          }
      });
      // init the progress bar
      var items_total = dataset_ids.length + folder_ids.length
      this.progressStep = 100 / items_total;
      this.progress = 0;

      // prepare the dataset items to be added
      var items_to_delete = [];
      for (var i = dataset_ids.length - 1; i >= 0; i--) {
          var dataset = new mod_library_model.Item({id:dataset_ids[i]});
          items_to_delete.push(dataset);
      }
      for (var i = folder_ids.length - 1; i >= 0; i--) {
          var folder = new mod_library_model.FolderAsModel({id:folder_ids[i]});
          items_to_delete.push(folder);
      }

      this.options.chain_call_control.total_number = items_total.length;
      // call the recursive function to call ajax one after each other (request FIFO queue)
      this.chainCallDeletingItems(items_to_delete);
    }
  },


  showLibInfo: function(){
    var library_id = Galaxy.libraries.folderListView.folderContainer.attributes.metadata.parent_library_id;
    var library = null;
    var that = this;
    if (Galaxy.libraries.libraryListView !== null){
      library = Galaxy.libraries.libraryListView.collection.get(library_id);
      this.showLibInfoModal(library);
    } else {
      library = new mod_library_model.Library({id: library_id});
      library.fetch({
        success: function(){
          that.showLibInfoModal(library);
        },
        error: function(model, response){
          if (typeof response.responseJSON !== "undefined"){
            mod_toastr.error(response.responseJSON.err_msg);
          } else {
            mod_toastr.error('An error ocurred.');
          }
        }
      })
    }
  },

  showLibInfoModal: function(library){
    var template = this.templateLibInfoInModal();
    this.modal = Galaxy.modal;
    this.modal.show({
        closing_events  : true,
        title           : 'Library Information',
        body            : template({library:library}),
        buttons         : {
            'Close'     : function() {Galaxy.modal.hide();}
        }
    });
  },

  showImportModal: function(options){
    switch(options.source){
      case "history":
        this.addFilesFromHistoryModal();
        break;
      case "importdir":
        this.importFilesFromGalaxyFolderModal( { source: 'importdir' } );
        break;
      case "path":
        this.importFilesFromPathModal();
        break;
      case "userdir":
        this.importFilesFromGalaxyFolderModal( { source: 'userdir' } );
        break;
      default:
        Galaxy.libraries.library_router.back();
        mod_toastr.error('Invalid import source.');
        break;
    }
  },

  /**
   * Show user the prompt to change the number of items shown on page.
   */
  showPageSizePrompt: function(){
    var folder_page_size = prompt( 'How many items per page do you want to see?', Galaxy.libraries.preferences.get( 'folder_page_size' ) );
    if ( ( folder_page_size != null ) && ( folder_page_size == parseInt( folder_page_size ) ) ) {
        Galaxy.libraries.preferences.set( { 'folder_page_size': parseInt( folder_page_size ) } );
        Galaxy.libraries.folderListView.render( { id: this.options.id, show_page: 1 } );
    }
  },

  templateToolBar: function(){
    tmpl_array = [];

    // CONTAINER START
    tmpl_array.push('<div class="library_style_container">');
    // TOOLBAR START
    tmpl_array.push(' <div id="library_toolbar">');
    tmpl_array.push('<form class="form-inline" role="form">');
    tmpl_array.push('   <span><strong>DATA LIBRARIES</strong></span>');
    tmpl_array.push('          <span id="folder_paginator" class="library-paginator">');
    // paginator will append here
    tmpl_array.push('          </span>');
    tmpl_array.push('<div class="checkbox toolbar-item logged-dataset-manipulation" style="height: 20px; display:none;">');
    tmpl_array.push('<label>');
    tmpl_array.push('<input id="include_deleted_datasets_chk" type="checkbox"> include deleted </input>');
    tmpl_array.push('</label>');
    tmpl_array.push('</div>');
    tmpl_array.push('   <button style="display:none;" data-toggle="tooltip" data-placement="top" title="Create New Folder" id="toolbtn_create_folder" class="btn btn-default primary-button add-library-items" type="button"><span class="fa fa-plus"></span> <span class="fa fa-folder"></span></button>');

    tmpl_array.push('<% if(mutiple_add_dataset_options) { %>');
    tmpl_array.push('   <div class="btn-group add-library-items" style="display:none;">');
    tmpl_array.push('     <button title="Add Datasets to Current Folder" id="" type="button" class="primary-button dropdown-toggle" data-toggle="dropdown">');
    tmpl_array.push('     <span class="fa fa-plus"></span> <span class="fa fa-file"></span> <span class="caret"></span>');
    tmpl_array.push('     </button>');
    tmpl_array.push('     <ul class="dropdown-menu" role="menu">');
    tmpl_array.push('        <li><a href="#folders/<%= id %>/import/history"> from History</a></li>');
    tmpl_array.push('<% if(Galaxy.config.user_library_import_dir !== null) { %>');
    tmpl_array.push('        <li><a href="#folders/<%= id %>/import/userdir"> from User Directory</a></li>');
    tmpl_array.push('<% } %>');
    tmpl_array.push('<% if(Galaxy.config.allow_library_path_paste) { %>');

    tmpl_array.push('   <li class="divider"></li>');
    tmpl_array.push('   <li class="dropdown-header">Admins only</li>');

    tmpl_array.push('<% if(Galaxy.config.library_import_dir !== null) { %>');
    tmpl_array.push('   <li><a href="#folders/<%= id %>/import/importdir">from Import Directory</a></li>');
    tmpl_array.push('<% } %>');

    tmpl_array.push('<% if(Galaxy.config.allow_library_path_paste) { %>');
    tmpl_array.push('        <li><a href="#folders/<%= id %>/import/path">from Path</a></li>');
    tmpl_array.push('<% } %>');
    tmpl_array.push('<% } %>');
    tmpl_array.push('     </ul>');
    tmpl_array.push('   </div>');
    tmpl_array.push('<% } else { %>');
    tmpl_array.push(' <a  data-placement="top" title="Add Datasets to Current Folder" style="display:none;" class="btn btn-default add-library-items" href="#folders/<%= id %>/import/history" role="button"><span class="fa fa-plus"></span> <span class="fa fa-file"></span></span></a>');
    tmpl_array.push('<% } %>');

    tmpl_array.push('  <button data-toggle="tooltip" data-placement="top" title="Import selected datasets into history" id="toolbtn_bulk_import" class="primary-button dataset-manipulation" style="margin-left: 0.5em; display:none;" type="button"><span class="fa fa-book"></span> to History</button>');
    tmpl_array.push('   <div id="toolbtn_dl" class="btn-group dataset-manipulation" style="margin-left: 0.5em; display:none; ">');
    tmpl_array.push('     <button title="Download selected datasets as archive" id="drop_toggle" type="button" class="primary-button dropdown-toggle" data-toggle="dropdown">');
    tmpl_array.push('     <span class="fa fa-download"></span> Download <span class="caret"></span>');
    tmpl_array.push('     </button>');
    tmpl_array.push('     <ul class="dropdown-menu" role="menu">');
    tmpl_array.push('        <li><a href="#/folders/<%= id %>/download/tgz">.tar.gz</a></li>');
    tmpl_array.push('        <li><a href="#/folders/<%= id %>/download/tbz">.tar.bz</a></li>');
    tmpl_array.push('        <li><a href="#/folders/<%= id %>/download/zip">.zip</a></li>');
    tmpl_array.push('     </ul>');
    tmpl_array.push('   </div>');
    tmpl_array.push('   <button data-toggle="tooltip" data-placement="top" title="Mark selected datasets deleted" id="toolbtn_bulk_delete" class="primary-button logged-dataset-manipulation" style="margin-left: 0.5em; display:none; " type="button"><span class="fa fa-times"></span> Delete</button>');
    tmpl_array.push('   <button data-id="<%- id %>" data-toggle="tooltip" data-placement="top" title="Show library information" id="toolbtn_show_libinfo" class="primary-button" style="margin-left: 0.5em;" type="button"><span class="fa fa-info-circle"></span> Library Info</button>');
    tmpl_array.push('   <span class="help-button" data-toggle="tooltip" data-placement="top" title="Visit Libraries Wiki"><a href="https://wiki.galaxyproject.org/DataLibraries/screen/FolderContents" target="_blank"><button class="primary-button" type="button"><span class="fa fa-question-circle"></span> Help</button></a></span>');
    tmpl_array.push(' </div>');
    tmpl_array.push('</form>');

    // TOOLBAR END
    tmpl_array.push(' <div id="folder_items_element">');
    tmpl_array.push(' </div>');
    tmpl_array.push('</div>');
    // CONTAINER END

    return _.template(tmpl_array.join(''));
  },

  templateLibInfoInModal: function(){
    tmpl_array = [];

    tmpl_array.push('<div id="lif_info_modal">');
    tmpl_array.push('<h2>Library name:</h2>');
    tmpl_array.push('<p><%- library.get("name") %></p>');
    tmpl_array.push('<h3>Library description:</h3>');
    tmpl_array.push('<p><%- library.get("description") %></p>');
    tmpl_array.push('<h3>Library synopsis:</h3>');
    tmpl_array.push('<p><%- library.get("synopsis") %></p>');
    tmpl_array.push('<p data-toggle="tooltip" data-placement="top" title="<%- library.get("create_time") %>">created <%- library.get("create_time_pretty") %></p>');

    tmpl_array.push('</div>');

    return _.template(tmpl_array.join(''));
  },

  templateNewFolderInModal: function(){
    tmpl_array = [];

    tmpl_array.push('<div id="new_folder_modal">');
    tmpl_array.push('<form>');
    tmpl_array.push('<input type="text" name="Name" value="" placeholder="Name">');
    tmpl_array.push('<input type="text" name="Description" value="" placeholder="Description">');
    tmpl_array.push('</form>');
    tmpl_array.push('</div>');

    return _.template(tmpl_array.join(''));
  },


  templateBulkImportInModal : function(){
    var tmpl_array = [];

    tmpl_array.push('<span id="history_modal_combo_bulk" style="width:90%; margin-left: 1em; margin-right: 1em; ">');
    tmpl_array.push('Select history: ');
    tmpl_array.push('<select id="dataset_import_bulk" name="dataset_import_bulk" style="width:50%; margin-bottom: 1em; "> ');
    tmpl_array.push('   <% _.each(histories, function(history) { %>'); //history select box
    tmpl_array.push('       <option value="<%= _.escape(history.get("id")) %>"><%= _.escape(history.get("name")) %></option>');
    tmpl_array.push('   <% }); %>');
    tmpl_array.push('</select>');
    tmpl_array.push('</span>');

    return _.template(tmpl_array.join(''));
  },

  templateImportIntoHistoryProgressBar : function (){
    var tmpl_array = [];

    tmpl_array.push('<div class="import_text">');
    tmpl_array.push('Importing selected datasets to history <b><%= _.escape(history_name) %></b>');
    tmpl_array.push('</div>');
    tmpl_array.push('<div class="progress">');
    tmpl_array.push('   <div class="progress-bar progress-bar-import" role="progressbar" aria-valuenow="0" aria-valuemin="0" aria-valuemax="100" style="width: 00%;">');
    tmpl_array.push('       <span class="completion_span">0% Complete</span>');
    tmpl_array.push('   </div>');
    tmpl_array.push('</div>');
    tmpl_array.push('');

    return _.template(tmpl_array.join(''));
  },

  templateAddingDatasetsProgressBar: function (){
    var tmpl_array = [];

    tmpl_array.push('<div class="import_text">');
    tmpl_array.push('Adding selected datasets to library folder <b><%= _.escape(folder_name) %></b>');
    tmpl_array.push('</div>');
    tmpl_array.push('<div class="progress">');
    tmpl_array.push('   <div class="progress-bar progress-bar-import" role="progressbar" aria-valuenow="0" aria-valuemin="0" aria-valuemax="100" style="width: 00%;">');
    tmpl_array.push('       <span class="completion_span">0% Complete</span>');
    tmpl_array.push('   </div>');
    tmpl_array.push('</div>');
    tmpl_array.push('');

    return _.template(tmpl_array.join(''));
  },

  templateDeletingDatasetsProgressBar: function (){
    var tmpl_array = [];

    tmpl_array.push('<div class="import_text">');
    tmpl_array.push('</div>');
    tmpl_array.push('<div class="progress">');
    tmpl_array.push('   <div class="progress-bar progress-bar-import" role="progressbar" aria-valuenow="0" aria-valuemin="0" aria-valuemax="100" style="width: 00%;">');
    tmpl_array.push('       <span class="completion_span">0% Complete</span>');
    tmpl_array.push('   </div>');
    tmpl_array.push('</div>');
    tmpl_array.push('');

    return _.template(tmpl_array.join(''));
  },

  templateBrowserModal: function(){
    var tmpl_array = [];

    tmpl_array.push('<div id="file_browser_modal">');
    tmpl_array.push('<div class="alert alert-info jstree-files-message">All files you select will be imported into the current folder.</div>');
    tmpl_array.push('<div class="alert alert-info jstree-folders-message" style="display:none;">All files within the selected folders and their subfolders will be imported into the current folder.</div>');


    tmpl_array.push('<div style="margin-bottom:1em;">');
    tmpl_array.push('<label class="radio-inline">');
    tmpl_array.push('  <input title="Switch to selecting files" type="radio" name="jstree-radio" value="jstree-disable-folders" checked="checked"> Files');
    tmpl_array.push('</label>');
    tmpl_array.push('<label class="radio-inline">');
    tmpl_array.push('  <input title="Switch to selecting folders" type="radio" name="jstree-radio" value="jstree-disable-files"> Folders');
    tmpl_array.push('</label>');
    tmpl_array.push('</div>');
    tmpl_array.push('<div style="margin-bottom:1em;">');
    tmpl_array.push('<label class="checkbox-inline jstree-preserve-structure" style="display:none;">');
    tmpl_array.push('   <input class="preserve-checkbox" type="checkbox" value="preserve_directory_structure">');
    tmpl_array.push('Preserve directory structure');
    tmpl_array.push(' </label>');
    tmpl_array.push('<label class="checkbox-inline jstree-link-files" style="display:none;">');
    tmpl_array.push('   <input class="link-checkbox" type="checkbox" value="link_files">');
    tmpl_array.push('Link files instead of copying');
    tmpl_array.push(' </label>');
    tmpl_array.push('</div>');
    tmpl_array.push('<div id="jstree_browser">');
    tmpl_array.push('</div>');

    tmpl_array.push('<hr />');
    tmpl_array.push('<p>You can set extension type and genome for all imported datasets at once:</p>');
    tmpl_array.push('<div>');
    tmpl_array.push('Type: <span id="library_extension_select" class="library-extension-select" />');
    tmpl_array.push('  Genome: <span id="library_genome_select" class="library-genome-select" />');
    tmpl_array.push('</div>');
    tmpl_array.push('</div>');

    return _.template(tmpl_array.join(''));
  },

  templateImportPathModal: function(){
    var tmpl_array = [];

    tmpl_array.push('<div id="file_browser_modal">');
    tmpl_array.push('<div class="alert alert-info jstree-folders-message">All files within the given folders and their subfolders will be imported into the current folder.</div>');

    tmpl_array.push('<div style="margin-bottom: 0.5em;">');
    tmpl_array.push('<label class="checkbox-inline jstree-preserve-structure">');
    tmpl_array.push('   <input class="preserve-checkbox" type="checkbox" value="preserve_directory_structure">');
    tmpl_array.push('Preserve directory structure');
    tmpl_array.push(' </label>');
    tmpl_array.push('<label class="checkbox-inline jstree-link-files">');
    tmpl_array.push('   <input class="link-checkbox" type="checkbox" value="link_files">');
    tmpl_array.push('Link files instead of copying');
    tmpl_array.push(' </label>');
    tmpl_array.push('</div>');

    tmpl_array.push('<textarea id="import_paths" class="form-control" rows="5" placeholder="Absolute paths (or paths relative to Galaxy root) separated by newline"></textarea>');

    tmpl_array.push('<hr />');
    tmpl_array.push('<p>You can set extension type and genome for all imported datasets at once:</p>');
    tmpl_array.push('<div>');
    tmpl_array.push('Type: <span id="library_extension_select" class="library-extension-select" />');
    tmpl_array.push('  Genome: <span id="library_genome_select" class="library-genome-select" />');
    tmpl_array.push('</div>');

    tmpl_array.push('</div>');

    return _.template(tmpl_array.join(''));
  },

  templateAddFilesFromHistory: function (){
    var tmpl_array = [];

    tmpl_array.push('<div id="add_files_modal">');
    tmpl_array.push('<div id="history_modal_combo_bulk">');
    tmpl_array.push('Select history:  ');
    tmpl_array.push('<select id="dataset_add_bulk" name="dataset_add_bulk" style="width:66%; "> ');
    tmpl_array.push('   <% _.each(histories, function(history) { %>'); //history select box
    tmpl_array.push('       <option value="<%= _.escape(history.get("id")) %>"><%= _.escape(history.get("name")) %></option>');
    tmpl_array.push('   <% }); %>');
    tmpl_array.push('</select>');
    tmpl_array.push('</div>');
    tmpl_array.push('<br/>');
    tmpl_array.push('<div id="selected_history_content">');

    tmpl_array.push('</div>');
    tmpl_array.push('</div>');

    return _.template(tmpl_array.join(''));
  },

  templateHistoryContents: function (){
    var tmpl_array = [];

    tmpl_array.push('<strong>Choose the datasets to import:</strong>');
    tmpl_array.push('<ul>');
    tmpl_array.push(' <% _.each(history_contents, function(history_item) { %>');
    tmpl_array.push(' <li data-id="<%= _.escape(history_item.get("id")) %>">');
    tmpl_array.push('   <input style="margin: 0;" type="checkbox"> <%= _.escape(history_item.get("hid")) %>: <%= _.escape(history_item.get("name")) %>');
    tmpl_array.push(' </li>');
    tmpl_array.push(' <% }); %>');
    tmpl_array.push('</ul>');

    return _.template(tmpl_array.join(''));
  },

  templatePaginator: function(){
    tmpl_array = [];

    tmpl_array.push('   <ul class="pagination pagination-sm">');
    tmpl_array.push('       <% if ( ( show_page - 1 ) > 0 ) { %>');
    tmpl_array.push('           <% if ( ( show_page - 1 ) > page_count ) { %>'); // we are on higher page than total page count
    tmpl_array.push('               <li><a href="#folders/<%= id %>/page/1"><span class="fa fa-angle-double-left"></span></a></li>');
    tmpl_array.push('               <li class="disabled"><a href="#folders/<%= id %>/page/<% print( show_page ) %>"><% print( show_page - 1 ) %></a></li>');
    tmpl_array.push('           <% } else { %>');
    tmpl_array.push('               <li><a href="#folders/<%= id %>/page/1"><span class="fa fa-angle-double-left"></span></a></li>');
    tmpl_array.push('               <li><a href="#folders/<%= id %>/page/<% print( show_page - 1 ) %>"><% print( show_page - 1 ) %></a></li>');
    tmpl_array.push('           <% } %>');
    tmpl_array.push('       <% } else { %>'); // we are on the first page
    tmpl_array.push('           <li class="disabled"><a href="#folders/<%= id %>/page/1"><span class="fa fa-angle-double-left"></span></a></li>');
    tmpl_array.push('           <li class="disabled"><a href="#folders/<%= id %>/page/<% print( show_page ) %>"><% print( show_page - 1 ) %></a></li>');
    tmpl_array.push('       <% } %>');
    tmpl_array.push('       <li class="active">');
    tmpl_array.push('       <a href="#folders/<%= id %>/page/<% print( show_page ) %>"><% print( show_page ) %></a>');
    tmpl_array.push('       </li>');
    tmpl_array.push('       <% if ( ( show_page ) < page_count ) { %>');
    tmpl_array.push('           <li><a href="#folders/<%= id %>/page/<% print( show_page + 1 ) %>"><% print( show_page + 1 ) %></a></li>');
    tmpl_array.push('           <li><a href="#folders/<%= id %>/page/<% print( page_count ) %>"><span class="fa fa-angle-double-right"></span></a></li>');
    tmpl_array.push('       <% } else { %>');
    tmpl_array.push('           <li class="disabled"><a href="#folders/<%= id %>/page/<% print( show_page  ) %>"><% print( show_page + 1 ) %></a></li>');
    tmpl_array.push('           <li class="disabled"><a href="#folders/<%= id %>/page/<% print( page_count ) %>"><span class="fa fa-angle-double-right"></span></a></li>');
    tmpl_array.push('       <% } %>');
    tmpl_array.push('   </ul>');
    tmpl_array.push('   <span>');
    tmpl_array.push('       showing <a data-toggle="tooltip" data-placement="top" title="Click to change the number of items on page" id="page_size_prompt"><%- items_shown %></a> of <%- total_items_count %> items');
    tmpl_array.push('   </span>');

    return _.template(tmpl_array.join(''));
  },

});

return {
    FolderToolbarView: FolderToolbarView
};

});<|MERGE_RESOLUTION|>--- conflicted
+++ resolved
@@ -767,11 +767,7 @@
       }
       return true;
     }
-<<<<<<< HEAD
     var promise = $.when( $.post( Galaxy.root + 'api/libraries/datasets?encoded_folder_id=' + that.id +
-=======
-    var promise = $.when( $.post( ( window.galaxy_config ? galaxy_config.root : '/' ) + 'api/libraries/datasets?encoded_folder_id=' + that.id +
->>>>>>> ffb3de9e
                                                        '&source=' + options.source +
                                                        '&path=' + popped_item +
                                                        '&file_type=' + options.file_type +
