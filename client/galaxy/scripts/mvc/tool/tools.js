/**
 * Model, view, and controller objects for Galaxy tools and tool panel.
 */

define(
    [
        "libs/underscore",
        "viz/trackster/util",
        "mvc/dataset/data",
        "mvc/tool/tool-form"
    ],
    function(_, util, data, ToolForm) {
        "use strict";

        /**
 * Mixin for tracking model visibility.
 */
        var VisibilityMixin = {
            hidden: false,

            show: function() {
                this.set("hidden", false);
            },

            hide: function() {
                this.set("hidden", true);
            },

            toggle: function() {
                this.set("hidden", !this.get("hidden"));
            },

            is_visible: function() {
                return !this.attributes.hidden;
            }
        };

        /**
 * A tool parameter.
 */
        var ToolParameter = Backbone.Model.extend({
            defaults: {
                name: null,
                label: null,
                type: null,
                value: null,
                html: null,
                num_samples: 5
            },

            initialize: function(options) {
                this.attributes.html = unescape(this.attributes.html);
            },

            copy: function() {
                return new ToolParameter(this.toJSON());
            },

            set_value: function(value) {
                this.set("value", value || "");
            }
        });

        var ToolParameterCollection = Backbone.Collection.extend({
            model: ToolParameter
        });

        /**
 * A data tool parameter.
 */
        var DataToolParameter = ToolParameter.extend({});

        /**
 * An integer tool parameter.
 */
        var IntegerToolParameter = ToolParameter.extend({
            set_value: function(value) {
                this.set("value", parseInt(value, 10));
            },

            /**
     * Returns samples from a tool input.
     */
            get_samples: function() {
                return d3.scale
                    .linear()
                    .domain([this.get("min"), this.get("max")])
                    .ticks(this.get("num_samples"));
            }
        });

        var FloatToolParameter = IntegerToolParameter.extend({
            set_value: function(value) {
                this.set("value", parseFloat(value));
            }
        });

        /**
 * A select tool parameter.
 */
        var SelectToolParameter = ToolParameter.extend({
            /**
     * Returns tool options.
     */
            get_samples: function() {
                return _.map(this.get("options"), function(option) {
                    return option[0];
                });
            }
        });

        // Set up dictionary of parameter types.
        ToolParameter.subModelTypes = {
            integer: IntegerToolParameter,
            float: FloatToolParameter,
            data: DataToolParameter,
            select: SelectToolParameter
        };

        /**
 * A Galaxy tool.
 */
        var Tool = Backbone.Model.extend({
            // Default attributes.
            defaults: {
                id: null,
                name: null,
                description: null,
                target: null,
                inputs: [],
                outputs: []
            },

            urlRoot: Galaxy.root + "api/tools",

            initialize: function(options) {
                // Set parameters.
                this.set(
                    "inputs",
                    new ToolParameterCollection(
                        _.map(options.inputs, function(p) {
                            var p_class =
                                ToolParameter.subModelTypes[p.type] ||
                                ToolParameter;
                            return new p_class(p);
                        })
                    )
                );
            },

            /**
     *
     */
            toJSON: function() {
                var rval = Backbone.Model.prototype.toJSON.call(this);

                // Convert inputs to JSON manually.
                rval.inputs = this.get("inputs").map(function(i) {
                    return i.toJSON();
                });
                return rval;
            },

            /**
     * Removes inputs of a particular type; this is useful because not all inputs can be handled by
     * client and server yet.
     */
            remove_inputs: function(types) {
                var tool = this,
                    incompatible_inputs = tool
                        .get("inputs")
                        .filter(function(input) {
                            return types.indexOf(input.get("type")) !== -1;
                        });
                tool.get("inputs").remove(incompatible_inputs);
            },

            /**
     * Returns object copy, optionally including only inputs that can be sampled.
     */
            copy: function(only_samplable_inputs) {
                var copy = new Tool(this.toJSON());

                // Return only samplable inputs if flag is set.
                if (only_samplable_inputs) {
                    var valid_inputs = new Backbone.Collection();
                    copy.get("inputs").each(function(input) {
                        if (input.get_samples()) {
                            valid_inputs.push(input);
                        }
                    });
                    copy.set("inputs", valid_inputs);
                }

                return copy;
            },

            apply_search_results: function(results) {
                _.indexOf(results, this.attributes.id) !== -1
                    ? this.show()
                    : this.hide();
                return this.is_visible();
            },

            /**
     * Set a tool input's value.
     */
            set_input_value: function(name, value) {
                this.get("inputs")
                    .find(function(input) {
                        return input.get("name") === name;
                    })
                    .set("value", value);
            },

            /**
     * Set many input values at once.
     */
            set_input_values: function(inputs_dict) {
                var self = this;
                _.each(_.keys(inputs_dict), function(input_name) {
                    self.set_input_value(input_name, inputs_dict[input_name]);
                });
            },

            /**
     * Run tool; returns a Deferred that resolves to the tool's output(s).
     */
            run: function() {
                return this._run();
            },

            /**
     * Rerun tool using regions and a target dataset.
     */
            rerun: function(target_dataset, regions) {
                return this._run({
                    action: "rerun",
                    target_dataset_id: target_dataset.id,
                    regions: regions
                });
            },

            /**
     * Returns input dict for tool's inputs.
     */
            get_inputs_dict: function() {
                var input_dict = {};
                this.get("inputs").each(function(input) {
                    input_dict[input.get("name")] = input.get("value");
                });
                return input_dict;
            },

            /**
     * Run tool; returns a Deferred that resolves to the tool's output(s).
     * NOTE: this method is a helper method and should not be called directly.
     */
            _run: function(additional_params) {
                // Create payload.
                var payload = _.extend(
                    {
                        tool_id: this.id,
                        inputs: this.get_inputs_dict()
                    },
                    additional_params
                );

                // Because job may require indexing datasets, use server-side
                // deferred to ensure that job is run. Also use deferred that
                // resolves to outputs from tool.
                var run_deferred = $.Deferred(),
                    ss_deferred = new util.ServerStateDeferred({
                        ajax_settings: {
                            url: this.urlRoot,
                            data: JSON.stringify(payload),
                            dataType: "json",
                            contentType: "application/json",
                            type: "POST"
                        },
                        interval: 2000,
                        success_fn: function(response) {
                            return response !== "pending";
                        }
                    });

                // Run job and resolve run_deferred to tool outputs.
                $.when(ss_deferred.go()).then(function(result) {
                    run_deferred.resolve(new data.DatasetCollection(result));
                });
                return run_deferred;
            }
        });
        _.extend(Tool.prototype, VisibilityMixin);

        /**
 * Tool view.
 */
        var ToolView = Backbone.View.extend({});

        /**
 * Wrap collection of tools for fast access/manipulation.
 */
        var ToolCollection = Backbone.Collection.extend({
            model: Tool
        });

        /**
 * Label or section header in tool panel.
 */
        var ToolSectionLabel = Backbone.Model.extend(VisibilityMixin);

        /**
 * Section of tool panel with elements (labels and tools).
 */
        var ToolSection = Backbone.Model.extend({
            defaults: {
                elems: [],
                open: false
            },

            clear_search_results: function() {
                _.each(this.attributes.elems, function(elt) {
                    elt.show();
                });

                this.show();
                this.set("open", false);
            },

            apply_search_results: function(results) {
                var all_hidden = true,
                    cur_label;
                _.each(this.attributes.elems, function(elt) {
                    if (elt instanceof ToolSectionLabel) {
                        cur_label = elt;
                        cur_label.hide();
                    } else if (elt instanceof Tool) {
                        if (elt.apply_search_results(results)) {
                            all_hidden = false;
                            if (cur_label) {
                                cur_label.show();
                            }
                        }
                    }
                });

                if (all_hidden) {
                    this.hide();
                } else {
                    this.show();
                    this.set("open", true);
                }
            }
        });
        _.extend(ToolSection.prototype, VisibilityMixin);

        /**
 * Tool search that updates results when query is changed. Result value of null
 * indicates that query was not run; if not null, results are from search using
 * query.
 */
        var ToolSearch = Backbone.Model.extend({
            defaults: {
                search_hint_string: "search tools",
                min_chars_for_search: 3,
                clear_btn_url: "",
                visible: true,
                query: "",
                results: null,
                // ESC (27) will clear the input field and tool search filters
                clear_key: 27
            },

            urlRoot: Galaxy.root + "api/tools",

            initialize: function() {
                this.on("change:query", this.do_search);
            },

            /**
     * Do the search and update the results.
     */
            do_search: function() {
                var query = this.attributes.query;

                // If query is too short, do not search.
                if (query.length < this.attributes.min_chars_for_search) {
                    this.set("results", null);
                    return;
                }

                // Do search via AJAX.
                var q = query;
                // Stop previous ajax-request
                if (this.timer) {
                    clearTimeout(this.timer);
                }
                // Start a new ajax-request in X ms
                $("#search-clear-btn").hide();
                $("#search-spinner").show();
                var self = this;
                this.timer = setTimeout(function() {
                    // log the search to analytics if present
                    if (typeof ga !== "undefined") {
                        ga("send", "pageview", Galaxy.root + "?q=" + q);
                    }
                    $.get(
                        self.urlRoot,
                        { q: q },
                        function(data) {
                            self.set("results", data);
                            $("#search-spinner").hide();
                            $("#search-clear-btn").show();
                        },
                        "json"
                    );
                }, 400);
            },

            clear_search: function() {
                this.set("query", "");
                this.set("results", null);
            }
        });
        _.extend(ToolSearch.prototype, VisibilityMixin);

        /**
 * Tool Panel.
 */
        var ToolPanel = Backbone.Model.extend({
            initialize: function(options) {
                this.attributes.tool_search = options.tool_search;
                this.attributes.tool_search.on(
                    "change:results",
                    this.apply_search_results,
                    this
                );
                this.attributes.tools = options.tools;
                this.attributes.layout = new Backbone.Collection(
                    this.parse(options.layout)
                );
            },

            /**
     * Parse tool panel dictionary and return collection of tool panel elements.
     */
            parse: function(response) {
                // Recursive function to parse tool panel elements.
                var self = this,
                    // Helper to recursively parse tool panel.
                    parse_elt = function(elt_dict) {
                        var type = elt_dict.model_class;
                        // There are many types of tools; for now, anything that ends in 'Tool'
                        // is treated as a generic tool.
                        if (type.indexOf("Tool") === type.length - 4) {
                            return self.attributes.tools.get(elt_dict.id);
                        } else if (type === "ToolSection") {
                            // Parse elements.
                            var elems = _.map(elt_dict.elems, parse_elt);
                            elt_dict.elems = elems;
                            return new ToolSection(elt_dict);
                        } else if (type === "ToolSectionLabel") {
                            return new ToolSectionLabel(elt_dict);
                        }
                    };

                return _.map(response, parse_elt);
            },

            clear_search_results: function() {
                this.get("layout").each(function(panel_elt) {
                    if (panel_elt instanceof ToolSection) {
                        panel_elt.clear_search_results();
                    } else {
                        // Label or tool, so just show.
                        panel_elt.show();
                    }
                });
            },

            apply_search_results: function() {
                var results = this.get("tool_search").get("results");
                if (results === null) {
                    this.clear_search_results();
                    return;
                }

                var cur_label = null;
                this.get("layout").each(function(panel_elt) {
                    if (panel_elt instanceof ToolSectionLabel) {
                        cur_label = panel_elt;
                        cur_label.hide();
                    } else if (panel_elt instanceof Tool) {
                        if (panel_elt.apply_search_results(results)) {
                            if (cur_label) {
                                cur_label.show();
                            }
                        }
                    } else {
                        // Starting new section, so clear current label.
                        cur_label = null;
                        panel_elt.apply_search_results(results);
                    }
                });
            }
        });

        /**
 * View classes for Galaxy tools and tool panel.
 *
 * Views use the templates defined below for rendering. Views update as needed
 * based on (a) model/collection events and (b) user interactions; in this sense,
 * they are controllers are well and the HTML is the real view in the MVC architecture.
 */

        /**
 * Base view that handles visibility based on model's hidden attribute.
 */
        var BaseView = Backbone.View.extend({
            initialize: function() {
                this.model.on("change:hidden", this.update_visible, this);
                this.update_visible();
            },
            update_visible: function() {
                this.model.attributes.hidden
                    ? this.$el.hide()
                    : this.$el.show();
            }
        });

        /**
 * Link to a tool.
 */
        var ToolLinkView = BaseView.extend({
            tagName: "div",

            render: function() {
                // create element
                var $link = $("<div/>");
                $link.append(templates.tool_link(this.model.toJSON()));

                var formStyle = this.model.get("form_style", null);
                // open upload dialog for upload tool
                if (this.model.id === "upload1") {
                    $link.find("a").on("click", function(e) {
                        e.preventDefault();
                        Galaxy.upload.show();
                    });
                } else if (formStyle === "regular") {
                    // regular tools
                    var self = this;
                    $link.find("a").on("click", function(e) {
                        e.preventDefault();
                        Galaxy.router.push("/", {
                            tool_id: self.model.id,
                            version: self.model.get("version")
                        });
                    });
                }

                // add element
                this.$el.append($link);
                return this;
            }
        });

        /**
 * Panel label/section header.
 */
        var ToolSectionLabelView = BaseView.extend({
            tagName: "div",
            className: "toolPanelLabel",

            render: function() {
                this.$el.append($("<span/>").text(this.model.attributes.text));
                return this;
            }
        });

        /**
 * Panel section.
 */
        var ToolSectionView = BaseView.extend({
            tagName: "div",
            className: "toolSectionWrapper",

            initialize: function() {
                BaseView.prototype.initialize.call(this);
                this.model.on("change:open", this.update_open, this);
            },

            render: function() {
                // Build using template.
                this.$el.append(templates.panel_section(this.model.toJSON()));

                // Add tools to section.
                var section_body = this.$el.find(".toolSectionBody");
                _.each(this.model.attributes.elems, function(elt) {
                    if (elt instanceof Tool) {
                        var tool_view = new ToolLinkView({
                            model: elt,
                            className: "toolTitle"
                        });
                        tool_view.render();
                        section_body.append(tool_view.$el);
                    } else if (elt instanceof ToolSectionLabel) {
                        var label_view = new ToolSectionLabelView({
                            model: elt
                        });
                        label_view.render();
                        section_body.append(label_view.$el);
                    } else {
                        // TODO: handle nested section bodies?
                    }
                });
                return this;
            },

            events: {
                "click .toolSectionTitle > a": "toggle"
            },

            /**
     * Toggle visibility of tool section.
     */
            toggle: function() {
                this.model.set("open", !this.model.attributes.open);
            },

            /**
     * Update whether section is open or close.
     */
            update_open: function() {
                this.model.attributes.open
                    ? this.$el.children(".toolSectionBody").slideDown("fast")
                    : this.$el.children(".toolSectionBody").slideUp("fast");
            }
        });

        var ToolSearchView = Backbone.View.extend({
            tagName: "div",
            id: "tool-search",
            className: "bar",

            events: {
                click: "focus_and_select",
                "keyup :input": "query_changed",
                "change :input": "query_changed",
                "click #search-clear-btn": "clear"
            },

            render: function() {
                this.$el.append(templates.tool_search(this.model.toJSON()));
                if (!this.model.is_visible()) {
                    this.$el.hide();
                }

                // Adjust top for issue 2907 depending on whether the messagebox is visible.
                if ($("#messagebox").is(":visible")) {
                    this.$el.css("top", "95px");
                }

                this.$el.find("[title]").tooltip();
                return this;
            },

            focus_and_select: function() {
                this.$el
                    .find(":input")
                    .focus()
                    .select();
            },

            clear: function() {
                this.model.clear_search();
                this.$el.find(":input").val("");
                this.focus_and_select();
                return false;
            },

            query_changed: function(evData) {
                // check for the 'clear key' (ESC) first
                if (
                    this.model.attributes.clear_key &&
                    this.model.attributes.clear_key === evData.which
                ) {
                    this.clear();
                    return false;
                }
                this.model.set("query", this.$el.find(":input").val());
            }
        });

        /**
 * Tool panel view. Events triggered include:
 * tool_link_click(click event, tool_model)
 */
        var ToolPanelView = Backbone.View.extend({
            tagName: "div",
            className: "toolMenu",

            /**
     * Set up view.
     */
            initialize: function() {
                this.model
                    .get("tool_search")
                    .on("change:results", this.handle_search_results, this);
            },

            render: function() {
                var self = this;

                // Render search.
                var search_view = new ToolSearchView({
                    model: this.model.get("tool_search")
                });
                search_view.render();
                self.$el.append(search_view.$el);

                // Render panel.
                this.model.get("layout").each(function(panel_elt) {
                    if (panel_elt instanceof ToolSection) {
                        var section_title_view = new ToolSectionView({
                            model: panel_elt
                        });
                        section_title_view.render();
                        self.$el.append(section_title_view.$el);
                    } else if (panel_elt instanceof Tool) {
                        var tool_view = new ToolLinkView({
                            model: panel_elt,
                            className: "toolTitleNoSection"
                        });
                        tool_view.render();
                        self.$el.append(tool_view.$el);
                    } else if (panel_elt instanceof ToolSectionLabel) {
                        var label_view = new ToolSectionLabelView({
                            model: panel_elt
                        });
                        label_view.render();
                        self.$el.append(label_view.$el);
                    }
                });

                // Setup tool link click eventing.
                self.$el.find("a.tool-link").click(function(e) {
                    // Tool id is always the first class.
                    var tool_id = $(this)
                            .attr("class")
                            .split(/\s+/)[0],
                        tool = self.model.get("tools").get(tool_id);

                    self.trigger("tool_link_click", e, tool);
                });

                return this;
            },

            handle_search_results: function() {
                var results = this.model.get("tool_search").get("results");
                if (results && results.length === 0) {
                    $("#search-no-results").show();
                } else {
                    $("#search-no-results").hide();
                }
            }
        });

        /**
 * View for working with a tool: setting parameters and inputs and executing the tool.
 */
        var ToolFormView = Backbone.View.extend({
            className: "toolForm",

            render: function() {
                this.$el.children().remove();
                this.$el.append(templates.tool_form(this.model.toJSON()));
            }
        });

        /**
 * Integrated tool menu + tool execution.
 */
        var IntegratedToolMenuAndView = Backbone.View.extend({
            className: "toolMenuAndView",

            initialize: function() {
                this.tool_panel_view = new ToolPanelView({
                    collection: this.collection
                });
                this.tool_form_view = new ToolFormView();
            },

            render: function() {
                // Render and append tool panel.
                this.tool_panel_view.render();
                this.tool_panel_view.$el.css("float", "left");
                this.$el.append(this.tool_panel_view.$el);

                // Append tool form view.
                this.tool_form_view.$el.hide();
                this.$el.append(this.tool_form_view.$el);

                // On tool link click, show tool.
                var self = this;
                this.tool_panel_view.on("tool_link_click", function(e, tool) {
                    // Prevents click from activating link:
                    e.preventDefault();
                    // Show tool that was clicked on:
                    self.show_tool(tool);
                });
            },

            /**
     * Fetch and display tool.
     */
            show_tool: function(tool) {
                var self = this;
                tool.fetch().done(function() {
                    self.tool_form_view.model = tool;
                    self.tool_form_view.render();
                    self.tool_form_view.$el.show();
                    $("#left").width("650px");
                });
            }
        });

        // TODO: move into relevant views
        var templates = {
            // the search bar at the top of the tool panel
            tool_search: _.template(
                [
                    '<input id="tool-search-query" class="search-query parent-width" name="query" ',
                    'placeholder="<%- search_hint_string %>" autocomplete="off" type="text" />',
                    '<a id="search-clear-btn" title="clear search (esc)"> </a>',
                    //TODO: replace with icon
                    '<span id="search-spinner" class="search-spinner fa fa-spinner fa-spin"></span>'
                ].join("")
            ),

            // the category level container in the tool panel (e.g. 'Get Data', 'Text Manipulation')
            panel_section: _.template(
                [
                    '<div class="toolSectionTitle" id="title_<%- id %>">',
                    '<a href="javascript:void(0)"><span><%- name %></span></a>',
                    "</div>",
                    '<div id="<%- id %>" class="toolSectionBody" style="display: none;">',
                    '<div class="toolSectionBg"></div>',
                    "<div>"
                ].join("")
            ),

            // a single tool's link in the tool panel; will load the tool form in the center panel
            tool_link: _.template(
                [
                    '<a class="<%- id %> tool-link" href="<%= link %>" target="<%- target %>" minsizehint="<%- min_width %>">',
                    '<span class="labels">',
                    "<% _.each( labels, function( label ){ %>",
                    '<span class="label label-default label-<%- label %>">',
                    "<%- label %>",
                    "</span>",
                    "<% }); %>",
                    "</span>",
                    '<span class="tool-old-link">',
                    "<%- name %>",
                    "</span>",
                    " <%- description %>",
                    "</a>"
                ].join("")
            ),

            // the tool form for entering tool parameters, viewing help and executing the tool
            // loaded when a tool link is clicked in the tool panel
            tool_form: _.template(
                [
                    '<div class="toolFormTitle"><%- tool.name %> (version <%- tool.version %>)</div>',
                    '<div class="toolFormBody">',
                    "<% _.each( tool.inputs, function( input ){ %>",
                    '<div class="form-row">',
                    '<label for="<%- input.name %>"><%- input.label %>:</label>',
                    '<div class="form-row-input">',
                    "<%= input.html %>",
                    "</div>",
                    '<div class="toolParamHelp" style="clear: both;">',
                    "<%- input.help %>",
                    "</div>",
                    '<div style="clear: both;"></div>',
                    "</div>",
                    "<% }); %>",
                    "</div>",
                    '<div class="form-row form-actions">',
                    '<input type="submit" class="btn btn-primary" name="runtool_btn" value="Execute" />',
                    "</div>",
                    '<div class="toolHelp">',
                    '<div class="toolHelpBody"><% tool.help %></div>',
                    "</div>"
                    // TODO: we need scoping here because 'help' is the dom for the help menu in the masthead
                    // which implies a leaky variable that I can't find
                ].join(""),
                { variable: "tool" }
            )
        };

        // Exports
        return {
            ToolParameter: ToolParameter,
            IntegerToolParameter: IntegerToolParameter,
            SelectToolParameter: SelectToolParameter,
            Tool: Tool,
            ToolCollection: ToolCollection,
            ToolSearch: ToolSearch,
            ToolPanel: ToolPanel,
            ToolPanelView: ToolPanelView,
            ToolFormView: ToolFormView
        };
    }
<<<<<<< HEAD
});

// TODO: move into relevant views
var templates = {
    // the search bar at the top of the tool panel
    tool_search : _.template([
        '<input id="tool-search-query" class="search-query parent-width" name="query" ',
                'placeholder="<%- search_hint_string %>" autocomplete="off" type="text" />',
        '<a id="search-clear-btn" title="clear search (esc)"> </a>',
        //TODO: replace with icon
        '<span id="search-spinner" class="search-spinner fa fa-spinner fa-spin"></span>',
    ].join('')),

    // the category level container in the tool panel (e.g. 'Get Data', 'Text Manipulation')
    panel_section : _.template([
        '<div class="toolSectionTitle" id="title_<%- id %>">',
            '<a href="javascript:void(0)"><span><%- name %></span></a>',
        '</div>',
        '<div id="<%- id %>" class="toolSectionBody" style="display: none;">',
            '<div class="toolSectionBg"></div>',
        '<div>'
    ].join('')),

    // a single tool's link in the tool panel; will load the tool form in the center panel
    tool_link : _.template([
        '<a class="<%- id %> tool-link" href="<%= link %>" target="<%- target %>" minsizehint="<%- min_width %>">',
            '<span class="labels">',
                '<% _.each( labels, function( label ){ %>',
                '<span class="label label-default label-<%- label %>">',
                    '<%- label %>',
                '</span>',
                '<% }); %>',
            '</span>',
            '<span class="tool-old-link">',
                '<%- name %>',
            '</span>',
            ' <%- description %>',
        '</a>'
    ].join('')),

    // the tool form for entering tool parameters, viewing help and executing the tool
    // loaded when a tool link is clicked in the tool panel
    tool_form : _.template([
        '<div class="toolFormTitle"><%- tool.name %> (version <%- tool.version %>)</div>',
        '<div class="toolFormBody">',
            '<% _.each( tool.inputs, function( input ){ %>',
            '<div class="form-row">',
                '<label for="<%- input.name %>"><%- input.label %>:</label>',
                '<div class="form-row-input">',
                    '<%= input.html %>',
                '</div>',
                '<div class="toolParamHelp" style="clear: both;">',
                    '<%- input.help %>',
                '</div>',
                '<div style="clear: both;"></div>',
            '</div>',
            '<% }); %>',
        '</div>',
        '<div class="form-row form-actions">',
            '<input type="submit" class="btn btn-primary" name="runtool_btn" value="Execute" />',
        '</div>',
        '<div class="toolHelp">',
            '<div class="toolHelpBody"><% tool.help %></div>',
        '</div>',
    // TODO: we need scoping here because 'help' is the dom for the help menu in the masthead
    // which implies a leaky variable that I can't find
    ].join(''), { variable: 'tool' }),
};


// Exports
return {
    ToolParameter: ToolParameter,
    IntegerToolParameter: IntegerToolParameter,
    SelectToolParameter: SelectToolParameter,
    Tool: Tool,
    ToolCollection: ToolCollection,
    ToolSearch: ToolSearch,
    ToolPanel: ToolPanel,
    ToolPanelView: ToolPanelView,
    ToolFormView: ToolFormView
};

});
=======
);
>>>>>>> 2f2acb98
<|MERGE_RESOLUTION|>--- conflicted
+++ resolved
@@ -915,91 +915,4 @@
             ToolFormView: ToolFormView
         };
     }
-<<<<<<< HEAD
-});
-
-// TODO: move into relevant views
-var templates = {
-    // the search bar at the top of the tool panel
-    tool_search : _.template([
-        '<input id="tool-search-query" class="search-query parent-width" name="query" ',
-                'placeholder="<%- search_hint_string %>" autocomplete="off" type="text" />',
-        '<a id="search-clear-btn" title="clear search (esc)"> </a>',
-        //TODO: replace with icon
-        '<span id="search-spinner" class="search-spinner fa fa-spinner fa-spin"></span>',
-    ].join('')),
-
-    // the category level container in the tool panel (e.g. 'Get Data', 'Text Manipulation')
-    panel_section : _.template([
-        '<div class="toolSectionTitle" id="title_<%- id %>">',
-            '<a href="javascript:void(0)"><span><%- name %></span></a>',
-        '</div>',
-        '<div id="<%- id %>" class="toolSectionBody" style="display: none;">',
-            '<div class="toolSectionBg"></div>',
-        '<div>'
-    ].join('')),
-
-    // a single tool's link in the tool panel; will load the tool form in the center panel
-    tool_link : _.template([
-        '<a class="<%- id %> tool-link" href="<%= link %>" target="<%- target %>" minsizehint="<%- min_width %>">',
-            '<span class="labels">',
-                '<% _.each( labels, function( label ){ %>',
-                '<span class="label label-default label-<%- label %>">',
-                    '<%- label %>',
-                '</span>',
-                '<% }); %>',
-            '</span>',
-            '<span class="tool-old-link">',
-                '<%- name %>',
-            '</span>',
-            ' <%- description %>',
-        '</a>'
-    ].join('')),
-
-    // the tool form for entering tool parameters, viewing help and executing the tool
-    // loaded when a tool link is clicked in the tool panel
-    tool_form : _.template([
-        '<div class="toolFormTitle"><%- tool.name %> (version <%- tool.version %>)</div>',
-        '<div class="toolFormBody">',
-            '<% _.each( tool.inputs, function( input ){ %>',
-            '<div class="form-row">',
-                '<label for="<%- input.name %>"><%- input.label %>:</label>',
-                '<div class="form-row-input">',
-                    '<%= input.html %>',
-                '</div>',
-                '<div class="toolParamHelp" style="clear: both;">',
-                    '<%- input.help %>',
-                '</div>',
-                '<div style="clear: both;"></div>',
-            '</div>',
-            '<% }); %>',
-        '</div>',
-        '<div class="form-row form-actions">',
-            '<input type="submit" class="btn btn-primary" name="runtool_btn" value="Execute" />',
-        '</div>',
-        '<div class="toolHelp">',
-            '<div class="toolHelpBody"><% tool.help %></div>',
-        '</div>',
-    // TODO: we need scoping here because 'help' is the dom for the help menu in the masthead
-    // which implies a leaky variable that I can't find
-    ].join(''), { variable: 'tool' }),
-};
-
-
-// Exports
-return {
-    ToolParameter: ToolParameter,
-    IntegerToolParameter: IntegerToolParameter,
-    SelectToolParameter: SelectToolParameter,
-    Tool: Tool,
-    ToolCollection: ToolCollection,
-    ToolSearch: ToolSearch,
-    ToolPanel: ToolPanel,
-    ToolPanelView: ToolPanelView,
-    ToolFormView: ToolFormView
-};
-
-});
-=======
-);
->>>>>>> 2f2acb98
+);