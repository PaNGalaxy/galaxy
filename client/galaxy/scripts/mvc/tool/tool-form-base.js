import _l from "utils/localization";
/**
    This is the base class of the tool form plugin. This class is e.g. inherited by the regular and the workflow tool form.
*/
import Utils from "utils/utils";
import Deferred from "utils/deferred";
import Ui from "mvc/ui/ui-misc";
import FormBase from "mvc/form/form-view";
import Citations from "components/Citations.vue";
import Vue from "vue";
export default FormBase.extend({
    initialize: function(options) {
        var self = this;
        this.deferred = new Deferred();
        FormBase.prototype.initialize.call(this, options);

        // optional model update
        this._update(this.model.get("initialmodel"));

        // listen to history panel
        if (this.model.get("listen_to_history") && parent.Galaxy && parent.Galaxy.currHistoryPanel) {
            this.listenTo(parent.Galaxy.currHistoryPanel.collection, "change", () => {
                self.model.get("onchange")();
            });
        }
        // destroy dom elements
        this.$el.on("remove", () => {
            self._destroy();
        });
    },

    /** Allows tool form variation to update tool model */
    _update: function(callback) {
        var self = this;
        callback = callback || this.model.get("buildmodel");
        if (callback) {
            this.deferred.reset();
            this.deferred.execute(process => {
                callback(process, self);
                process.then(() => {
                    self._render();
                });
            });
        } else {
            this._render();
        }
    },

    /** Wait for deferred build processes before removal */
    _destroy: function() {
        var self = this;
        this.$el.off().hide();
        this.deferred.execute(() => {
            FormBase.prototype.remove.call(self);
            Galaxy.emit.debug("tool-form-base::_destroy()", "Destroy view.");
        });
    },

    /** Build form */
    _render: function() {
        var self = this;
        var options = this.model.attributes;
        this.model.set({
            title:
                options.fixed_title ||
                `<b>${options.name}</b> ${options.description} (Galaxy Version ${options.version})`,
            operations: !options.hide_operations && this._operations(),
            onchange: function() {
                self.deferred.reset();
                self.deferred.execute(process => {
                    self.model.get("postchange")(process, self);
                });
            }
        });
        this.render();
        if (!this.model.get("collapsible")) {
            this.$el.append(
                $("<div/>")
                    .addClass("ui-margin-top-large")
                    .append(this._footer())
            );
        }
        this.show_message &&
            this.message.update({
                status: "success",
                message: `Now you are using '${options.name}' version ${options.version}, id '${options.id}'.`,
                persistent: false
            });
        this.show_message = true;
    },

    /** Create tool operation menu */
    _operations: function() {
        var self = this;
        var options = this.model.attributes;

        // button for version selection
        var versions_button = new Ui.ButtonMenu({
            icon: "fa-cubes",
            title: (!options.narrow && "Versions") || null,
            tooltip: "Select another tool version"
        });
        if (!options.sustain_version && options.versions && options.versions.length > 1) {
            for (var i in options.versions) {
                var version = options.versions[i];
                if (version != options.version) {
                    versions_button.addMenu({
                        title: `Switch to ${version}`,
                        version: version,
                        icon: "fa-cube",
                        onclick: function() {
                            // here we update the tool version (some tools encode the version also in the id)
                            self.model.set("id", options.id.replace(options.version, this.version));
                            self.model.set("version", this.version);
                            self._update();
                        }
                    });
                }
            }
        } else {
            versions_button.$el.hide();
        }

        // button for options e.g. search, help
        var menu_button = new Ui.ButtonMenu({
            id: "options",
            icon: "fa-caret-down",
            title: (!options.narrow && "Options") || null,
            tooltip: "View available options"
        });
        if (options.biostar_url) {
            menu_button.addMenu({
                icon: "fa-question-circle",
                title: "Question?",
                onclick: function() {
                    window.open(`${options.biostar_url}/p/new/post/`);
                }
            });
            menu_button.addMenu({
                icon: "fa-search",
                title: _l("Search"),
                onclick: function() {
                    window.open(`${options.biostar_url}/local/search/page/?q=${options.name}`);
                }
            });
        }
        menu_button.addMenu({
            icon: "fa-share",
            title: _l("Share"),
            onclick: function() {
                prompt(
                    "Copy to clipboard: Ctrl+C, Enter",
                    `${window.location.origin + Galaxy.root}root?tool_id=${options.id}`
                );
            }
        });

        // add admin operations
        if (Galaxy.user && Galaxy.user.get("is_admin")) {
            menu_button.addMenu({
                icon: "fa-download",
                title: _l("Download"),
                onclick: function() {
                    window.location.href = `${Galaxy.root}api/tools/${options.id}/download`;
                }
            });
        }

        // button for version selection
        if (options.requirements && options.requirements.length > 0) {
            menu_button.addMenu({
                icon: "fa-info-circle",
                title: _l("Requirements"),
                onclick: function() {
                    if (!this.requirements_visible || self.portlet.collapsed) {
                        this.requirements_visible = true;
                        self.portlet.expand();
                        self.message.update({
                            persistent: true,
                            message: self._templateRequirements(options),
                            status: "info"
                        });
                    } else {
                        this.requirements_visible = false;
                        self.message.update({ message: "" });
                    }
                }
            });
        }

        // add toolshed url
        if (options.sharable_url) {
            menu_button.addMenu({
                icon: "fa-external-link",
                title: _l("See in Tool Shed"),
                onclick: function() {
                    window.open(options.sharable_url);
                }
            });
        }

        // add tool menu webhooks
        $.getJSON("/api/webhooks/tool-menu/all", webhooks => {
            _.each(webhooks, webhook => {
                if (webhook.activate && webhook.config.function) {
                    menu_button.addMenu({
                        icon: webhook.config.icon,
                        title: webhook.config.title,
                        onclick: function() {
                            var func = new Function("options", webhook.config.function);
                            func(options);
                        }
                    });
                }
            });
        });

        return {
            menu: menu_button,
            versions: versions_button
        };
    },

    /** Create footer */
    _footer: function() {
        var options = this.model.attributes;
        var $el = $("<div/>").append(this._templateHelp(options));
        if (options.citations) {
            var citationInstance = Vue.extend(Citations);
            var vm = document.createElement("div");
            $el.append(vm);
            new citationInstance({
                propsData: {
                    id: options.id,
                    source: "tools"
                }
            }).$mount(vm);
        }
        return $el;
    },

<<<<<<< HEAD
    /** Templates */
    _templateHelp: function(options) {
        var $tmpl = $("<div/>")
            .addClass("ui-form-help")
            .append(options.help);
        $tmpl.find("a").attr("target", "_blank");
        return $tmpl;
    },

    _templateRequirements: function(options) {
        var nreq = options.requirements.length;
        if (nreq > 0) {
            var requirements_message = "This tool requires ";
            _.each(options.requirements, (req, i) => {
                requirements_message +=
                    req.name +
                    (req.version ? ` (Version ${req.version})` : "") +
                    (i < nreq - 2 ? ", " : i == nreq - 2 ? " and " : "");
            });
            var requirements_link = $("<a/>")
                .attr("target", "_blank")
                .attr("href", "https://galaxyproject.org/tools/requirements/")
                .text("here");
            return $("<span/>")
                .append(`${requirements_message}. Click `)
                .append(requirements_link)
                .append(" for more information.");
=======
            return {
                menu        : menu_button,
                versions    : versions_button
            }
        },

        /** Create footer */
        _footer: function() {
            var options = this.model.attributes;
            var $el = $( '<div/>' ).append( this._templateHelp( options ) );
            if ( options.citations ) {
                var $citations = $( '<div/>' );
                var citations = new CitationModel.ToolCitationCollection();
                citations.tool_id = options.id;
                var citation_list_view = new CitationView.CitationListView({ el: $citations, collection: citations });
                citation_list_view.render();
                citations.fetch();
                $el.append( $citations );
            }
            return $el;
        },

        /** Templates */
        _templateHelp: function( options ) {
            var $tmpl = $( '<div/>' ).addClass( 'ui-form-help' ).append( options.help );
            $tmpl.find( 'a' ).attr( 'target', '_blank' );
            $tmpl.find("img").each( function() {
                var img_src = $(this).attr("src");
                if (img_src.indexOf("admin_toolshed") !== -1){
                    $(this).attr("src", Galaxy.root + img_src);
                }
            });
            return $tmpl;
        },

        _templateRequirements: function( options ) {
            var nreq = options.requirements.length;
            if ( nreq > 0 ) {
                var requirements_message = 'This tool requires ';
                _.each( options.requirements, function( req, i ) {
                    requirements_message += req.name + ( req.version ? ' (Version ' + req.version + ')' : '' ) + ( i < nreq - 2 ? ', ' : ( i == nreq - 2 ? ' and ' : '' ) );
                });
                var requirements_link = $( '<a/>' ).attr( 'target', '_blank' ).attr( 'href', 'https://galaxyproject.org/tools/requirements/' ).text( 'here' );
                return $( '<span/>' ).append( requirements_message + '. Click ' ).append( requirements_link ).append( ' for more information.' );
            }
            return 'No requirements found.';
>>>>>>> 7996a4c0
        }
        return "No requirements found.";
    }
});<|MERGE_RESOLUTION|>--- conflicted
+++ resolved
@@ -239,13 +239,18 @@
         return $el;
     },
 
-<<<<<<< HEAD
     /** Templates */
     _templateHelp: function(options) {
         var $tmpl = $("<div/>")
             .addClass("ui-form-help")
             .append(options.help);
         $tmpl.find("a").attr("target", "_blank");
+        $tmpl.find("img").each( function() {
+            var img_src = $(this).attr("src");
+            if (img_src.indexOf("admin_toolshed") !== -1){
+                $(this).attr("src", Galaxy.root + img_src);
+            }
+        });
         return $tmpl;
     },
 
@@ -267,54 +272,6 @@
                 .append(`${requirements_message}. Click `)
                 .append(requirements_link)
                 .append(" for more information.");
-=======
-            return {
-                menu        : menu_button,
-                versions    : versions_button
-            }
-        },
-
-        /** Create footer */
-        _footer: function() {
-            var options = this.model.attributes;
-            var $el = $( '<div/>' ).append( this._templateHelp( options ) );
-            if ( options.citations ) {
-                var $citations = $( '<div/>' );
-                var citations = new CitationModel.ToolCitationCollection();
-                citations.tool_id = options.id;
-                var citation_list_view = new CitationView.CitationListView({ el: $citations, collection: citations });
-                citation_list_view.render();
-                citations.fetch();
-                $el.append( $citations );
-            }
-            return $el;
-        },
-
-        /** Templates */
-        _templateHelp: function( options ) {
-            var $tmpl = $( '<div/>' ).addClass( 'ui-form-help' ).append( options.help );
-            $tmpl.find( 'a' ).attr( 'target', '_blank' );
-            $tmpl.find("img").each( function() {
-                var img_src = $(this).attr("src");
-                if (img_src.indexOf("admin_toolshed") !== -1){
-                    $(this).attr("src", Galaxy.root + img_src);
-                }
-            });
-            return $tmpl;
-        },
-
-        _templateRequirements: function( options ) {
-            var nreq = options.requirements.length;
-            if ( nreq > 0 ) {
-                var requirements_message = 'This tool requires ';
-                _.each( options.requirements, function( req, i ) {
-                    requirements_message += req.name + ( req.version ? ' (Version ' + req.version + ')' : '' ) + ( i < nreq - 2 ? ', ' : ( i == nreq - 2 ? ' and ' : '' ) );
-                });
-                var requirements_link = $( '<a/>' ).attr( 'target', '_blank' ).attr( 'href', 'https://galaxyproject.org/tools/requirements/' ).text( 'here' );
-                return $( '<span/>' ).append( requirements_message + '. Click ' ).append( requirements_link ).append( ' for more information.' );
-            }
-            return 'No requirements found.';
->>>>>>> 7996a4c0
         }
         return "No requirements found.";
     }
