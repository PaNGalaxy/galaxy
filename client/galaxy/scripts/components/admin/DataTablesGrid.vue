<template>
    <base-grid :is-loaded="isLoaded" :columns="columns" id="data-tables-grid">
<<<<<<< HEAD
        <template v-slot:title> Current data table registry contains {{ rows.length }} data tables </template>
        <template slot:rows v-for="(row, index) in rows">
            <tr :key="row.id" :class="[index % 2 === 0 ? 'tr' : 'odd_row']">
                <td>
                    <a href="javascript:void(0)" @click="handleTableNameClick">{{ row.name }}</a>
                </td>
                <td>{{ row.filename }}</td>
                <td>{{ row.tool_data_path }}</td>
                <td>{{ row.errors }}</td>
            </tr>
=======
        <template v-slot:title>
            Current data table registry contains {{ rows.length }} data tables
        </template>
        <template v-slot:rows>
            <template v-for="(row, index) in rows">
                <tr :key="row.id" :class="[index % 2 === 0 ? 'tr' : 'odd_row']">
                    <td>
                        <a href="javascript:void(0)" @click="handleTableNameClick">{{ row.name }}</a>
                    </td>
                    <td>{{ row.filename }}</td>
                    <td>{{ row.tool_data_path }}</td>
                    <td>{{ row.errors }}</td>
                </tr>
            </template>
>>>>>>> 37624188
        </template>
    </base-grid>
</template>

<script>
import BaseGrid from "./BaseGrid.vue";

export default {
    props: {
        isLoaded: {
            type: Boolean,
            required: true
        },
        rows: {
            type: Array,
            required: true
        }
    },

    data() {
        return {
            columns: [
                { text: "Name", dataIndex: "name" },
                { text: "Filename", dataIndex: "filename" },
                { text: "Tool data path", dataIndex: "tool_data_path" },
                { text: "Errors", dataIndex: "errors" }
            ]
        };
    },

    components: {
        "base-grid": BaseGrid
    },

    methods: {
        handleTableNameClick(event) {
            this.$emit("changeview", event.target.text);
        }
    }
};
</script><|MERGE_RESOLUTION|>--- conflicted
+++ resolved
@@ -1,20 +1,6 @@
 <template>
     <base-grid :is-loaded="isLoaded" :columns="columns" id="data-tables-grid">
-<<<<<<< HEAD
         <template v-slot:title> Current data table registry contains {{ rows.length }} data tables </template>
-        <template slot:rows v-for="(row, index) in rows">
-            <tr :key="row.id" :class="[index % 2 === 0 ? 'tr' : 'odd_row']">
-                <td>
-                    <a href="javascript:void(0)" @click="handleTableNameClick">{{ row.name }}</a>
-                </td>
-                <td>{{ row.filename }}</td>
-                <td>{{ row.tool_data_path }}</td>
-                <td>{{ row.errors }}</td>
-            </tr>
-=======
-        <template v-slot:title>
-            Current data table registry contains {{ rows.length }} data tables
-        </template>
         <template v-slot:rows>
             <template v-for="(row, index) in rows">
                 <tr :key="row.id" :class="[index % 2 === 0 ? 'tr' : 'odd_row']">
@@ -26,7 +12,6 @@
                     <td>{{ row.errors }}</td>
                 </tr>
             </template>
->>>>>>> 37624188
         </template>
     </base-grid>
 </template>
