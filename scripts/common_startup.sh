#!/bin/sh
set -e

SET_VENV=1
for arg in "$@"; do
    [ "$arg" = "--skip-venv" ] && SET_VENV=0
done

# Conda Python is in use, do not use virtualenv
if python -V 2>&1 | grep -q -e 'Anaconda' -e 'Continuum Analytics' ; then
    CONDA_ALREADY_INSTALLED=1
elif python -c 'import sys; print(sys.version.replace("\n", " "))' | grep -q -e 'packaged by conda-forge' ; then
    CONDA_ALREADY_INSTALLED=1
else
    CONDA_ALREADY_INSTALLED=0
fi

DEV_WHEELS=0
FETCH_WHEELS=1
CREATE_VENV=1
REPLACE_PIP=$SET_VENV
COPY_SAMPLE_FILES=1
SKIP_CLIENT_BUILD=${GALAXY_SKIP_CLIENT_BUILD:-0}

for arg in "$@"; do
    [ "$arg" = "--skip-eggs" ] && FETCH_WHEELS=0
    [ "$arg" = "--skip-wheels" ] && FETCH_WHEELS=0
    [ "$arg" = "--dev-wheels" ] && DEV_WHEELS=1
    [ "$arg" = "--no-create-venv" ] && CREATE_VENV=0
    [ "$arg" = "--no-replace-pip" ] && REPLACE_PIP=0
    [ "$arg" = "--replace-pip" ] && REPLACE_PIP=1
    [ "$arg" = "--stop-daemon" ] && FETCH_WHEELS=0
    [ "$arg" = "--skip-samples" ] && COPY_SAMPLE_FILES=0
    [ "$arg" = "--skip-client-build" ] && SKIP_CLIENT_BUILD=1
done

SAMPLES="
    config/migrated_tools_conf.xml.sample
    config/shed_tool_conf.xml.sample
    config/shed_tool_data_table_conf.xml.sample
    config/shed_data_manager_conf.xml.sample
    lib/tool_shed/scripts/bootstrap_tool_shed/user_info.xml.sample
    tool-data/shared/ucsc/builds.txt.sample
    tool-data/shared/ucsc/manual_builds.txt.sample
    static/welcome.html.sample
"

RMFILES="
    lib/pkg_resources.pyc
"

# return true if $1 is in $VIRTUAL_ENV else false
in_venv() {
    case $1 in
        $VIRTUAL_ENV*)
            return 0
            ;;
        ''|*)
            return 1
            ;;
    esac
}

if [ $COPY_SAMPLE_FILES -eq 1 ]; then
	# Create any missing config/location files
	for sample in $SAMPLES; do
		file=${sample%.sample}
	    if [ ! -f "$file" -a -f "$sample" ]; then
	        echo "Initializing $file from $(basename "$sample")"
	        cp "$sample" "$file"
	    fi
	done
fi

# remove problematic cached files
for rmfile in $RMFILES; do
    [ -f "$rmfile" ] && rm -f "$rmfile"
done

# Determine branch (if using git)
<<<<<<< HEAD
if command -v git >/dev/null; then
=======
if command -v git >/dev/null && [ -d .git ]; then
>>>>>>> d9107802
    GIT_BRANCH=$(git rev-parse --abbrev-ref HEAD)
    case $GIT_BRANCH in
        release_*|master)
            # All non-release branches should build the client as necessary
            SKIP_CLIENT_BUILD=1
            ;;
        *)
            # Ensure nodeenv is installed
            DEV_WHEELS=1
            # SKIP_CLIENT_BUILD will default to false, but can be overridden by the command line argument
            ;;
    esac
else
    GIT_BRANCH=0
<<<<<<< HEAD
    SKIP_CLIENT_BUILD=1
=======
    DEV_WHEELS=1
>>>>>>> d9107802
fi

: ${GALAXY_CONFIG_FILE:=config/galaxy.yml}
if [ ! -f "$GALAXY_CONFIG_FILE" ]; then
    GALAXY_CONFIG_FILE=config/galaxy.ini
fi
if [ ! -f "$GALAXY_CONFIG_FILE" ]; then
    GALAXY_CONFIG_FILE=universe_wsgi.ini
fi
if [ ! -f "$GALAXY_CONFIG_FILE" ]; then
    GALAXY_CONFIG_FILE=config/galaxy.yml.sample
fi

: ${GALAXY_VIRTUAL_ENV:=.venv}

if [ $SET_VENV -eq 1 -a $CREATE_VENV -eq 1 ]; then
    if [ ! -d "$GALAXY_VIRTUAL_ENV" ]
    then
        if [ $CONDA_ALREADY_INSTALLED -eq 1 ]; then
            echo "There is no existing Galaxy virtualenv and Conda is available, so we are skipping virtualenv creation.  Please be aware that this may cause missing dependencies."
            SET_VENV=0
        else
            # If .venv does not exist, and there is no conda available, attempt to create it.
            # Ensure Python is a supported version before creating .venv
            python ./scripts/check_python.py || exit 1
            if command -v virtualenv >/dev/null; then
<<<<<<< HEAD
                virtualenv -p $(command -v python) "$GALAXY_VIRTUAL_ENV"
=======
                virtualenv -p "$(command -v python)" "$GALAXY_VIRTUAL_ENV"
>>>>>>> d9107802
            else
                vvers=13.1.2
                vurl="https://pypi.python.org/packages/source/v/virtualenv/virtualenv-${vvers}.tar.gz"
                vsha="aabc8ef18cddbd8a2a9c7f92bc43e2fea54b1147330d65db920ef3ce9812e3dc"
                vtmp=$(mktemp -d -t galaxy-virtualenv-XXXXXX)
                vsrc="$vtmp/$(basename $vurl)"
                # SSL certificates are not checked to prevent problems with messed
                # up client cert environments. We verify the download using a known
                # good sha256 sum instead.
                echo "Fetching $vurl"
                if command -v curl >/dev/null; then
                    curl --insecure -L -o "$vsrc" "$vurl"
                elif command -v wget >/dev/null; then
                    wget --no-check-certificate -O "$vsrc" "$vurl"
                else
                    python -c "import urllib; urllib.urlretrieve('$vurl', '$vsrc')"
                fi
                echo "Verifying $vsrc checksum is $vsha"
                python -c "import hashlib; assert hashlib.sha256(open('$vsrc', 'rb').read()).hexdigest() == '$vsha', '$vsrc: invalid checksum'"
                tar zxf "$vsrc" -C "$vtmp"
                python "$vtmp/virtualenv-$vvers/virtualenv.py" "$GALAXY_VIRTUAL_ENV"
                rm -rf "$vtmp"
            fi
        fi
    fi
fi

if [ $SET_VENV -eq 1 ]; then
    # If there is a .venv/ directory, assume it contains a virtualenv that we
    # should run this instance in.
    if [ -d "$GALAXY_VIRTUAL_ENV" ];
    then
        echo "Activating virtualenv at $GALAXY_VIRTUAL_ENV"
        . "$GALAXY_VIRTUAL_ENV/bin/activate"
        # Because it's a virtualenv, we assume $PYTHONPATH is unnecessary for
        # anything in the venv to work correctly, and having it set can cause
        # problems when there are conflicts with Galaxy's dependencies outside
        # the venv (e.g. virtualenv-burrito's pip and six).
        #
        # If you are skipping the venv setup we shall assume you know what
        # you're doing and will deal with any conflicts.
        unset PYTHONPATH
    fi

    if [ -z "$VIRTUAL_ENV" ]; then
        echo "ERROR: A virtualenv cannot be found. Please create a virtualenv in $GALAXY_VIRTUAL_ENV, or activate one."
        exit 1
    fi
fi

: ${GALAXY_WHEELS_INDEX_URL:="https://wheels.galaxyproject.org/simple"}
: ${PYPI_INDEX_URL:="https://pypi.python.org/simple"}
: ${GALAXY_DEV_REQUIREMENTS:="./lib/galaxy/dependencies/dev-requirements.txt"}
if [ $REPLACE_PIP -eq 1 ]; then
    pip install 'pip>=8.1'
fi

requirement_args="-r requirements.txt"
if [ $DEV_WHEELS -eq 1 ]; then
    requirement_args="$requirement_args -r ${GALAXY_DEV_REQUIREMENTS}"
fi

if [ $FETCH_WHEELS -eq 1 ]; then
    pip install $requirement_args --index-url "${GALAXY_WHEELS_INDEX_URL}" --extra-index-url "${PYPI_INDEX_URL}"
    GALAXY_CONDITIONAL_DEPENDENCIES=$(PYTHONPATH=lib python -c "from __future__ import print_function; import galaxy.dependencies; print('\n'.join(galaxy.dependencies.optional('$GALAXY_CONFIG_FILE')))")
    [ -z "$GALAXY_CONDITIONAL_DEPENDENCIES" ] || echo "$GALAXY_CONDITIONAL_DEPENDENCIES" | pip install -r /dev/stdin --index-url "${GALAXY_WHEELS_INDEX_URL}" --extra-index-url "${PYPI_INDEX_URL}"
fi

# Check client build state.
if [ $SKIP_CLIENT_BUILD -eq 0 ]; then
    if [ -f static/client_build_hash.txt ]; then
<<<<<<< HEAD
        # Compare hash.
        githash=$(git rev-parse HEAD)
        statichash=$(cat static/client_build_hash.txt)
        if [ "$githash" = "$statichash" ]; then
            SKIP_CLIENT_BUILD=1
        else
            echo "The Galaxy client is out of date and will be built now."
=======
        # If git is not used and static/client_build_hash.txt is present, next
        # client rebuilds must be done manually by the admin
        if [ "$GIT_BRANCH" = "0" ]; then
            SKIP_CLIENT_BUILD=1
        else
            # Compare hash.
            githash=$(git rev-parse HEAD)
            statichash=$(cat static/client_build_hash.txt)
            if [ "$githash" = "$statichash" ]; then
                SKIP_CLIENT_BUILD=1
            else
                echo "The Galaxy client is out of date and will be built now."
            fi
>>>>>>> d9107802
        fi
    else
        echo "The Galaxy client has not yet been built and will be built now."
    fi
fi

# Build client if necessary.
if [ $SKIP_CLIENT_BUILD -eq 0 ]; then
    # Ensure dependencies are installed
    if [ -n "$VIRTUAL_ENV" ]; then
<<<<<<< HEAD
        if ! in_venv `command -v node`; then
            echo "Installing node into $VIRTUAL_ENV with nodeenv."
            nodeenv -p
        fi
        if ! in_venv `command -v yarn`; then
=======
        if ! in_venv "$(command -v node)"; then
            echo "Installing node into $VIRTUAL_ENV with nodeenv."
            nodeenv -p
        fi
        if ! in_venv "$(command -v yarn)"; then
>>>>>>> d9107802
            echo "Installing yarn into $VIRTUAL_ENV with npm."
            npm install --global yarn
        fi
    else
        echo "WARNING: Galaxy client build needed but there is no virtualenv enabled. Build may fail."
    fi

    # Build client
    if ! make client; then
        echo "ERROR: Galaxy client build failed. See ./client/README.md for more information, including how to get help."
        exit 1
    fi
fi<|MERGE_RESOLUTION|>--- conflicted
+++ resolved
@@ -78,11 +78,7 @@
 done
 
 # Determine branch (if using git)
-<<<<<<< HEAD
-if command -v git >/dev/null; then
-=======
 if command -v git >/dev/null && [ -d .git ]; then
->>>>>>> d9107802
     GIT_BRANCH=$(git rev-parse --abbrev-ref HEAD)
     case $GIT_BRANCH in
         release_*|master)
@@ -97,11 +93,7 @@
     esac
 else
     GIT_BRANCH=0
-<<<<<<< HEAD
-    SKIP_CLIENT_BUILD=1
-=======
     DEV_WHEELS=1
->>>>>>> d9107802
 fi
 
 : ${GALAXY_CONFIG_FILE:=config/galaxy.yml}
@@ -128,11 +120,7 @@
             # Ensure Python is a supported version before creating .venv
             python ./scripts/check_python.py || exit 1
             if command -v virtualenv >/dev/null; then
-<<<<<<< HEAD
-                virtualenv -p $(command -v python) "$GALAXY_VIRTUAL_ENV"
-=======
                 virtualenv -p "$(command -v python)" "$GALAXY_VIRTUAL_ENV"
->>>>>>> d9107802
             else
                 vvers=13.1.2
                 vurl="https://pypi.python.org/packages/source/v/virtualenv/virtualenv-${vvers}.tar.gz"
@@ -204,15 +192,6 @@
 # Check client build state.
 if [ $SKIP_CLIENT_BUILD -eq 0 ]; then
     if [ -f static/client_build_hash.txt ]; then
-<<<<<<< HEAD
-        # Compare hash.
-        githash=$(git rev-parse HEAD)
-        statichash=$(cat static/client_build_hash.txt)
-        if [ "$githash" = "$statichash" ]; then
-            SKIP_CLIENT_BUILD=1
-        else
-            echo "The Galaxy client is out of date and will be built now."
-=======
         # If git is not used and static/client_build_hash.txt is present, next
         # client rebuilds must be done manually by the admin
         if [ "$GIT_BRANCH" = "0" ]; then
@@ -226,7 +205,6 @@
             else
                 echo "The Galaxy client is out of date and will be built now."
             fi
->>>>>>> d9107802
         fi
     else
         echo "The Galaxy client has not yet been built and will be built now."
@@ -237,19 +215,11 @@
 if [ $SKIP_CLIENT_BUILD -eq 0 ]; then
     # Ensure dependencies are installed
     if [ -n "$VIRTUAL_ENV" ]; then
-<<<<<<< HEAD
-        if ! in_venv `command -v node`; then
-            echo "Installing node into $VIRTUAL_ENV with nodeenv."
-            nodeenv -p
-        fi
-        if ! in_venv `command -v yarn`; then
-=======
         if ! in_venv "$(command -v node)"; then
             echo "Installing node into $VIRTUAL_ENV with nodeenv."
             nodeenv -p
         fi
         if ! in_venv "$(command -v yarn)"; then
->>>>>>> d9107802
             echo "Installing yarn into $VIRTUAL_ENV with npm."
             npm install --global yarn
         fi
