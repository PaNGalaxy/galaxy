--- conflicted
+++ resolved
@@ -1,11 +1,6 @@
 - id: google_drive
-<<<<<<< HEAD
-  name: Export to Google Drive
+  name: Google Drive
   description: Configure your Google Drive account to accept file uploads. Only files uploaded by this Galaxy instance can be read.
-=======
-  name: Google Drive
-  description: This file source allows export to your Google Drive and import of files that were previously exported by this Galaxy instance. It can only read files uploaded by this Galaxy instance.
->>>>>>> 5ec0da44
   configuration:
     type: googledrive
     oauth2_client_id: "{{ environment.oauth2_client_id }}"
