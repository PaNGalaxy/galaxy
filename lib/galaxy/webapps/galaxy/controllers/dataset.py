import logging
import os
from urllib.parse import (
    quote_plus,
    unquote_plus,
)

import paste.httpexceptions
from markupsafe import escape

from galaxy import (
    datatypes,
    util,
    web,
)
from galaxy.datatypes.data import DatatypeConverterNotFoundException
from galaxy.datatypes.display_applications.util import (
    decode_dataset_user,
    encode_dataset_user,
)
from galaxy.datatypes.sniff import guess_ext
from galaxy.exceptions import (
<<<<<<< HEAD
    MessageException,
=======
    InsufficientPermissionsException,
>>>>>>> 2bbae082
    RequestParameterInvalidException,
)
from galaxy.managers.hdas import (
    HDADeserializer,
    HDAManager,
)
from galaxy.managers.histories import HistoryManager
from galaxy.model.base import transaction
from galaxy.model.item_attrs import (
    UsesAnnotations,
    UsesItemRatings,
)
from galaxy.structured_app import StructuredApp
from galaxy.util import (
    inflector,
    sanitize_text,
)
from galaxy.util.sanitize_html import sanitize_html
from galaxy.util.zipstream import ZipstreamWrapper
from galaxy.web import form_builder
from galaxy.webapps.base.controller import (
    BaseUIController,
    url_for,
    UsesExtendedMetadataMixin,
)
from galaxy.webapps.galaxy.services.datasets import DatasetsService
from ..api import depends

log = logging.getLogger(__name__)

comptypes = []

try:
    import zlib  # noqa: F401

    comptypes.append("zip")
except ImportError:
    pass


class DatasetInterface(BaseUIController, UsesAnnotations, UsesItemRatings, UsesExtendedMetadataMixin):
    history_manager: HistoryManager = depends(HistoryManager)
    hda_manager: HDAManager = depends(HDAManager)
    hda_deserializer: HDADeserializer = depends(HDADeserializer)
    service: DatasetsService = depends(DatasetsService)

    def __init__(self, app: StructuredApp):
        super().__init__(app)

    def _can_access_dataset(self, trans, dataset_association, allow_admin=True, additional_roles=None):
        roles = trans.get_current_user_roles()
        if additional_roles:
            roles = roles + additional_roles
        return (allow_admin and trans.user_is_admin) or trans.app.security_agent.can_access_dataset(
            roles, dataset_association.dataset
        )

    @web.expose
    def default(self, trans, dataset_id=None, **kwd):
        return "This link may not be followed from within Galaxy."

    @web.expose_api_raw_anonymous_and_sessionless
    def get_metadata_file(self, trans, hda_id, metadata_name, **kwd):
        """Allows the downloading of metadata files associated with datasets (eg. bai index for bam files)"""
        # Backward compatibility with legacy links, should use `/api/datasets/{hda_id}/get_metadata_file` instead
        fh, headers = self.service.get_metadata_file(
            trans, history_content_id=hda_id, metadata_file=metadata_name, open_file=True
        )
        trans.response.headers.update(headers)
        return fh

    def _check_dataset(self, trans, hda_id):
        # DEPRECATION: We still support unencoded ids for backward compatibility
        try:
            data = trans.sa_session.query(trans.app.model.HistoryDatasetAssociation).get(self.decode_id(hda_id))
            if data is None:
                raise ValueError(f"Invalid reference dataset id: {hda_id}.")
        except Exception:
            try:
                data = trans.sa_session.query(trans.app.model.HistoryDatasetAssociation).get(int(hda_id))
            except Exception:
                data = None
        if not data:
            raise web.httpexceptions.HTTPNotFound(f"Invalid reference dataset id: {str(hda_id)}.")
        if not self._can_access_dataset(trans, data):
            raise InsufficientPermissionsException("You are not allowed to access this dataset")
        self.app.hda_manager.ensure_dataset_on_disk(trans, data)
        return data

    @web.expose
    def display(
        self, trans, dataset_id=None, preview=False, filename=None, to_ext=None, offset=None, ck_size=None, **kwd
    ):
        data = self._check_dataset(trans, dataset_id)
        if "hdca" in kwd:
            raise RequestParameterInvalidException("Invalid request parameter 'hdca' encountered.")
        if hdca_id := kwd.get("hdca_id", None):
            hdca = self.app.dataset_collection_manager.get_dataset_collection_instance(trans, "history", hdca_id)
            del kwd["hdca_id"]
            kwd["hdca"] = hdca
        # Ensure offset is an integer before passing through to datatypes.
        if offset:
            offset = int(offset)
        # Ensure ck_size is an integer before passing through to datatypes.
        if ck_size:
            ck_size = int(ck_size)
        kwd.pop("dataset", None)
        # `dataset` in kwd would interfere with positional dataset argument of `display_data` method.
        display_data, headers = data.datatype.display_data(
            trans, data, preview, filename, to_ext, offset=offset, ck_size=ck_size, **kwd
        )
        if isinstance(display_data, ZipstreamWrapper):
            trans.response.headers.update(headers)
            return display_data.response()
        trans.response.headers.update(headers)
        return display_data

    @web.expose_api_anonymous
    def get_edit(self, trans, dataset_id=None, **kwd):
        """Produces the input definitions available to modify dataset attributes"""
        status = None
        data, message = self._get_dataset_for_edit(trans, dataset_id)
        if message:
            return message

        if self._can_access_dataset(trans, data):
            if data.state == trans.model.Dataset.states.UPLOAD:
                raise MessageException(
                    "Please wait until this dataset finishes uploading before attempting to edit its metadata."
                )
            # let's not overwrite the imported datatypes module with the variable datatypes?
            # the built-in 'id' is overwritten in lots of places as well
            ldatatypes = [
                (dtype_name, dtype_name)
                for dtype_name, dtype_value in trans.app.datatypes_registry.datatypes_by_extension.items()
                if dtype_value.is_datatype_change_allowed()
            ]
            ldatatypes.sort()
            all_roles = [
                (r.name, trans.security.encode_id(r.id))
                for r in trans.app.security_agent.get_legitimate_roles(trans, data.dataset, "root")
            ]
            data_metadata = list(data.metadata.spec.items())
            converters_collection = [(key, value.name) for key, value in data.get_converter_types().items()]
            can_manage_dataset = trans.app.security_agent.can_manage_dataset(
                trans.get_current_user_roles(), data.dataset
            )
            # attribute editing
            attribute_inputs = [
                {"name": "name", "type": "text", "label": "Name", "value": data.get_display_name()},
                {"name": "info", "type": "text", "area": True, "label": "Info", "value": data.info},
                {
                    "name": "annotation",
                    "type": "text",
                    "area": True,
                    "label": "Annotation",
                    "optional": True,
                    "value": self.get_item_annotation_str(trans.sa_session, trans.user, data),
                    "help": "Add an annotation or notes to a dataset; annotations are available when a history is viewed.",
                },
            ]
            for name, spec in data_metadata:
                if spec.visible:
                    attributes = data.metadata.get_metadata_parameter(name, trans=trans)
                    if type(attributes) is form_builder.SelectField:
                        attribute_inputs.append(
                            {
                                "type": "select",
                                "multiple": attributes.multiple,
                                "optional": spec.get("optional"),
                                "name": name,
                                "label": spec.desc,
                                "options": attributes.options,
                                "value": attributes.value,
                            }
                        )
                    elif type(attributes) is form_builder.TextField:
                        attribute_inputs.append(
                            {
                                "type": "text",
                                "name": name,
                                "label": spec.desc,
                                "value": attributes.value,
                                "readonly": spec.get("readonly"),
                            }
                        )
            if data.missing_meta():
                message = 'Required metadata values are missing. Some of these values may not be editable by the user. Selecting "Auto-detect" will attempt to fix these values.'
                status = "warning"
            metadata_disable = data.state not in [
                trans.model.Dataset.states.OK,
                trans.model.Dataset.states.FAILED_METADATA,
            ]
            # datatype conversion
            conversion_options = [
                (f"{convert_id} (using '{convert_name}')", convert_id)
                for convert_id, convert_name in converters_collection
            ]
            conversion_disable = len(conversion_options) == 0
            conversion_inputs = [
                {
                    "type": "select",
                    "name": "target_type",
                    "label": "Target datatype",
                    "help": "This will create a new dataset with the contents of this dataset converted to a new format.",
                    "options": conversion_options,
                }
            ]
            # datatype changing
            datatype_options = [(ext_name, ext_id) for ext_id, ext_name in ldatatypes]
            datatype_disable = len(datatype_options) == 0
            datatype_input_default_value = None
            current_datatype = trans.app.datatypes_registry.datatypes_by_extension.get(data.ext)
            if current_datatype and current_datatype.is_datatype_change_allowed():
                datatype_input_default_value = data.ext
            datatype_inputs = [
                {
                    "type": "select",
                    "name": "datatype",
                    "label": "New Type",
                    "options": datatype_options,
                    "value": datatype_input_default_value,
                    "help": "This will change the datatype of the existing dataset but not modify its contents. Use this if Galaxy has incorrectly guessed the type of your dataset.",
                }
            ]
            # permissions
            permission_disable = True
            permission_inputs = []
            if trans.user:
                if not data.dataset.shareable:
                    permission_message = "The dataset is stored on private storage to you and cannot be shared."
                    permission_inputs.append(
                        {"name": "not_shareable", "type": "hidden", "label": permission_message, "readonly": True}
                    )
                elif data.dataset.actions:
                    in_roles = {}
                    for action, roles in trans.app.security_agent.get_permissions(data.dataset).items():
                        in_roles[action.action] = [trans.security.encode_id(role.id) for role in roles]
                    for index, action in trans.app.model.Dataset.permitted_actions.items():
                        if action == trans.app.security_agent.permitted_actions.DATASET_ACCESS:
                            help_text = f"{action.description}<br/>NOTE: Users must have every role associated with this dataset in order to access it."
                        else:
                            help_text = action.description
                        permission_inputs.append(
                            {
                                "type": "select",
                                "multiple": True,
                                "optional": True,
                                "name": index,
                                "label": action.action,
                                "help": help_text,
                                "options": all_roles,
                                "value": in_roles.get(action.action),
                                "readonly": not can_manage_dataset,
                            }
                        )
                    permission_disable = not can_manage_dataset
                else:
                    permission_inputs.append(
                        {
                            "name": "access_public",
                            "type": "hidden",
                            "label": "This dataset is accessible by everyone (it is public).",
                            "readonly": True,
                        }
                    )
            else:
                permission_inputs.append(
                    {
                        "name": "no_access",
                        "type": "hidden",
                        "label": "Permissions not available (not logged in).",
                        "readonly": True,
                    }
                )
            return {
                "display_name": data.get_display_name(),
                "message": message,
                "status": status,
                "dataset_id": dataset_id,
                "metadata_disable": metadata_disable,
                "attribute_inputs": attribute_inputs,
                "conversion_inputs": conversion_inputs,
                "conversion_disable": conversion_disable,
                "datatype_inputs": datatype_inputs,
                "datatype_disable": datatype_disable,
                "permission_inputs": permission_inputs,
                "permission_disable": permission_disable,
            }
        else:
            raise MessageException(
                "You do not have permission to edit this dataset's ( id: {dataset_id} ) information."
            )

    @web.expose_api_anonymous
    def set_edit(self, trans, payload=None, **kwd):
        """Allows user to modify parameters of an HDA."""
        status = "success"
        operation = payload.get("operation")
        dataset_id = payload.get("dataset_id")
        data, message = self._get_dataset_for_edit(trans, dataset_id)
        if message:
            return message

        if operation == "attributes":
            # The user clicked the Save button on the 'Edit Attributes' form
            data.name = payload.get("name")
            data.info = payload.get("info")
            if data.ok_to_edit_metadata():
                # The following for loop will save all metadata_spec items
                for name, spec in data.datatype.metadata_spec.items():
                    if not spec.get("readonly"):
                        setattr(data.metadata, name, spec.unwrap(payload.get(name) or None))
                data.datatype.after_setting_metadata(data)
                # Sanitize annotation before adding it.
                if payload.get("annotation"):
                    annotation = sanitize_html(payload.get("annotation"))
                    self.add_item_annotation(trans.sa_session, trans.get_user(), data, annotation)
                # if setting metadata previously failed and all required elements have now been set, clear the failed state.
                if data.state == trans.model.Dataset.states.FAILED_METADATA and not data.missing_meta():
                    data.set_metadata_success_state()
                message = f"Attributes updated. {message}" if message else "Attributes updated."
            else:
                message = "Attributes updated, but metadata could not be changed because this dataset is currently being used as input or output. You must cancel or wait for these jobs to complete before changing metadata."
                status = "warning"
            with transaction(trans.sa_session):
                trans.sa_session.commit()
        elif operation == "datatype":
            # The user clicked the Save button on the 'Change data type' form
            datatype = payload.get("datatype")
            self.hda_deserializer.deserialize(data, {"datatype": datatype}, trans=trans)
            message = f"Changed the type to {datatype}."
        elif operation == "datatype_detect":
            # The user clicked the 'Detect datatype' button on the 'Change data type' form
            if data.datatype.is_datatype_change_allowed():
                # prevent modifying datatype when dataset is queued or running as input/output
                if not data.ok_to_edit_metadata():
                    raise MessageException(
                        "This dataset is currently being used as input or output.  You cannot change datatype until the jobs have completed or you have canceled them."
                    )
                else:
                    path = data.dataset.get_file_name()
                    datatype = guess_ext(path, trans.app.datatypes_registry.sniff_order)
                    trans.app.datatypes_registry.change_datatype(data, datatype)
                    with transaction(trans.sa_session):
                        trans.sa_session.commit()
                    job, *_ = trans.app.datatypes_registry.set_external_metadata_tool.tool_action.execute(
                        trans.app.datatypes_registry.set_external_metadata_tool,
                        trans,
                        incoming={"input1": data},
                        overwrite=False,
                    )  # overwrite is False as per existing behavior
                    trans.app.job_manager.enqueue(job, tool=trans.app.datatypes_registry.set_external_metadata_tool)
                    message = f"Detection was finished and changed the datatype to {datatype}."
            else:
                raise MessageException(f'Changing datatype "{data.extension}" is not allowed.')
        elif operation == "autodetect":
            # The user clicked the Auto-detect button on the 'Edit Attributes' form
            self.hda_manager.set_metadata(trans, data, overwrite=True)
            message = "Auto-detect operation successfully submitted."
        elif operation == "conversion":
            target_type = payload.get("target_type")
            if target_type:
                try:
                    message = data.datatype.convert_dataset(trans, data, target_type)
                except DatatypeConverterNotFoundException as e:
                    raise MessageException(str(e))
        elif operation == "permission":
            # Adapt form request to API - style.
            payload_permissions = {}
            for key, value in {"DATASET_MANAGE_PERMISSIONS": "manage_ids", "DATASET_ACCESS": "access_ids"}.items():
                role_ids = util.listify(payload.get(key))
                decoded_role_ids = list(map(self.decode_id, role_ids))
                payload_permissions[f"{value}[]"] = decoded_role_ids

            self.hda_manager.update_permissions(
                trans,
                data,
                action="set_permissions",
                **payload_permissions,
            )
            message = "Your changes completed successfully."
        else:
            raise MessageException(f"Invalid operation identifier ({operation}).")
        return {"status": status, "message": sanitize_text(message)}

    def _get_dataset_for_edit(self, trans, dataset_id):
        if dataset_id is not None:
            id = self.decode_id(dataset_id)
            data = trans.sa_session.query(self.app.model.HistoryDatasetAssociation).get(id)
        else:
            trans.log_event("dataset_id is None, cannot load a dataset to edit.")
            return None, self.message_exception(trans, "You must provide a dataset id to edit attributes.")
        if data is None:
            trans.log_event(f"Problem retrieving dataset id ({dataset_id}).")
            return None, self.message_exception(trans, "The dataset id is invalid.")
        if dataset_id is not None and data.user and data.user != trans.user:
            trans.log_event(f"User attempted to edit a dataset they do not own (encoded: {dataset_id}, decoded: {id}).")
            return None, self.message_exception(trans, "The dataset id is invalid.")
        if data.history.user and not data.dataset.has_manage_permissions_roles(trans.app.security_agent):
            # Permission setting related to DATASET_MANAGE_PERMISSIONS was broken for a period of time,
            # so it is possible that some Datasets have no roles associated with the DATASET_MANAGE_PERMISSIONS
            # permission.  In this case, we'll reset this permission to the hda user's private role.
            manage_permissions_action = trans.app.security_agent.get_action(
                trans.app.security_agent.permitted_actions.DATASET_MANAGE_PERMISSIONS.action
            )
            permissions = {manage_permissions_action: [trans.app.security_agent.get_private_user_role(data.user)]}
            trans.app.security_agent.set_dataset_permission(data.dataset, permissions)
        return data, None

    @web.expose
    def display_by_username_and_slug(self, trans, username, slug, filename=None, preview=True, **kwargs):
        """Display dataset by username and slug; because datasets do not yet have slugs, the slug is the dataset's id."""
        dataset = self._check_dataset(trans, slug)
        # Filename used for composite types.
        if filename:
            return self.display(trans, dataset_id=slug, filename=filename)

        truncated, dataset_data = self.hda_manager.text_data(dataset, preview)
        dataset.annotation = self.get_item_annotation_str(trans.sa_session, dataset.user, dataset)

        # If dataset is chunkable, get first chunk.
        first_chunk = None
        if dataset.datatype.CHUNKABLE:
            first_chunk = dataset.datatype.get_chunk(trans, dataset, 0)

        # If data is binary or an image, stream without template; otherwise, use display template.
        # TODO: figure out a way to display images in display template.
        if (
            isinstance(dataset.datatype, datatypes.binary.Binary)
            or isinstance(dataset.datatype, datatypes.images.Image)
            or isinstance(dataset.datatype, datatypes.text.Html)
        ):
            trans.response.set_content_type(dataset.get_mime())
            return open(dataset.get_file_name(), "rb")
        else:
            return trans.fill_template_mako(
                "/dataset/display.mako",
                item=dataset,
                item_data=dataset_data,
                truncated=truncated,
                first_chunk=first_chunk,
            )

    @web.expose
    def display_at(self, trans, dataset_id, filename=None, **kwd):
        """Sets up a dataset permissions so it is viewable at an external site"""
        if not trans.app.config.enable_old_display_applications:
            return trans.show_error_message(
                "This method of accessing external display applications has been disabled by a Galaxy administrator."
            )
        site = filename
        data = trans.sa_session.query(trans.app.model.HistoryDatasetAssociation).get(dataset_id)
        if not data:
            raise paste.httpexceptions.HTTPRequestRangeNotSatisfiable(
                f"Invalid reference dataset id: {str(dataset_id)}."
            )
        if "display_url" not in kwd or "redirect_url" not in kwd:
            return trans.show_error_message(
                'Invalid parameters specified for "display at" link, please contact a Galaxy administrator'
            )
        try:
            redirect_url = kwd["redirect_url"] % quote_plus(kwd["display_url"])
        except Exception:
            redirect_url = kwd["redirect_url"]  # not all will need custom text
        if trans.app.security_agent.dataset_is_public(data.dataset):
            return trans.response.send_redirect(redirect_url)  # anon access already permitted by rbac
        if self._can_access_dataset(trans, data):
            trans.app.host_security_agent.set_dataset_permissions(data, trans.user, site)
            return trans.response.send_redirect(redirect_url)
        else:
            return trans.show_error_message(
                "You are not allowed to view this dataset at external sites.  Please contact your Galaxy administrator to acquire management permissions for this dataset."
            )

    @web.expose
    @web.do_not_cache
    def display_application(
        self,
        trans,
        dataset_id=None,
        user_id=None,
        app_name=None,
        link_name=None,
        app_action=None,
        action_param=None,
        action_param_extra=None,
        **kwds,
    ):
        """Access to external display applications"""
        if None in [app_name, link_name]:
            return trans.show_error_message("A display application name and link name must be provided.")
        app_name = unquote_plus(app_name)
        link_name = unquote_plus(link_name)
        # Build list of parameters to pass in to display application logic (app_kwds)
        app_kwds = {}
        for name, value in dict(kwds).items():  # clone kwds because we remove stuff as we go.
            if name.startswith("app_"):
                app_kwds[name[len("app_") :]] = value
                del kwds[name]
        if kwds:
            log.debug(f"Unexpected Keywords passed to display_application: {kwds}")  # route memory?
        # decode ids
        data, user = decode_dataset_user(trans, dataset_id, user_id)
        if not data:
            raise paste.httpexceptions.HTTPRequestRangeNotSatisfiable(
                f"Invalid reference dataset id: {str(dataset_id)}."
            )
        if user is None:
            user = trans.user
        if user:
            user_roles = user.all_roles()
        else:
            user_roles = []
        # Decode application name and link name
        if self._can_access_dataset(trans, data, additional_roles=user_roles):
            msg = []
            preparable_steps = []
            refresh = False
            display_app = trans.app.datatypes_registry.display_applications.get(app_name)
            if not display_app:
                log.debug("Unknown display application has been requested: %s", app_name)
                return paste.httpexceptions.HTTPNotFound(
                    f"The requested display application ({app_name}) is not available."
                )
            dataset_hash, user_hash = encode_dataset_user(trans, data, user)
            try:
                display_link = display_app.get_link(link_name, data, dataset_hash, user_hash, trans, app_kwds)
            except Exception as e:
                log.debug("Error generating display_link: %s", e)
                # User can sometimes recover from, e.g. conversion errors by fixing input metadata, so use conflict
                return paste.httpexceptions.HTTPConflict(f"Error generating display_link: {e}")
            if not display_link:
                log.debug("Unknown display link has been requested: %s", link_name)
                return paste.httpexceptions.HTTPNotFound(f"Unknown display link has been requested: {link_name}")
            if data.state == data.states.ERROR:
                msg.append(
                    (
                        "This dataset is in an error state, you cannot view it at an external display application.",
                        "error",
                    )
                )
            elif data.deleted:
                msg.append(
                    ("This dataset has been deleted, you cannot view it at an external display application.", "error")
                )
            elif data.state != data.states.OK:
                msg.append(
                    (
                        "You must wait for this dataset to be created before you can view it at an external display application.",
                        "info",
                    )
                )
                refresh = True
            else:
                # We have permissions, dataset is not deleted and is in OK state, allow access
                if display_link.display_ready():
                    if app_action in ["data", "param"]:
                        assert action_param, "An action param must be provided for a data or param action"
                        # data is used for things with filenames that could be passed off to a proxy
                        # in case some display app wants all files to be in the same 'directory',
                        # data can be forced to param, but not the other way (no filename for other direction)
                        # get param name from url param name
                        try:
                            action_param = display_link.get_param_name_by_url(action_param)
                        except ValueError as e:
                            log.debug(e)
                            return paste.httpexceptions.HTTPNotFound(util.unicodify(e))
                        value = display_link.get_param_value(action_param)
                        assert value, f"An invalid parameter name was provided: {action_param}"
                        assert value.parameter.viewable, "This parameter is not viewable."
                        if value.parameter.type == "data":
                            try:
                                if action_param_extra:
                                    assert (
                                        value.parameter.allow_extra_files_access
                                    ), f"Extra file content requested ({action_param_extra}), but allow_extra_files_access is False."
                                    file_name = os.path.join(value.extra_files_path, action_param_extra)
                                else:
                                    file_name = value.get_file_name()
                                content_length = os.path.getsize(file_name)
                                rval = open(file_name, "rb")
                            except OSError as e:
                                log.debug("Unable to access requested file in display application: %s", e)
                                return paste.httpexceptions.HTTPNotFound("This file is no longer available.")
                        else:
                            rval = str(value)
                            content_length = len(rval)
                        # Set Access-Control-Allow-Origin as specified in GEDA
                        if value.parameter.allow_cors:
                            trans.set_cors_origin()
                            trans.set_cors_allow()
                        trans.response.set_content_type(value.mime_type(action_param_extra=action_param_extra))
                        trans.response.headers["Content-Length"] = str(content_length)
                        return rval
                    elif app_action is None:
                        # redirect user to url generated by display link
                        return trans.response.send_redirect(display_link.display_url())
                    else:
                        msg.append((f"Invalid action provided: {app_action}", "error"))
                else:
                    if app_action is None:
                        refresh = True
                        trans.response.status = 202
                        msg.append(
                            (
                                "Launching this display application requires additional datasets to be generated, you can view the status of these jobs below. ",
                                "info",
                            )
                        )
                        if not display_link.preparing_display():
                            display_link.prepare_display()
                        preparable_steps = display_link.get_prepare_steps()
                    else:
                        # Ideally we should respond with 202 in both cases.
                        # Since we don't exactly know if any consumer relies on this we'll just keep continuing to
                        # respond with a 500 status code.
                        trans.response.status = 500
                        return trans.show_error_message(
                            f"Attempted a view action ({app_action}) on a non-ready display application"
                        )
            return trans.fill_template_mako(
                "dataset/display_application/display.mako",
                msg=msg,
                display_app=display_app,
                display_link=display_link,
                refresh=refresh,
                preparable_steps=preparable_steps,
            )
        return trans.show_error_message(
            "You do not have permission to view this dataset at an external display application."
        )

    @web.expose
    def copy_datasets(
        self,
        trans,
        source_history=None,
        source_content_ids="",
        target_history_id=None,
        target_history_ids="",
        new_history_name="",
        do_copy=False,
        **kwd,
    ):
        user = trans.get_user()
        if source_history is not None:
            decoded_source_history_id = self.decode_id(source_history)
            history = self.history_manager.get_owned(
                decoded_source_history_id, trans.user, current_history=trans.history
            )
            current_history = trans.get_history()
        else:
            history = current_history = trans.get_history()
        refresh_frames = []
        if source_content_ids:
            if not isinstance(source_content_ids, list):
                source_content_ids = source_content_ids.split(",")
            encoded_dataset_collection_ids = [
                s[len("dataset_collection|") :] for s in source_content_ids if s.startswith("dataset_collection|")
            ]
            encoded_dataset_ids = [s[len("dataset|") :] for s in source_content_ids if s.startswith("dataset|")]
            decoded_dataset_collection_ids = set(map(self.decode_id, encoded_dataset_collection_ids))
            decoded_dataset_ids = set(map(self.decode_id, encoded_dataset_ids))
        else:
            decoded_dataset_collection_ids = []
            decoded_dataset_ids = []
        if new_history_name:
            target_history_ids = []
        else:
            if target_history_id:
                target_history_ids = [self.decode_id(target_history_id)]
            elif target_history_ids:
                if not isinstance(target_history_ids, list):
                    target_history_ids = target_history_ids.split(",")
                target_history_ids = list({self.decode_id(h) for h in target_history_ids if h})
            else:
                target_history_ids = []
        done_msg = error_msg = ""
        new_history = None
        if do_copy:
            invalid_contents = 0
            if not (decoded_dataset_ids or decoded_dataset_collection_ids) or not (
                target_history_ids or new_history_name
            ):
                error_msg = "You must provide both source datasets and target histories. "
            else:
                if new_history_name:
                    new_history = trans.app.model.History()
                    new_history.name = new_history_name
                    new_history.user = user
                    trans.sa_session.add(new_history)
                    with transaction(trans.sa_session):
                        trans.sa_session.commit()
                    target_history_ids.append(new_history.id)
                if user:
                    target_histories = [
                        hist
                        for hist in map(trans.sa_session.query(trans.app.model.History).get, target_history_ids)
                        if hist is not None and hist.user == user
                    ]
                else:
                    target_histories = [history]
                if len(target_histories) != len(target_history_ids):
                    error_msg = (
                        error_msg
                        + "You do not have permission to add datasets to %i requested histories.  "
                        % (len(target_history_ids) - len(target_histories))
                    )
                source_contents = list(
                    map(trans.sa_session.query(trans.app.model.HistoryDatasetAssociation).get, decoded_dataset_ids)
                )
                source_contents.extend(
                    map(
                        trans.sa_session.query(trans.app.model.HistoryDatasetCollectionAssociation).get,
                        decoded_dataset_collection_ids,
                    )
                )
                source_contents.sort(key=lambda content: content.hid)
                for content in source_contents:
                    if content is None:
                        error_msg = f"{error_msg}You tried to copy a dataset that does not exist. "
                        invalid_contents += 1
                    elif content.history != history:
                        error_msg = f"{error_msg}You tried to copy a dataset which is not in your current history. "
                        invalid_contents += 1
                    else:
                        for hist in target_histories:
                            if content.history_content_type == "dataset":
                                copy = content.copy(flush=False)
                                hist.stage_addition(copy)
                            else:
                                copy = content.copy(element_destination=hist)
                            if user:
                                copy.copy_tags_from(user, content)
                        for hist in target_histories:
                            hist.add_pending_items()
                with transaction(trans.sa_session):
                    trans.sa_session.commit()
                if current_history in target_histories:
                    refresh_frames = ["history"]
                hist_names_str = ", ".join(
                    '<a href="{}" target="_top">{}</a>'.format(
                        url_for(
                            controller="history", action="switch_to_history", hist_id=trans.security.encode_id(hist.id)
                        ),
                        escape(hist.name),
                    )
                    for hist in target_histories
                )
                num_source = len(source_content_ids) - invalid_contents
                num_target = len(target_histories)
                done_msg = "%i %s copied to %i %s: %s." % (
                    num_source,
                    inflector.cond_plural(num_source, "dataset"),
                    num_target,
                    inflector.cond_plural(num_target, "history"),
                    hist_names_str,
                )
                trans.sa_session.refresh(history)
        source_contents = history.active_contents
        target_histories = [history]
        if user:
            target_histories = user.active_histories
        return trans.fill_template(
            "/dataset/copy_view.mako",
            source_history=history,
            current_history=current_history,
            source_content_ids=source_content_ids,
            target_history_id=target_history_id,
            target_history_ids=target_history_ids,
            source_contents=source_contents,
            target_histories=target_histories,
            new_history_name=new_history_name,
            done_msg=done_msg,
            error_msg=error_msg,
            refresh_frames=refresh_frames,
        )<|MERGE_RESOLUTION|>--- conflicted
+++ resolved
@@ -20,11 +20,8 @@
 )
 from galaxy.datatypes.sniff import guess_ext
 from galaxy.exceptions import (
-<<<<<<< HEAD
     MessageException,
-=======
     InsufficientPermissionsException,
->>>>>>> 2bbae082
     RequestParameterInvalidException,
 )
 from galaxy.managers.hdas import (
