--- conflicted
+++ resolved
@@ -653,180 +653,6 @@
             "You do not have permission to view this dataset at an external display application."
         )
 
-<<<<<<< HEAD
-    def _delete(self, trans, dataset_id):
-        message = None
-        status = "done"
-        id = None
-        try:
-            id = self.decode_id(dataset_id)
-            hda = self.hda_manager.get_owned(id, trans.user, current_history=trans.history)
-            self.hda_manager.error_unless_mutable(hda.history)
-            hda.mark_deleted()
-            hda.clear_associated_files()
-            trans.log_event(f"Dataset id {str(id)} marked as deleted")
-            self.hda_manager.stop_creating_job(hda, flush=True)
-        except Exception:
-            msg = f"HDA deletion failed (encoded: {dataset_id}, decoded: {id})"
-            log.exception(msg)
-            trans.log_event(msg)
-            message = "Dataset deletion failed"
-            status = "error"
-        return (message, status)
-
-    def _undelete(self, trans, dataset_id):
-        message = None
-        status = "done"
-        id = None
-        try:
-            id = self.decode_id(dataset_id)
-            item = self.hda_manager.get_owned(id, trans.user, current_history=trans.history)
-            self.hda_manager.error_unless_mutable(item.history)
-            self.hda_manager.undelete(item)
-            trans.log_event(f"Dataset id {str(id)} has been undeleted")
-        except Exception:
-            msg = f"HDA undeletion failed (encoded: {dataset_id}, decoded: {id})"
-            log.exception(msg)
-            trans.log_event(msg)
-            message = "Dataset undeletion failed"
-            status = "error"
-        return (message, status)
-
-    def _unhide(self, trans, dataset_id):
-        try:
-            id = self.decode_id(dataset_id)
-            item = self.hda_manager.get_owned(id, trans.user, current_history=trans.history)
-            self.hda_manager.error_unless_mutable(item.history)
-            item.mark_unhidden()
-            with transaction(trans.sa_session):
-                trans.sa_session.commit()
-            trans.log_event(f"Dataset id {str(id)} has been unhidden")
-            return True
-        except Exception:
-            return False
-
-    def _purge(self, trans, dataset_id):
-        message = None
-        status = "done"
-        try:
-            id = self.decode_id(dataset_id)
-            user = trans.get_user()
-            hda = trans.sa_session.query(self.app.model.HistoryDatasetAssociation).get(id)
-            # Invalid HDA
-            assert hda, "Invalid history dataset ID"
-
-            # If the user is anonymous, make sure the HDA is owned by the current session.
-            if not user:
-                current_history_id = trans.galaxy_session.current_history_id
-                assert hda.history.id == current_history_id, "Data does not belong to current user"
-            # If the user is known, make sure the HDA is owned by the current user.
-            else:
-                assert hda.history.user == user, "Data does not belong to current user"
-
-            # Ensure HDA is deleted
-            hda.deleted = True
-            # HDA is purgeable
-            # Decrease disk usage first
-            hda.purge_usage_from_quota(user, hda.dataset.quota_source_info)
-            # Mark purged
-            hda.purged = True
-            trans.sa_session.add(hda)
-            trans.log_event(f"HDA id {hda.id} has been purged")
-            with transaction(trans.sa_session):
-                trans.sa_session.commit()
-            # Don't delete anything if there are active HDAs or any LDDAs, even if
-            # the LDDAs are deleted.  Let the cleanup scripts get it in the latter
-            # case.
-            if hda.dataset.user_can_purge:
-                try:
-                    hda.dataset.full_delete(user=user)
-                    trans.log_event(f"Dataset id {hda.dataset.id} has been purged upon the purge of HDA id {hda.id}")
-                    trans.sa_session.add(hda.dataset)
-                except Exception:
-                    log.exception(f"Unable to purge dataset ({hda.dataset.id}) on purge of HDA ({hda.id}):")
-            with transaction(trans.sa_session):
-                trans.sa_session.commit()
-        except Exception:
-            msg = f"HDA purge failed (encoded: {dataset_id}, decoded: {id})"
-            log.exception(msg)
-            trans.log_event(msg)
-            message = "Dataset removal from disk failed"
-            status = "error"
-        return (message, status)
-
-    @web.expose
-    def delete(self, trans, dataset_id, filename, show_deleted_on_refresh=False):
-        message, status = self._delete(trans, dataset_id)
-        return trans.response.send_redirect(
-            web.url_for(
-                controller="root",
-                action="history",
-                show_deleted=show_deleted_on_refresh,
-                message=message,
-                status=status,
-            )
-        )
-
-    @web.expose
-    def delete_async(self, trans, dataset_id, filename):
-        message, status = self._delete(trans, dataset_id)
-        if status == "done":
-            return "OK"
-        else:
-            raise Exception(message)
-
-    @web.expose
-    def undelete(self, trans, dataset_id, filename):
-        message, status = self._undelete(trans, dataset_id)
-        return trans.response.send_redirect(
-            web.url_for(controller="root", action="history", show_deleted=True, message=message, status=status)
-        )
-
-    @web.expose
-    def undelete_async(self, trans, dataset_id, filename):
-        message, status = self._undelete(trans, dataset_id)
-        if status == "done":
-            return "OK"
-        else:
-            raise Exception(message)
-
-    @web.expose
-    def unhide(self, trans, dataset_id, filename):
-        if self._unhide(trans, dataset_id):
-            return trans.response.send_redirect(web.url_for(controller="root", action="history", show_hidden=True))
-        raise Exception("Error unhiding")
-
-    @web.expose
-    def purge(self, trans, dataset_id, filename, show_deleted_on_refresh=False):
-        if trans.app.config.allow_user_dataset_purge:
-            message, status = self._purge(trans, dataset_id)
-        else:
-            message = "Removal of datasets by users is not allowed in this Galaxy instance.  Please contact your Galaxy administrator."
-            status = "error"
-        return trans.response.send_redirect(
-            web.url_for(
-                controller="root",
-                action="history",
-                show_deleted=show_deleted_on_refresh,
-                message=message,
-                status=status,
-            )
-        )
-
-    @web.expose
-    def purge_async(self, trans, dataset_id, filename):
-        if trans.app.config.allow_user_dataset_purge:
-            message, status = self._purge(trans, dataset_id)
-        else:
-            message = "Removal of datasets by users is not allowed in this Galaxy instance.  Please contact your Galaxy administrator."
-            status = "error"
-        if status == "done":
-            return "OK"
-        else:
-            raise Exception(message)
-
-=======
->>>>>>> cc18d879
     @web.expose
     def copy_datasets(
         self,
