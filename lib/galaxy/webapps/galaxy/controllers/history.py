import logging

from dateutil.parser import isoparse
from sqlalchemy import select

from galaxy import (
    exceptions,
    model,
    web,
)
from galaxy.managers import histories
from galaxy.managers.sharable import SlugBuilder
<<<<<<< HEAD
from galaxy.model import (
    Dataset,
    Role,
)
=======
from galaxy.model import Role
from galaxy.model.base import transaction
from galaxy.model.db.role import get_private_role_user_emails_dict
>>>>>>> 53dec0c5
from galaxy.model.item_attrs import (
    UsesAnnotations,
    UsesItemRatings,
)
from galaxy.structured_app import StructuredApp
from galaxy.util import (
    listify,
    sanitize_text,
    string_as_bool,
)
from galaxy.web import (
    expose_api_anonymous,
    url_for,
)
from galaxy.webapps.base.controller import (
    BaseUIController,
    SharableMixin,
)
from ..api import depends

log = logging.getLogger(__name__)


class HistoryController(BaseUIController, SharableMixin, UsesAnnotations, UsesItemRatings):
    history_manager: histories.HistoryManager = depends(histories.HistoryManager)
    history_serializer: histories.HistorySerializer = depends(histories.HistorySerializer)
    slug_builder: SlugBuilder = depends(SlugBuilder)

    def __init__(self, app: StructuredApp):
        super().__init__(app)

    @web.expose
    def index(self, trans):
        return ""

    @expose_api_anonymous
    def view(self, trans, id=None, show_deleted=False, show_hidden=False, use_panels=True):
        """
        View a history. If a history is importable, then it is viewable by any user.
        """
        show_deleted = string_as_bool(show_deleted)
        show_hidden = string_as_bool(show_hidden)
        use_panels = string_as_bool(use_panels)

        history_dictionary = {}
        user_is_owner = False
        if id:
            history_to_view = self.history_manager.get_accessible(
                self.decode_id(id), trans.user, current_history=trans.history
            )
            user_is_owner = history_to_view.user == trans.user
            history_is_current = history_to_view == trans.history
        else:
            history_to_view = trans.history
            if not history_to_view:
                raise exceptions.RequestParameterMissingException(
                    "No 'id' parameter provided for history, and user does not have a current history."
                )
            user_is_owner = True
            history_is_current = True

        # include all datasets: hidden, deleted, and purged
        history_dictionary = self.history_serializer.serialize_to_view(
            history_to_view, view="dev-detailed", user=trans.user, trans=trans
        )

        return {
            "history": history_dictionary,
            "user_is_owner": user_is_owner,
            "history_is_current": history_is_current,
            "show_deleted": show_deleted,
            "show_hidden": show_hidden,
            "use_panels": use_panels,
            "allow_user_dataset_purge": trans.app.config.allow_user_dataset_purge,
        }

    def _display_by_username_and_slug(self, trans, username, slug, **kwargs):
        """
        Display history based on a username and slug.
        """
        # Get history.
        session = trans.sa_session

        user = session.scalars(select(model.User).filter_by(username=username).limit(1)).first()
        history = session.scalars(
            select(model.History)
            .filter_by(user=user, slug=slug, deleted=False)
            # return public histories first if slug is not unique
            .order_by(model.History.importable.desc())
            .limit(1)
        ).first()

        if history is None:
            raise web.httpexceptions.HTTPNotFound()

        # Security check raises error if user cannot access history.
        self.history_manager.error_unless_accessible(history, trans.user, current_history=trans.history)

        # Encode history id.
        history_id = trans.security.encode_id(history.id)

        # Redirect to client.
        return trans.response.send_redirect(
            web.url_for(
                controller="published",
                action="history",
                id=history_id,
            )
        )

    @web.expose_api
    @web.require_login("changing default permissions")
    def permissions(self, trans, payload=None, **kwd):
        """
        Sets the permissions on a history.
        """
        history_id = kwd.get("id")
        if not history_id:
            raise exceptions.RequestParameterMissingException("No history id received")
        history = self.history_manager.get_owned(self.decode_id(history_id), trans.user, current_history=trans.history)
        if trans.request.method == "GET":
            inputs = []
            all_roles = set(trans.user.all_roles())
            private_role_emails = get_private_role_user_emails_dict(trans.sa_session)
            current_actions = history.default_permissions
            for action_key, action in Dataset.permitted_actions.items():
                in_roles = set()
                for a in current_actions:
                    if a.action == action.action:
                        in_roles.add(a.role)

                role_tuples = []
                for role in all_roles:
                    displayed_name = private_role_emails.get(role.id, role.name)
                    role_tuples.append((displayed_name, trans.security.encode_id(role.id)))

                inputs.append(
                    {
                        "type": "select",
                        "multiple": True,
                        "optional": True,
                        "individual": True,
                        "name": action_key,
                        "label": action.action,
                        "help": action.description,
                        "options": role_tuples,
                        "value": [trans.security.encode_id(role.id) for role in in_roles],
                    }
                )
            return {"title": f"Change default dataset permissions for history '{history.name}'", "inputs": inputs}
        else:
            self.history_manager.error_unless_mutable(history)
            permissions = {}
            for action_key, action in Dataset.permitted_actions.items():
                in_roles = payload.get(action_key) or []
                in_roles = [trans.sa_session.get(Role, trans.security.decode_id(x)) for x in in_roles]
                permissions[trans.app.security_agent.get_action(action.action)] = in_roles
            trans.app.security_agent.history_set_default_permissions(history, permissions)
            return {"message": f"Default history '{history.name}' dataset permissions have been changed."}

    @web.expose_api
    @web.require_login("make datasets private")
    def make_private(self, trans, history_id=None, all_histories=False, **kwd):
        """
        Sets the datasets within a history to private.  Also sets the default
        permissions for the history to private, for future datasets.
        """
        histories = []
        all_histories = string_as_bool(all_histories)
        if all_histories:
            histories = trans.user.histories
        elif history_id:
            history = self.history_manager.get_owned(
                self.decode_id(history_id), trans.user, current_history=trans.history
            )
            if history:
                histories.append(history)
        if not histories:
            raise exceptions.RequestParameterMissingException("No history or histories specified.")
        private_role = trans.app.security_agent.get_private_user_role(trans.user)
        user_roles = trans.user.all_roles()
        private_permissions = {
            trans.app.security_agent.permitted_actions.DATASET_MANAGE_PERMISSIONS: [private_role],
            trans.app.security_agent.permitted_actions.DATASET_ACCESS: [private_role],
        }
        for history in histories:
            # Set default role for history to private
            trans.app.security_agent.history_set_default_permissions(history, private_permissions)
            # Set private role for all datasets
            for hda in history.datasets:
                if (
                    not hda.dataset.library_associations
                    and not trans.app.security_agent.dataset_is_private_to_user(trans, hda.dataset)
                    and trans.app.security_agent.can_manage_dataset(user_roles, hda.dataset)
                ):
                    # If it's not private to me, and I can manage it, set fixed private permissions.
                    trans.app.security_agent.set_all_dataset_permissions(hda.dataset, private_permissions)
        return {
            "message": f"Success, requested permissions have been changed in {'all histories' if all_histories else history.name}."
        }

    # ......................................................................... actions/orig. async

    @web.expose
    def purge_deleted_datasets(self, trans):
        count = 0
        if trans.app.config.allow_user_dataset_purge and trans.history:
            for hda in trans.history.datasets:
                if not hda.deleted or hda.purged:
                    continue
                hda.purge_usage_from_quota(trans.user, hda.dataset.quota_source_info)
                hda.purged = True
                trans.sa_session.add(hda)
                trans.log_event(f"HDA id {hda.id} has been purged")
                trans.sa_session.commit()
                if hda.dataset.user_can_purge:
                    try:
                        hda.dataset.full_delete()
                        trans.log_event(
                            f"Dataset id {hda.dataset.id} has been purged upon the purge of HDA id {hda.id}"
                        )
                        trans.sa_session.add(hda.dataset)
                    except Exception:
                        log.exception(f"Unable to purge dataset ({hda.dataset.id}) on purge of hda ({hda.id}):")
                count += 1
            return trans.show_ok_message(f"{count} datasets have been deleted permanently", refresh_frames=["history"])
        return trans.show_error_message("Cannot purge deleted datasets from this session.")

    @web.expose_api_anonymous
    def resume_paused_jobs(self, trans, current=False, ids=None, **kwargs):
        """Resume paused jobs for the active history -- this does not require a logged in user."""
        if not ids and string_as_bool(current):
            history = trans.get_history()
            if history:
                history.resume_paused_jobs()
                return {"message": "Your jobs have been resumed.", "status": "success"}
        raise exceptions.RequestParameterInvalidException(
            "You can currently only resume all the datasets of the current history."
        )

    @web.expose_api
    @web.require_login("rename histories")
    def rename(self, trans, payload=None, **kwd):
        id = kwd.get("id")
        if not id:
            raise exceptions.RequestParameterMissingException("No history id received for renaming.")
        user = trans.get_user()
        id = listify(id)
        histories = []
        for history_id in id:
            history = self.history_manager.get_mutable(
                self.decode_id(history_id), trans.user, current_history=trans.history
            )
            if history and history.user_id == user.id:
                histories.append(history)
        if trans.request.method == "GET":
            return {
                "title": "Change history name(s)",
                "inputs": [
                    {"name": f"name_{i}", "label": f"Current: {h.name}", "value": h.name}
                    for i, h in enumerate(histories)
                ],
            }
        else:
            messages = []
            for i, h in enumerate(histories):
                cur_name = h.get_display_name()
                new_name = payload.get(f"name_{i}")
                # validate name is empty
                if not isinstance(new_name, str) or not new_name.strip():
                    messages.append(f"You must specify a valid name for History '{cur_name}'.")
                # skip if not the owner
                elif h.user_id != user.id:
                    messages.append(f"History '{cur_name}' does not appear to belong to you.")
                # skip if it wouldn't be a change
                elif new_name != cur_name:
                    h.name = new_name
                    trans.sa_session.add(h)
                    trans.sa_session.commit()
                    trans.log_event(f"History renamed: id: {str(h.id)}, renamed to: {new_name}")
                    messages.append(f"History '{cur_name}' renamed to '{new_name}'.")
            message = sanitize_text(" ".join(messages)) if messages else "History names remain unchanged."
            return {"message": message, "status": "success"}

    # ------------------------------------------------------------------------- current history
    @web.expose
    @web.require_login("switch to a history")
    def switch_to_history(self, trans, hist_id=None, **kwargs):
        """Change the current user's current history to one with `hist_id`."""
        # remains for backwards compat
        self.set_as_current(trans, id=hist_id)
        return trans.response.send_redirect(url_for("/"))

    def get_item(self, trans, id):
        return self.history_manager.get_owned(self.decode_id(id), trans.user, current_history=trans.history)
        # TODO: override of base ui controller?

    def history_data(self, trans, history):
        """Return the given history in a serialized, dictionary form."""
        return self.history_serializer.serialize_to_view(history, view="dev-detailed", user=trans.user, trans=trans)

    # TODO: combine these next two - poss. with a redirect flag
    # @web.require_login( "switch to a history" )
    @web.json
    @web.do_not_cache
    def set_as_current(self, trans, id, **kwargs):
        """Change the current user's current history to one with `id`."""
        try:
            history = self.history_manager.get_owned(self.decode_id(id), trans.user, current_history=trans.history)
            trans.set_history(history)
            return self.history_data(trans, history)
        except exceptions.MessageException as msg_exc:
            trans.response.status = msg_exc.status_code
            return {"err_msg": msg_exc.err_msg, "err_code": msg_exc.err_code.code}

    @web.json
    @web.do_not_cache
    def current_history_json(self, trans, since=None, **kwargs):
        """Return the current user's current history in a serialized, dictionary form."""
        history = trans.get_history(most_recent=True, create=True)
        if since and history.update_time <= isoparse(since):
            # Should ideally be a 204 response, but would require changing web.json
            # This endpoint should either give way to a proper API or a SSE loop
            return
        return self.history_data(trans, history)

    @web.json
    def create_new_current(self, trans, name=None, **kwargs):
        """Create a new, current history for the current user"""
        new_history = trans.new_history(name)
        return self.history_data(trans, new_history)

    # TODO: /history/current to do all of the above: if ajax, return json; if post, read id and set to current<|MERGE_RESOLUTION|>--- conflicted
+++ resolved
@@ -10,16 +10,11 @@
 )
 from galaxy.managers import histories
 from galaxy.managers.sharable import SlugBuilder
-<<<<<<< HEAD
 from galaxy.model import (
     Dataset,
     Role,
 )
-=======
-from galaxy.model import Role
-from galaxy.model.base import transaction
 from galaxy.model.db.role import get_private_role_user_emails_dict
->>>>>>> 53dec0c5
 from galaxy.model.item_attrs import (
     UsesAnnotations,
     UsesItemRatings,
