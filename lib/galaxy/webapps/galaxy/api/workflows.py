"""
API operations for Workflows
"""
from __future__ import absolute_import

import io
import json
import logging
import os

import requests
from gxformat2._yaml import ordered_dump
from markupsafe import escape
from sqlalchemy import desc, false, or_, true
from sqlalchemy.orm import joinedload

from galaxy import (
    exceptions,
    model,
    util
)
from galaxy.managers import (
    histories,
    history_contents,
    workflows
)
from galaxy.managers.jobs import fetch_job_states, invocation_job_source_iter
from galaxy.model.item_attrs import UsesAnnotations
from galaxy.tool_shed.galaxy_install.install_manager import InstallRepositoryManager
from galaxy.tools import recommendations
from galaxy.tools.parameters import populate_state
from galaxy.tools.parameters.basic import workflow_building_modes
from galaxy.util.sanitize_html import sanitize_html
from galaxy.version import VERSION
from galaxy.web import (
    expose_api,
    expose_api_anonymous_and_sessionless,
    expose_api_raw,
    format_return_as_json,
)
from galaxy.webapps.base.controller import (
    BaseAPIController,
    SharableMixin,
    url_for,
    UsesStoredWorkflowMixin
)
from galaxy.workflow.extract import extract_workflow
from galaxy.workflow.modules import module_factory
from galaxy.workflow.reports import generate_report
from galaxy.workflow.run import invoke, queue_invoke
from galaxy.workflow.run_request import build_workflow_run_configs

log = logging.getLogger(__name__)


class WorkflowsAPIController(BaseAPIController, UsesStoredWorkflowMixin, UsesAnnotations, SharableMixin):

    def __init__(self, app):
        super(WorkflowsAPIController, self).__init__(app)
        self.history_manager = histories.HistoryManager(app)
        self.history_contents_manager = history_contents.HistoryContentsManager(app)
        self.workflow_manager = workflows.WorkflowsManager(app)
        self.workflow_contents_manager = workflows.WorkflowContentsManager(app)
        self.tool_recommendations = recommendations.ToolRecommendations()

    def __get_full_shed_url(self, url):
        for shed_url in self.app.tool_shed_registry.tool_sheds.values():
            if url in shed_url:
                return shed_url
        return None

    @expose_api_anonymous_and_sessionless
    def index(self, trans, **kwd):
        """
        GET /api/workflows
        """
        return self.get_workflows_list(trans, kwd)

    @expose_api
    def get_workflow_menu(self, trans, **kwd):
        """
        Get workflows present in the tools panel
        GET /api/workflows/menu
        """
        user = trans.get_user()
        ids_in_menu = [x.stored_workflow_id for x in user.stored_workflow_menu_entries]
        return {
            'ids_in_menu': ids_in_menu,
            'workflows': self.get_workflows_list(trans, kwd)
        }

    @expose_api
    def set_workflow_menu(self, trans, **kwd):
        """
        Save workflow menu to be shown in the tool panel
        PUT /api/workflows/menu
        """
        payload = kwd.get('payload')
        user = trans.get_user()
        workflow_ids = payload.get('workflow_ids')
        if workflow_ids is None:
            workflow_ids = []
        elif type(workflow_ids) != list:
            workflow_ids = [workflow_ids]
        workflow_ids_decoded = []
        # Decode the encoded workflow ids
        for ids in workflow_ids:
            workflow_ids_decoded.append(trans.security.decode_id(ids))
        sess = trans.sa_session
        # This explicit remove seems like a hack, need to figure out
        # how to make the association do it automatically.
        for m in user.stored_workflow_menu_entries:
            sess.delete(m)
        user.stored_workflow_menu_entries = []
        q = sess.query(model.StoredWorkflow)
        # To ensure id list is unique
        seen_workflow_ids = set()
        for wf_id in workflow_ids_decoded:
            if wf_id in seen_workflow_ids:
                continue
            else:
                seen_workflow_ids.add(wf_id)
            m = model.StoredWorkflowMenuEntry()
            m.stored_workflow = q.get(wf_id)
            user.stored_workflow_menu_entries.append(m)
        sess.flush()
        message = "Menu updated."
        trans.set_message(message)
        return {'message': message, 'status': 'done'}

    def get_workflows_list(self, trans, kwd):
        """
        Displays a collection of workflows.

        :param  show_published:      if True, show also published workflows
        :type   show_published:      boolean
        :param  missing_tools:       if True, include a list of missing tools per workflow
        :type   missing_tools:       boolean
        """
        missing_tools = util.string_as_bool(kwd.get('missing_tools', 'False'))
        rval = []
        filter1 = (trans.app.model.StoredWorkflow.user == trans.user)
        user = trans.get_user()
        if user is None:
            show_published = util.string_as_bool(kwd.get('show_published', 'True'))
        else :
            show_published = util.string_as_bool(kwd.get('show_published', 'False'))
        if show_published:
            filter1 = or_(filter1, (trans.app.model.StoredWorkflow.published == true()))
        for wf in trans.sa_session.query(trans.app.model.StoredWorkflow).options(
                joinedload("annotations")).options(
                joinedload("latest_workflow").undefer("step_count").lazyload("steps")).options(
                joinedload("tags")).filter(
                    filter1, trans.app.model.StoredWorkflow.table.c.deleted == false()).order_by(
                    desc(trans.app.model.StoredWorkflow.table.c.update_time)).all():
            item = wf.to_dict(value_mapper={'id': trans.security.encode_id})
            encoded_id = trans.security.encode_id(wf.id)
            item['annotations'] = [x.annotation for x in wf.annotations]
            item['url'] = url_for('workflow', id=encoded_id)
            item['owner'] = wf.user.username
            item['number_of_steps'] = wf.latest_workflow.step_count
            item['show_in_tool_panel'] = False
            if user is not None:
                item['show_in_tool_panel'] = wf.show_in_tool_panel(user_id=user.id)
            rval.append(item)
        for wf_sa in trans.sa_session.query(model.StoredWorkflowUserShareAssociation).join(
                model.StoredWorkflowUserShareAssociation.stored_workflow).options(
                joinedload("stored_workflow").joinedload("annotations")).options(
                joinedload("stored_workflow").joinedload("latest_workflow").undefer("step_count").lazyload("steps")).options(
                joinedload("stored_workflow").joinedload("user")).options(
                joinedload("stored_workflow").joinedload("tags")).filter(model.StoredWorkflowUserShareAssociation.user == trans.user).filter(
                model.StoredWorkflow.deleted == false()).order_by(
                desc(model.StoredWorkflow.update_time)).all():
            item = wf_sa.stored_workflow.to_dict(value_mapper={'id': trans.security.encode_id})
            encoded_id = trans.security.encode_id(wf_sa.stored_workflow.id)
            item['annotations'] = [x.annotation for x in wf_sa.stored_workflow.annotations]
            item['url'] = url_for('workflow', id=encoded_id)
            item['slug'] = wf_sa.stored_workflow.slug
            item['owner'] = wf_sa.stored_workflow.user.username
            item['number_of_steps'] = wf_sa.stored_workflow.latest_workflow.step_count
            item['show_in_tool_panel'] = False
            if user is not None:
                item['show_in_tool_panel'] = wf_sa.stored_workflow.show_in_tool_panel(user_id=user.id)
            rval.append(item)
        if missing_tools:
            workflows_missing_tools = []
            workflows = []
            workflows_by_toolshed = dict()
            for value in rval:
                tool_ids = []
                workflow_details = self.workflow_contents_manager.workflow_to_dict(trans, self.__get_stored_workflow(trans, value['id']), style='instance')
                if 'steps' in workflow_details:
                    for step in workflow_details['steps']:
                        tool_id = workflow_details['steps'][step].get('tool_id')
                        if tool_id and tool_id not in tool_ids and self.app.toolbox.is_missing_shed_tool(tool_id):
                            tool_ids.append(tool_id)
                if len(tool_ids) > 0:
                    value['missing_tools'] = tool_ids
                    workflows_missing_tools.append(value)
            for workflow in workflows_missing_tools:
                for tool_id in workflow['missing_tools']:
                    toolshed, _, owner, name, tool, version = tool_id.split('/')
                    shed_url = self.__get_full_shed_url(toolshed)
                    repo_identifier = '/'.join((toolshed, owner, name))
                    if repo_identifier not in workflows_by_toolshed:
                        workflows_by_toolshed[repo_identifier] = dict(shed=shed_url.rstrip('/'), repository=name, owner=owner, tools=[tool_id], workflows=[workflow['name']])
                    else:
                        if tool_id not in workflows_by_toolshed[repo_identifier]['tools']:
                            workflows_by_toolshed[repo_identifier]['tools'].append(tool_id)
                        if workflow['name'] not in workflows_by_toolshed[repo_identifier]['workflows']:
                            workflows_by_toolshed[repo_identifier]['workflows'].append(workflow['name'])
            for repo_tag in workflows_by_toolshed:
                workflows.append(workflows_by_toolshed[repo_tag])
            return workflows
        return rval

    @expose_api_anonymous_and_sessionless
    def show(self, trans, id, **kwd):
        """
        GET /api/workflows/{encoded_workflow_id}

        :param  instance:                 true if fetch by Workflow ID instead of StoredWorkflow id, false
                                          by default.
        :type   instance:                 boolean

        Displays information needed to run a workflow.
        """
        stored_workflow = self.__get_stored_workflow(trans, id, **kwd)
        if stored_workflow.importable is False and stored_workflow.user != trans.user and not trans.user_is_admin:
            if trans.sa_session.query(trans.app.model.StoredWorkflowUserShareAssociation).filter_by(user=trans.user, stored_workflow=stored_workflow).count() == 0:
                message = "Workflow is neither importable, nor owned by or shared with current user"
                raise exceptions.ItemAccessibilityException(message)
        if kwd.get("legacy", False):
            style = "legacy"
        else:
            style = "instance"
        version = kwd.get('version')
        return self.workflow_contents_manager.workflow_to_dict(trans, stored_workflow, style=style, version=version)

    @expose_api
    def show_versions(self, trans, workflow_id, **kwds):
        """
        GET /api/workflows/{encoded_workflow_id}/versions

        :param  instance:                 true if fetch by Workflow ID instead of StoredWorkflow id, false
                                          by default.
        :type   instance:                 boolean

        Lists all versions of this workflow.
        """
        stored_workflow = self.workflow_manager.get_stored_accessible_workflow(trans, workflow_id, **kwds)
        return [{'version': i, 'update_time': str(w.update_time), 'steps': len(w.steps)} for i, w in enumerate(reversed(stored_workflow.workflows))]

    @expose_api
    def create(self, trans, payload, **kwd):
        """
        POST /api/workflows

        Run or create workflows from the api.

        .. tip:: When executing a workflow externally (e.g. from a script) it is
            recommended to use the :func:`galaxy.webapps.galaxy.api.workflows.WorkflowsAPIController.invoke` method below instead.

        If installed_repository_file or from_history_id is specified a new
        workflow will be created for this user. Otherwise, workflow_id must be
        specified and this API method will cause a workflow to execute.

        :param  installed_repository_file    The path of a workflow to import. Either workflow_id, installed_repository_file or from_history_id must be specified
        :type   installed_repository_file    str

        :param  workflow_id:                 An existing workflow id. Either workflow_id, installed_repository_file or from_history_id must be specified
        :type   workflow_id:                 str

        :param  parameters:                  If workflow_id is set - see _step_parameters() in lib/galaxy/workflow/run_request.py
        :type   parameters:                  dict

        :param  ds_map:                      If workflow_id is set - a dictionary mapping each input step id to a dictionary with 2 keys: 'src' (which can be 'ldda', 'ld' or 'hda') and 'id' (which should be the id of a LibraryDatasetDatasetAssociation, LibraryDataset or HistoryDatasetAssociation respectively)
        :type   ds_map:                      dict

        :param  no_add_to_history:           If workflow_id is set - if present in the payload with any value, the input datasets will not be added to the selected history
        :type   no_add_to_history:           str

        :param  history:                     If workflow_id is set - optional history where to run the workflow, either the name of a new history or "hist_id=HIST_ID" where HIST_ID is the id of an existing history. If not specified, the workflow will be run a new unnamed history
        :type   history:                     str

        :param  replacement_params:          If workflow_id is set - an optional dictionary used when renaming datasets
        :type   replacement_params:          dict

        :param  from_history_id:             Id of history to extract a workflow from. Either workflow_id, installed_repository_file or from_history_id must be specified
        :type   from_history_id:             str

        :param  job_ids:                     If from_history_id is set - optional list of jobs to include when extracting a workflow from history
        :type   job_ids:                     str

        :param  dataset_ids:                 If from_history_id is set - optional list of HDA `hid`s corresponding to workflow inputs when extracting a workflow from history
        :type   dataset_ids:                 str

        :param  dataset_collection_ids:      If from_history_id is set - optional list of HDCA `hid`s corresponding to workflow inputs when extracting a workflow from history
        :type   dataset_collection_ids:      str

        :param  workflow_name:               If from_history_id is set - name of the workflow to create when extracting a workflow from history
        :type   workflow_name:               str

        :param  allow_tool_state_corrections:  If set to True, any Tool parameter changes will not prevent running workflow, defaults to False
        :type   allow_tool_state_corrections:  bool

        :param use_cached_job:               If set to True galaxy will attempt to find previously executed steps for all workflow steps with the exact same parameter combinations
                                             and will copy the outputs of the previously executed step.
        """
        ways_to_create = {
            'archive_source',
            'workflow_id',
            'installed_repository_file',
            'from_history_id',
            'from_path',
            'shared_workflow_id',
            'workflow',
        }

        if len(ways_to_create.intersection(payload)) == 0:
            message = "One parameter among - %s - must be specified" % ", ".join(ways_to_create)
            raise exceptions.RequestParameterMissingException(message)

        if len(ways_to_create.intersection(payload)) > 1:
            message = "Only one parameter among - %s - must be specified" % ", ".join(ways_to_create)
            raise exceptions.RequestParameterInvalidException(message)

        if 'installed_repository_file' in payload:
            if not trans.user_is_admin:
                raise exceptions.AdminRequiredException()
            installed_repository_file = payload.get('installed_repository_file', '')
            if not os.path.exists(installed_repository_file):
                raise exceptions.RequestParameterInvalidException("Workflow file '%s' not found" % installed_repository_file)
            elif os.path.getsize(os.path.abspath(installed_repository_file)) > 0:
                with io.open(installed_repository_file, encoding='utf-8') as f:
                    workflow_data = f.read()
                return self.__api_import_from_archive(trans, workflow_data)
            else:
                raise exceptions.MessageException("You attempted to open an empty file.")

        if 'archive_source' in payload:
            archive_source = payload['archive_source']
            archive_file = payload.get('archive_file')
            archive_data = None
            if archive_source:
                if archive_source.startswith("file://"):
                    if not trans.user_is_admin:
                        raise exceptions.AdminRequiredException()
                    workflow_src = {"src": "from_path", "path": archive_source[len("file://"):]}
                    payload["workflow"] = workflow_src
                    return self.__api_import_new_workflow(trans, payload, **kwd)
                else:
                    try:
                        archive_data = requests.get(archive_source).text
                    except Exception:
                        raise exceptions.MessageException("Failed to open URL '%s'." % escape(archive_source))
            elif hasattr(archive_file, 'file'):
                uploaded_file = archive_file.file
                uploaded_file_name = uploaded_file.name
                if os.path.getsize(os.path.abspath(uploaded_file_name)) > 0:
                    archive_data = util.unicodify(uploaded_file.read())
                else:
                    raise exceptions.MessageException("You attempted to upload an empty file.")
            else:
                raise exceptions.MessageException("Please provide a URL or file.")
            return self.__api_import_from_archive(trans, archive_data, "uploaded file")

        if 'from_history_id' in payload:
            from_history_id = payload.get('from_history_id')
            from_history_id = self.decode_id(from_history_id)
            history = self.history_manager.get_accessible(from_history_id, trans.user, current_history=trans.history)

            job_ids = [self.decode_id(_) for _ in payload.get('job_ids', [])]
            dataset_ids = payload.get('dataset_ids', [])
            dataset_collection_ids = payload.get('dataset_collection_ids', [])
            workflow_name = payload['workflow_name']
            stored_workflow = extract_workflow(
                trans=trans,
                user=trans.get_user(),
                history=history,
                job_ids=job_ids,
                dataset_ids=dataset_ids,
                dataset_collection_ids=dataset_collection_ids,
                workflow_name=workflow_name,
            )
            item = stored_workflow.to_dict(value_mapper={'id': trans.security.encode_id})
            item['url'] = url_for('workflow', id=item['id'])
            return item

        if 'from_path' in payload:
            from_path = payload.get('from_path')
            object_id = payload.get("object_id")
            workflow_src = {"src": "from_path", "path": from_path}
            if object_id is not None:
                workflow_src["object_id"] = object_id
            payload["workflow"] = workflow_src
            return self.__api_import_new_workflow(trans, payload, **kwd)

        if 'shared_workflow_id' in payload:
            workflow_id = payload['shared_workflow_id']
            return self.__api_import_shared_workflow(trans, workflow_id, payload)

        if 'workflow' in payload:
            return self.__api_import_new_workflow(trans, payload, **kwd)

        workflow_id = payload.get('workflow_id', None)
        if not workflow_id:
            message = "Invalid workflow_id specified."
            raise exceptions.RequestParameterInvalidException(message)

        # Get workflow + accessibility check.
        stored_workflow = self.__get_stored_accessible_workflow(trans, workflow_id)
        workflow = stored_workflow.latest_workflow

        run_configs = build_workflow_run_configs(trans, workflow, payload)
        assert len(run_configs) == 1
        run_config = run_configs[0]
        history = run_config.target_history

        # invoke may throw MessageExceptions on tool erors, failure
        # to match up inputs, etc...
        outputs, invocation = invoke(
            trans=trans,
            workflow=workflow,
            workflow_run_config=run_config,
            populate_state=True,
        )
        trans.sa_session.flush()

        # Build legacy output - should probably include more information from
        # outputs.
        rval = {}
        rval['history'] = trans.security.encode_id(history.id)
        rval['outputs'] = []
        if outputs:
            # Newer outputs don't necessarily fill outputs (?)
            for step in workflow.steps:
                if step.type == 'tool' or step.type is None:
                    for v in outputs[step.id].values():
                        rval['outputs'].append(trans.security.encode_id(v.id))

        # Newer version of this API just returns the invocation as a dict, to
        # facilitate migration - produce the newer style response and blend in
        # the older information.
        invocation_response = self.__encode_invocation(invocation, **kwd)
        invocation_response.update(rval)
        return invocation_response

    @expose_api_raw
    def workflow_dict(self, trans, workflow_id, **kwd):
        """
        GET /api/workflows/{encoded_workflow_id}/download

        Returns a selected workflow.

        :type   style:  str
        :param  style:  Style of export. The default is 'export', which is the meant to be used
                        with workflow import endpoints. Other formats such as 'instance', 'editor',
                        'run' are more tied to the GUI and should not be considered stable APIs.
                        The default format for 'export' is specified by the
                        admin with the `default_workflow_export_format` config
                        option. Style can be specified as either 'ga' or 'format2' directly
                        to be explicit about which format to download.

        :param  instance:                 true if fetch by Workflow ID instead of StoredWorkflow id, false
                                          by default.
        :type   instance:                 boolean
        """
        stored_workflow = self.__get_stored_accessible_workflow(trans, workflow_id, **kwd)

        style = kwd.get("style", "export")
        download_format = kwd.get('format')
        version = kwd.get('version')
        ret_dict = self.workflow_contents_manager.workflow_to_dict(trans, stored_workflow, style=style, version=version)
        if download_format == 'json-download':
            sname = stored_workflow.name
            sname = ''.join(c in util.FILENAME_VALID_CHARS and c or '_' for c in sname)[0:150]
            if ret_dict.get("format-version", None) == "0.1":
                extension = "ga"
            else:
                extension = "gxwf.json"
            trans.response.headers["Content-Disposition"] = 'attachment; filename="Galaxy-Workflow-%s.%s"' % (sname, extension)
            trans.response.set_content_type('application/galaxy-archive')

        if style == "format2" and download_format != 'json-download':
            return ordered_dump(ret_dict)
        else:
            return format_return_as_json(ret_dict, pretty=True)

    @expose_api
    def delete(self, trans, id, **kwd):
        """
        DELETE /api/workflows/{encoded_workflow_id}
        Deletes a specified workflow
        Author: rpark

        copied from galaxy.web.controllers.workflows.py (delete)
        """
        workflow_id = id

        try:
            stored_workflow = trans.sa_session.query(self.app.model.StoredWorkflow).get(self.decode_id(workflow_id))
        except Exception as e:
            trans.response.status = 400
            return ("Workflow with ID='%s' can not be found\n Exception: %s") % (workflow_id, util.unicodify(e))

        # check to see if user has permissions to selected workflow
        if stored_workflow.user != trans.user and not trans.user_is_admin:
            trans.response.status = 403
            return("Workflow is not owned by current user")

        # Mark a workflow as deleted
        stored_workflow.deleted = True
        trans.sa_session.flush()

        # TODO: Unsure of response message to let api know that a workflow was successfully deleted
        return ("Workflow '%s' successfully deleted" % stored_workflow.name)

    @expose_api
    def import_new_workflow_deprecated(self, trans, payload, **kwd):
        """
        POST /api/workflows/upload
        Importing dynamic workflows from the api. Return newly generated workflow id.
        Author: rpark

        # currently assumes payload['workflow'] is a json representation of a workflow to be inserted into the database

        Deprecated in favor to POST /api/workflows with encoded 'workflow' in
        payload the same way.
        """
        return self.__api_import_new_workflow(trans, payload, **kwd)

    @expose_api
    def update(self, trans, id, payload, **kwds):
        """
        * PUT /api/workflows/{id}
            updates the workflow stored with ``id``

        :type   id:      str
        :param  id:      the encoded id of the workflow to update
        :param  instance:                 true if fetch by Workflow ID instead of StoredWorkflow id, false
                                          by default.
        :type   instance:                 boolean
        :type   payload: dict
        :param  payload: a dictionary containing any or all the
            * workflow   the json description of the workflow as would be
                         produced by GET workflows/<id>/download or
                         given to `POST workflows`

                         The workflow contents will be updated to target
                         this.

            * name       optional string name for the workflow, if not present in payload,
                         name defaults to existing name
            * annotation optional string annotation for the workflow, if not present in payload,
                         annotation defaults to existing annotation
            * menu_entry optional boolean marking if the workflow should appear in the user's menu,
                         if not present, workflow menu entries are not modified
            * from_tool_form True iff encoded state coming in is encoded for the tool form.

        :rtype:     dict
        :returns:   serialized version of the workflow
        """
        stored_workflow = self.__get_stored_workflow(trans, id, **kwds)
        workflow_dict = payload.get('workflow') or payload
        if workflow_dict:
            raw_workflow_description = self.__normalize_workflow(trans, workflow_dict)
            workflow_dict = raw_workflow_description.as_dict
            new_workflow_name = workflow_dict.get('name')
            if new_workflow_name and new_workflow_name != stored_workflow.name:
                sanitized_name = sanitize_html(new_workflow_name)
                workflow = stored_workflow.latest_workflow.copy()
                workflow.stored_workflow = stored_workflow
                workflow.name = sanitized_name
                stored_workflow.name = sanitized_name
                stored_workflow.latest_workflow = workflow
                trans.sa_session.add(workflow, stored_workflow)
                trans.sa_session.flush()

            if 'annotation' in workflow_dict:
                newAnnotation = sanitize_html(workflow_dict['annotation'])
                self.add_item_annotation(trans.sa_session, trans.get_user(), stored_workflow, newAnnotation)
                trans.sa_session.flush()

            if 'menu_entry' in workflow_dict or 'show_in_tool_panel' in workflow_dict:
                if workflow_dict.get('menu_entry') or workflow_dict.get('show_in_tool_panel'):
                    menuEntry = model.StoredWorkflowMenuEntry()
                    menuEntry.stored_workflow = stored_workflow
                    trans.get_user().stored_workflow_menu_entries.append(menuEntry)
                else:
                    # remove if in list
                    entries = {x.stored_workflow_id: x for x in trans.get_user().stored_workflow_menu_entries}
                    if trans.security.decode_id(id) in entries:
                        trans.get_user().stored_workflow_menu_entries.remove(entries[trans.security.decode_id(id)])
            # set tags
            if 'tags' in workflow_dict:
                trans.app.tag_handler.set_tags_from_list(user=trans.user, item=stored_workflow, new_tags_list=workflow_dict['tags'])

            if 'steps' in workflow_dict:
                try:
                    from_dict_kwds = self.__import_or_update_kwds(payload)
                    workflow, errors = self.workflow_contents_manager.update_workflow_from_raw_description(
                        trans,
                        stored_workflow,
                        raw_workflow_description,
                        **from_dict_kwds
                    )
                except workflows.MissingToolsException:
                    raise exceptions.MessageException("This workflow contains missing tools. It cannot be saved until they have been removed from the workflow or installed.")
        else:
            message = "Updating workflow requires dictionary containing 'workflow' attribute with new JSON description."
            raise exceptions.RequestParameterInvalidException(message)
        return self.workflow_contents_manager.workflow_to_dict(trans, stored_workflow, style="instance")

    @expose_api
    def build_module(self, trans, payload=None):
        """
        POST /api/workflows/build_module
        Builds module models for the workflow editor.
        """
        if payload is None:
            payload = {}
        inputs = payload.get('inputs', {})
        trans.workflow_building_mode = workflow_building_modes.ENABLED
        module = module_factory.from_dict(trans, payload, from_tool_form=True)
        if 'tool_state' not in payload:
            module_state = {}
            populate_state(trans, module.get_inputs(), inputs, module_state, check=False)
            module.recover_state(module_state, from_tool_form=True)
        return {
            'label'             : inputs.get('__label', ''),
            'annotation'        : inputs.get('__annotation', ''),
            'name'              : module.get_name(),
            'tool_state'        : module.get_state(),
            'inputs'            : module.get_all_inputs(connectable_only=True),
            'outputs'           : module.get_all_outputs(),
            'config_form'       : module.get_config_form(),
            'post_job_actions'  : module.get_post_job_actions(inputs)
        }

    @expose_api
    def get_tool_predictions(self, trans, payload, **kwd):
        """
        POST /api/workflows/get_tool_predictions
        Fetch predicted tools for a workflow
        :type   payload: dict
        :param  payload: a dictionary containing two parameters:
                         'tool_sequence' - comma separated sequence of tool ids
                         'remote_model_url' - (optional) path to the deep learning model
        """
        remote_model_url = payload.get('remote_model_url', trans.app.config.tool_recommendation_model_path)
        tool_sequence = payload.get('tool_sequence', "")
        if 'tool_sequence' not in payload or remote_model_url is None:
            return
        tool_sequence, recommended_tools = self.tool_recommendations.get_predictions(trans, tool_sequence, remote_model_url)
        return {
            "current_tool": tool_sequence,
            "predicted_data": recommended_tools
        }

    #
    # -- Helper methods --
    #
    def __api_import_from_archive(self, trans, archive_data, source=None):
        try:
            data = json.loads(archive_data)
        except Exception:
            if "GalaxyWorkflow" in archive_data:
                data = {"yaml_content": archive_data}
            else:
                raise exceptions.MessageException("The data content does not appear to be a valid workflow.")
        if not data:
            raise exceptions.MessageException("The data content is missing.")
        raw_workflow_description = self.__normalize_workflow(trans, data)
        workflow, missing_tool_tups = self._workflow_from_dict(trans, raw_workflow_description, source=source)
        workflow = workflow.latest_workflow
        if workflow.has_errors:
            return {"message": "Imported, but some steps in this workflow have validation errors.", "status": "error"}
        elif len(workflow.steps) == 0:
            return {"message": "Imported, but this workflow has no steps.", "status": "error"}
        elif workflow.has_cycles:
            return {"message": "Imported, but this workflow contains cycles.", "status": "error"}
        return {"message": "Workflow '%s' imported successfully." % escape(workflow.name), "status": "success"}

    def __api_import_new_workflow(self, trans, payload, **kwd):
        data = payload['workflow']
        raw_workflow_description = self.__normalize_workflow(trans, data)
        data = raw_workflow_description.as_dict
        import_tools = util.string_as_bool(payload.get("import_tools", False))
        if import_tools and not trans.user_is_admin:
            raise exceptions.AdminRequiredException()

        from_dict_kwds = self.__import_or_update_kwds(payload)

        publish = util.string_as_bool(payload.get("publish", False))
        # If 'publish' set, default to importable.
        importable = util.string_as_bool(payload.get("importable", publish))

        if publish and not importable:
            raise exceptions.RequestParameterInvalidException("Published workflow must be importable.")

        from_dict_kwds["publish"] = publish
        workflow, missing_tool_tups = self._workflow_from_dict(trans, raw_workflow_description, **from_dict_kwds)
        if importable:
            self._make_item_accessible(trans.sa_session, workflow)
            trans.sa_session.flush()
        # galaxy workflow newly created id
        workflow_id = workflow.id
        # api encoded, id
        encoded_id = trans.security.encode_id(workflow_id)
        item = workflow.to_dict(value_mapper={'id': trans.security.encode_id})
        item['annotations'] = [x.annotation for x in workflow.annotations]
        item['url'] = url_for('workflow', id=encoded_id)
        item['owner'] = workflow.user.username
        item['number_of_steps'] = len(workflow.latest_workflow.steps)
        if import_tools:
            tools = {}
            for key in data['steps']:
                item = data['steps'][key]
                if item is not None:
                    if 'tool_shed_repository' in item:
                        tool_shed_repository = item['tool_shed_repository']
                        if 'owner' in tool_shed_repository and 'changeset_revision' in tool_shed_repository and 'name' in tool_shed_repository and 'tool_shed' in tool_shed_repository:
                            toolstr = tool_shed_repository['owner'] \
                                + tool_shed_repository['changeset_revision'] \
                                + tool_shed_repository['name'] \
                                + tool_shed_repository['tool_shed']
                            tools[toolstr] = tool_shed_repository
            irm = InstallRepositoryManager(self.app)
            for k in tools:
                item = tools[k]
                tool_shed_url = 'https://' + item['tool_shed'] + '/'
                name = item['name']
                owner = item['owner']
                changeset_revision = item['changeset_revision']
                irm.install(tool_shed_url,
                            name,
                            owner,
                            changeset_revision,
                            payload)
        return item

    def __import_or_update_kwds(self, payload):
        # Galaxy will try to upgrade tool versions that don't match exactly during import,
        # this prevents that.
        exact_tools = util.string_as_bool(payload.get("exact_tools", True))

        # Fill in missing tool state for hand built so the workflow can run, default of this
        # should become True at some point in the future I imagine.
        fill_defaults = util.string_as_bool(payload.get("fill_defaults", False))
        from_tool_form = payload.get("from_tool_form", False)
        return {
            'exact_tools': exact_tools,
            'fill_defaults': fill_defaults,
            'from_tool_form': from_tool_form,
        }

    def __normalize_workflow(self, trans, as_dict):
        return self.workflow_contents_manager.normalize_workflow_format(trans, as_dict)

    @expose_api
    def import_shared_workflow_deprecated(self, trans, payload, **kwd):
        """
        POST /api/workflows/import
        Import a workflow shared by other users.

        :param  workflow_id:      the workflow id (required)
        :type   workflow_id:      str

        :raises: exceptions.MessageException, exceptions.ObjectNotFound
        """
        # Pull parameters out of payload.
        workflow_id = payload.get('workflow_id', None)
        if workflow_id is None:
            raise exceptions.ObjectAttributeMissingException("Missing required parameter 'workflow_id'.")
        self.__api_import_shared_workflow(trans, workflow_id, payload)

    def __api_import_shared_workflow(self, trans, workflow_id, payload, **kwd):
        try:
            stored_workflow = self.get_stored_workflow(trans, workflow_id, check_ownership=False)
        except Exception:
            raise exceptions.ObjectNotFound("Malformed workflow id ( %s ) specified." % workflow_id)
        if stored_workflow.importable is False:
            raise exceptions.ItemAccessibilityException('The owner of this workflow has disabled imports via this link.')
        elif stored_workflow.deleted:
            raise exceptions.ItemDeletionException("You can't import this workflow because it has been deleted.")
        imported_workflow = self._import_shared_workflow(trans, stored_workflow)
        item = imported_workflow.to_dict(value_mapper={'id': trans.security.encode_id})
        encoded_id = trans.security.encode_id(imported_workflow.id)
        item['url'] = url_for('workflow', id=encoded_id)
        return item

    @expose_api
    def invoke(self, trans, workflow_id, payload, **kwd):
        """
        POST /api/workflows/{encoded_workflow_id}/invocations

        Schedule the workflow specified by `workflow_id` to run.

        .. note:: This method takes the same arguments as
            :func:`galaxy.webapps.galaxy.api.workflows.WorkflowsAPIController.create` above.
        """
        # Get workflow + accessibility check.
        stored_workflow = self.__get_stored_accessible_workflow(trans, workflow_id)
        workflow = stored_workflow.latest_workflow
        run_configs = build_workflow_run_configs(trans, workflow, payload)
        is_batch = payload.get('batch')
        if not is_batch and len(run_configs) != 1:
            raise exceptions.RequestParameterInvalidException("Must specify 'batch' to use batch parameters.")

        invocations = []
        for run_config in run_configs:
            workflow_scheduler_id = payload.get('scheduler', None)
            # TODO: workflow scheduler hints
            work_request_params = dict(scheduler=workflow_scheduler_id)
            workflow_invocation = queue_invoke(
                trans=trans,
                workflow=workflow,
                workflow_run_config=run_config,
                request_params=work_request_params
            )
            invocation = self.encode_all_ids(trans, workflow_invocation.to_dict(), recursive=True)
            invocations.append(invocation)

        if is_batch:
            return invocations
        else:
            return invocations[0]

    @expose_api
    def index_invocations(self, trans, workflow_id=None, **kwd):
        """
        GET /api/workflows/{workflow_id}/invocations
        GET /api/invocations

        Get the list of a user's workflow invocations. If workflow_id is supplied
        (either via URL or query parameter) it should be an encoded StoredWorkflow id
        and returned invocations will be restricted to that workflow. history_id (an encoded
        History id) can be used to further restrict the query. If neither a workflow_id or
        history_id is supplied, all the current user's workflow invocations will be indexed
        (as determined by the invocation being executed on one of the user's histories).

        :param  workflow_id:      an encoded stored workflow id to restrict query to
        :type   workflow_id:      str

        :param  history_id:       an encoded history id to restrict query to
        :type   history_id:       str

        :param  user_id:          an encoded user id to restrict query to, must be own id if not admin user
        :type   user_id:          str

        :param  view:             level of detail to return per invocation 'element' or 'collection'.
        :type   view:             str

        :param  step_details:     If 'view' is 'element', also include details on individual steps.
        :type   step_details:     bool

        :raises: exceptions.MessageException, exceptions.ObjectNotFound
        """
        if workflow_id is not None:
            stored_workflow_id = self.__get_stored_workflow(trans, workflow_id).id
        else:
            stored_workflow_id = None

        encoded_history_id = kwd.get("history_id", None)
        if encoded_history_id:
            history = self.history_manager.get_accessible(self.decode_id(encoded_history_id), trans.user, current_history=trans.history)
            history_id = history.id
        else:
            history_id = None

        encoded_user_id = kwd.get("user_id", None)
        if encoded_user_id:
            target_user_id = self.decode_id(encoded_user_id)
        else:
            target_user_id = None

        if not trans.user_is_admin:
            # We restrict the query to the current users' invocations
            user_id = trans.user.id
            if target_user_id and user_id != target_user_id:
                raise exceptions.AdminRequiredException("Only admins can index the invocations of others")
        else:
            # Get all invocation if user is admin
            user_id = target_user_id

        include_terminal = util.string_as_bool(kwd.get("include_terminal", True))
        limit = kwd.get("limit", None)
        if limit is not None:
            limit = int(limit)
        invocations = self.workflow_manager.build_invocations_query(
            trans, stored_workflow_id=stored_workflow_id, history_id=history_id, user_id=user_id, include_terminal=include_terminal, limit=limit
        )
        return self.workflow_manager.serialize_workflow_invocations(invocations, **kwd)

    @expose_api
    def show_invocation(self, trans, invocation_id, **kwd):
        """
        GET /api/workflows/{workflow_id}/invocations/{invocation_id}
        GET /api/invocations/{invocation_id}

        Get detailed description of workflow invocation

        :param  invocation_id:      the invocation id (required)
        :type   invocation_id:      str

        :param  step_details:       fetch details about individual invocation steps
                                    and populate a steps attribute in the resulting
                                    dictionary. Defaults to false.
        :type   step_details:       bool

        :param  legacy_job_state:   If step_details is true, and this is set to true
                                    populate the invocation step state with the job state
                                    instead of the invocation step state. This will also
                                    produce one step per job in mapping jobs to mimic the
                                    older behavior with respect to collections. Partially
                                    scheduled steps may provide incomplete information
                                    and the listed steps outputs are the mapped over
                                    step outputs but the individual job outputs
                                    when this is set - at least for now.
        :type   legacy_job_state:   bool

        :raises: exceptions.MessageException, exceptions.ObjectNotFound
        """
        decoded_workflow_invocation_id = self.decode_id(invocation_id)
        workflow_invocation = self.workflow_manager.get_invocation(trans, decoded_workflow_invocation_id)
        if workflow_invocation:
            step_details = util.string_as_bool(kwd.get('step_details', 'False'))
            legacy_job_state = util.string_as_bool(kwd.get('legacy_job_state', 'False'))
            return self.__encode_invocation(workflow_invocation, step_details=step_details, legacy_job_state=legacy_job_state)
        return None

    @expose_api
    def cancel_invocation(self, trans, invocation_id, **kwd):
        """
        DELETE /api/workflows/{workflow_id}/invocations/{invocation_id}
        DELETE /api/invocations/{invocation_id}
        Cancel the specified workflow invocation.

        :param  invocation_id:      the usage id (required)
        :type   invocation_id:      str

        :raises: exceptions.MessageException, exceptions.ObjectNotFound
        """
        decoded_workflow_invocation_id = self.decode_id(invocation_id)
        workflow_invocation = self.workflow_manager.cancel_invocation(trans, decoded_workflow_invocation_id)
        return self.__encode_invocation(workflow_invocation, **kwd)

    @expose_api
    def show_invocation_report(self, trans, invocation_id, **kwd):
        """
        GET /api/workflows/{workflow_id}/invocations/{invocation_id}/report
        GET /api/invocations/{invocation_id}/report

        Get JSON summarizing invocation for reporting.
        """
        kwd["format"] = "json"
        return self._generate_report(trans, invocation_id, **kwd)

    @expose_api_raw
    def show_invocation_report_pdf(self, trans, invocation_id, **kwd):
        """
        GET /api/workflows/{workflow_id}/invocations/{invocation_id}/report.pdf
        GET /api/invocations/{invocation_id}/report.pdf

        Get JSON summarizing invocation for reporting.
        """
        kwd["format"] = "pdf"
        trans.response.set_content_type("application/pdf")
        return self._generate_report(trans, invocation_id, **kwd)

    def _generate_report(self, trans, invocation_id, **kwd):
        decoded_workflow_invocation_id = self.decode_id(invocation_id)
        workflow_invocation = self.workflow_manager.get_invocation(trans, decoded_workflow_invocation_id)
        generator_plugin_type = kwd.get("generator_plugin_type")
        runtime_report_config_json = kwd.get("runtime_report_config_json")
        invocation_markdown = kwd.get("invocation_markdown", None)
        target_format = kwd.get("format", "json")
        if invocation_markdown:
            runtime_report_config_json = {"markdown": invocation_markdown}
        return generate_report(
            trans, workflow_invocation,
            runtime_report_config_json=runtime_report_config_json,
            plugin_type=generator_plugin_type,
            target_format=target_format,
        )

    def _generate_invocation_bco(self, trans, invocation_id, **kwd):
        decoded_workflow_invocation_id = self.decode_id(invocation_id)
        workflow_invocation = self.workflow_manager.get_invocation(trans, decoded_workflow_invocation_id)
        history = workflow_invocation.history
        workflow = workflow_invocation.workflow
        stored_workflow = workflow.stored_workflow

        # pull in the user info from those who the history and workflow has been shared with
        contributing_users = [stored_workflow.user]
        for association in trans.sa_session.query(model.StoredWorkflowUserShareAssociation):
            if association.user not in contributing_users:
                contributing_users.append(association.user)
        for h_association in trans.sa_session.query(model.HistoryUserShareAssociation):
            if h_association.user not in contributing_users:
                contributing_users.append(h_association.user)

        # may want to extend this to have more reviewers.
        reviewing_users = [stored_workflow.user]
        encoded_workflow_id = trans.security.encode_id(stored_workflow.id)
        encoded_history_id = trans.security.encode_id(history.id)
        dict_workflow = json.loads(self.workflow_dict(trans, encoded_workflow_id))

        # h_contents = self.history_contents_manager.contained(history)

        # TODO add a keyword option/function to determine the spec_version used in BCO creation, and populate it accordingly
        spec_version = kwd.get('spec_version', 'https://w3id.org/biocompute/1.4.0/')

        # listing the versions of the workflow for 'version' and 'derived_from'
        versions = []
        workflow_versions = self.workflow_manager.get_stored_accessible_workflow(trans, encoded_workflow_id)
        for i, w in enumerate(reversed(workflow_versions.workflows)):
            version = {
                'version': i,
                'update_time': str(w.update_time),
                'steps': len(w.steps),
                'version_id': trans.security.encode_id(w.stored_workflow.id),
            }
            versions.append(version)
        current_version = versions[-1]['version']

        contributors = []
        for contributing_user in contributing_users:
            contributor = {
                # 'orcid': '', TODO
                'name': contributing_user.username,
                'affiliation': contributing_user.email.split('@')[-1],
                'contribution': ['authoredBy'],
                'email': contributing_user.email,
            }
            contributors.append(contributor)

        reviewers = []
        for reviewer in reviewing_users:
            reviewer = {
                'status': 'approved',
                'reviewer_comment': '',
                'date': workflow_invocation.update_time.isoformat(),
                'reviewer': {
                    # 'orcid': '',  TODO
                    'name': contributing_user.username,
                    'affiliation': contributing_user.email.split('@')[-1],
                    # Would like to find a way to offer a choice on this value
                    'contribution': 'curatedBy',
                    'email': contributing_user.email
                }
            }
            reviewers.append(reviewer)

        provenance_domain = {
            'name': workflow.name,
            'version': current_version,
            'review': reviewers,
            'derived_from': url_for('workflow', id=encoded_workflow_id, qualified=True),
            'created': workflow_invocation.create_time.isoformat(),
            'modified': workflow_invocation.update_time.isoformat(),
            'contributors': contributors,
            'license': 'https://spdx.org/licenses/CC-BY-4.0.html',
        }

        keywords = []
        for tag in stored_workflow.tags:
            keywords.append(tag.user_tname)
        for tag in history.tags:
            if tag.user_tname not in keywords:
                keywords.append(tag.user_tname)

        tools, input_subdomain, output_subdomain, pipeline_steps, software_prerequisites = [], [], [], [], []
        for i, step in enumerate(workflow_invocation.steps):
            if step.workflow_step.type == 'tool':
                workflow_outputs_list , output_list, input_list = [], [], []
                for wo in step.workflow_step.workflow_outputs:
                    workflow_outputs_list.append(wo.output_name)
                for job in step.jobs:
                    for job_input in job.input_datasets:
                        if hasattr(job_input.dataset, 'dataset_id'):
                            encoded_dataset_id = trans.security.encode_id(job_input.dataset.dataset_id)
                            input_obj = {
                                'filename': job_input.dataset.name,
                                'uri': url_for('history_content', history_id=encoded_history_id, id=encoded_dataset_id, qualified=True),
                                'access_time': job_input.dataset.create_time.isoformat(),
                            }
                            input_list.append(input_obj)

                    for job_output in job.output_datasets:
                        if hasattr(job_output.dataset, 'dataset_id'):
                            encoded_dataset_id = trans.security.encode_id(job_output.dataset.dataset_id)
                            output_obj = {
                                'filename': job_output.dataset.name,
                                'uri': url_for('history_content', history_id=encoded_history_id, id=encoded_dataset_id, qualified=True),
                                'access_time': job_output.dataset.create_time.isoformat(),
                            }
                            output_list.append(output_obj)

                        if job_output.name in workflow_outputs_list:
                            output = {
                                'mediatype': job_output.dataset.extension,
                                'uri': {
                                    'filename': job_output.dataset.name,
                                    'uri': url_for('history_content', history_id=encoded_history_id, id=encoded_dataset_id, qualified=True),
                                    'access_time': job_output.dataset.create_time.isoformat(),
                                }
                            }
                            output_subdomain.append(output)
                current_tool = dict_workflow['steps'][str(i)]
                pipeline_step = {
                    'step_number': i,
                    'name': current_tool['name'],
                    'description': current_tool['annotation'],
                    'version': current_tool['tool_version'],
                    #  'prerequisite': prerequisite,
                    'input_list': input_list,
                    'output_list': output_list
                }
                pipeline_steps.append(pipeline_step)
                try:
                    software_prerequisite = {
                        'name': current_tool['tool_shed_repository']['name'],
                        'version': current_tool['tool_version'],
                        'uri': {
                            'uri': current_tool['content_id'],
                            'access_time': current_tool['uuid']
                        }
                    }
                    if software_prerequisite['uri']['uri'] not in tools:
                        software_prerequisites.append(software_prerequisite)
                        tools.append(software_prerequisite['uri']['uri'])
                except Exception:
                    continue

            if step.workflow_step.type == 'data_input':
                for output_assoc in step.output_datasets:
                    encoded_dataset_id = trans.security.encode_id(output_assoc.dataset.id)
                input_obj = {
                    'filename': step.workflow_step.label,
                    'uri': url_for('history_content', history_id=encoded_history_id, id=encoded_dataset_id, qualified=True),
                    'access_time': step.workflow_step.update_time.isoformat(),
                }
                input_subdomain.append(input_obj)

            if step.workflow_step.type == 'data_collection_input':
                encoded_dataset_id = trans.security.encode_id(step.workflow_step.id)
                input_obj = {
                    'filename': step.workflow_step.label,
                    'uri': url_for('history_content', history_id=encoded_history_id, id=encoded_dataset_id, qualified=True),
                    'access_time': step.workflow_step.update_time.isoformat(),
                }
                input_subdomain.append(input_obj)

        usability_domain = []
        for a in stored_workflow.annotations:
            usability_domain.append(a.annotation)
        for h in history.annotations:
            usability_domain.append(h.annotation)

        parametric_domain = []
        for inv_step in workflow_invocation.steps:
            try:
                for k, v in inv_step.workflow_step.tool_inputs.items():
                    param, value, step = k, v, inv_step.workflow_step.order_index
                    parametric_domain.append({'param': param, 'value': value, 'step': step})
            except Exception:
                continue

        execution_domain = {
            'script_access_type': 'a_galaxy_workflow',
            'script': [url_for('workflows', encoded_workflow_id=encoded_workflow_id)],
            'script_driver': 'Galaxy',
            'software_prerequisites': software_prerequisites,
            'external_data_endpoints': [],
            'environment_variables': {}
        }

        extension = [
            {
                'extension_schema': 'https://raw.githubusercontent.com/biocompute-objects/extension_domain/6d2cd8482e6075746984662edcf78b57d3d38065/galaxy/galaxy_extension.json',
                'galaxy_extension': {
                    'galaxy_url': url_for('/', qualified=True),
                    'galaxy_version': VERSION
                }
            }
        ]

        error_domain = {
            'empirical_error': kwd.get('empirical_error', []),
            'algorithmic_error': kwd.get('algorithmic_error', [])
        }

        bco_dict = {
            'object_id': url_for('invocation_export_bco', invocation_id=invocation_id, qualified=True),
            'spec_version': spec_version,
            'etag': str(model.uuid4().hex),
            'provenance_domain': provenance_domain,
            'usability_domain': usability_domain,
            'extension_domain': extension,
            'description_domain': {
                'keywords': keywords,
                'xref': kwd.get('xref', []),
                'platform': ['Galaxy'],
                'pipeline_steps': pipeline_steps,
            },
            'execution_domain': execution_domain,
            'parametric_domain': parametric_domain,
            'io_domain': {
                'input_subdomain': input_subdomain,
                'output_subdomain': output_subdomain,
            },
            'error_domain': error_domain,
        }
        return bco_dict

    @expose_api
    def export_invocation_bco(self, trans, invocation_id, **kwd):
        '''
        GET /api/invocations/{invocations_id}/export_bco
        Return a BioCompute Object for the workflow invocation.
        '''
        return self._generate_invocation_bco(trans, invocation_id, **kwd)

    @expose_api_raw
    def download_invocation_bco(self, trans, invocation_id, **kwd):
        """
        GET /api/invocations/{invocations_id}/get_bco

        Returns a selected BioCompute Object.

        """
<<<<<<< HEAD
        ret_dict = self._generate_invocation_bco(trans, invocation_id, **kwd)
        trans.response.headers["Content-Disposition"] = 'attachment; filename="bco_%s.json"' % invocation_id
        trans.response.set_content_type("application/json")
        return format_return_as_json(ret_dict, pretty=True)
=======
        ret_dict = self.export_invocation_bco(trans, invocation_id, **kwd)

        trans.response.headers["Content-Disposition"] = 'attachment; filename="bco_%s.json"' % invocation_id
        return ret_dict
>>>>>>> 482b92d9

    @expose_api
    def invocation_step(self, trans, invocation_id, step_id, **kwd):
        """
        GET /api/workflows/{workflow_id}/invocations/{invocation_id}/steps/{step_id}
        GET /api/invocations/{invocation_id}/steps/{step_id}

        :param  invocation_id:      the invocation id (required)
        :type   invocation_id:      str

        :param  step_id:      encoded id of the WorkflowInvocationStep (required)
        :type   step_id:      str

        :param  payload:       payload containing update action information
                               for running workflow.

        :raises: exceptions.MessageException, exceptions.ObjectNotFound
        """
        decoded_invocation_step_id = self.decode_id(step_id)
        invocation_step = self.workflow_manager.get_invocation_step(
            trans,
            decoded_invocation_step_id
        )
        return self.__encode_invocation_step(trans, invocation_step)

    @expose_api_anonymous_and_sessionless
    def invocation_step_jobs_summary(self, trans, invocation_id, **kwd):
        """
        * GET /api/workflows/{workflow_id}/invocations/{invocation_id}/step_jobs_summary
          GET /api/invocations/{invocation_id}/step_jobs_summary
            return job state summary info aggregated across per step of the workflow invocation

        Warning: We allow anyone to fetch job state information about any object they
        can guess an encoded ID for - it isn't considered protected data. This keeps
        polling IDs as part of state calculation for large histories and collections as
        efficient as possible.

        :param  invocation_id:    the invocation id (required)
        :type   invocation_id:    str

        :rtype:     dict[]
        :returns:   an array of job summary object dictionaries for each step
        """
        decoded_invocation_id = self.decode_id(invocation_id)
        ids = []
        types = []
        for (job_source_type, job_source_id, _) in invocation_job_source_iter(trans.sa_session, decoded_invocation_id):
            ids.append(job_source_id)
            types.append(job_source_type)
        return [self.encode_all_ids(trans, s) for s in fetch_job_states(trans.sa_session, ids, types)]

    @expose_api_anonymous_and_sessionless
    def invocation_jobs_summary(self, trans, invocation_id, **kwd):
        """
        * GET /api/workflows/{workflow_id}/invocations/{invocation_id}/jobs_summary
          GET /api/invocations/{invocation_id}/jobs_summary
            return job state summary info aggregated across all current jobs of workflow invocation

        Warning: We allow anyone to fetch job state information about any object they
        can guess an encoded ID for - it isn't considered protected data. This keeps
        polling IDs as part of state calculation for large histories and collections as
        efficient as possible.

        :param  invocation_id:    the invocation id (required)
        :type   invocation_id:    str

        :rtype:     dict
        :returns:   a job summary object merged for all steps in workflow invocation
        """
        ids = [self.decode_id(invocation_id)]
        types = ["WorkflowInvocation"]
        return [self.encode_all_ids(trans, s) for s in fetch_job_states(trans.sa_session, ids, types)][0]

    @expose_api
    def update_invocation_step(self, trans, invocation_id, step_id, payload, **kwd):
        """
        PUT /api/workflows/{workflow_id}/invocations/{invocation_id}/steps/{step_id}
        PUT /api/invocations/{invocation_id}/steps/{step_id}

        Update state of running workflow step invocation - still very nebulous
        but this would be for stuff like confirming paused steps can proceed
        etc....

        :param  invocation_id:      the usage id (required)
        :type   invocation_id:      str

        :param  step_id:      encoded id of the WorkflowInvocationStep (required)
        :type   step_id:      str

        :raises: exceptions.MessageException, exceptions.ObjectNotFound
        """
        decoded_invocation_step_id = self.decode_id(step_id)
        action = payload.get("action", None)

        invocation_step = self.workflow_manager.update_invocation_step(
            trans,
            decoded_invocation_step_id,
            action=action,
        )
        return self.__encode_invocation_step(trans, invocation_step)

    def __encode_invocation_step(self, trans, invocation_step):
        return self.encode_all_ids(
            trans,
            invocation_step.to_dict('element'),
            True
        )

    def __get_stored_accessible_workflow(self, trans, workflow_id, **kwd):
        instance = util.string_as_bool(kwd.get("instance", "false"))
        return self.workflow_manager.get_stored_accessible_workflow(trans, workflow_id, by_stored_id=not instance)

    def __get_stored_workflow(self, trans, workflow_id, **kwd):
        instance = util.string_as_bool(kwd.get("instance", "false"))
        return self.workflow_manager.get_stored_workflow(trans, workflow_id, by_stored_id=not instance)

    def __encode_invocation(self, invocation, **kwd):
        return self.workflow_manager.serialize_workflow_invocation(invocation, **kwd)<|MERGE_RESOLUTION|>--- conflicted
+++ resolved
@@ -1231,17 +1231,10 @@
         Returns a selected BioCompute Object.
 
         """
-<<<<<<< HEAD
         ret_dict = self._generate_invocation_bco(trans, invocation_id, **kwd)
         trans.response.headers["Content-Disposition"] = 'attachment; filename="bco_%s.json"' % invocation_id
         trans.response.set_content_type("application/json")
         return format_return_as_json(ret_dict, pretty=True)
-=======
-        ret_dict = self.export_invocation_bco(trans, invocation_id, **kwd)
-
-        trans.response.headers["Content-Disposition"] = 'attachment; filename="bco_%s.json"' % invocation_id
-        return ret_dict
->>>>>>> 482b92d9
 
     @expose_api
     def invocation_step(self, trans, invocation_id, step_id, **kwd):
