"""
API operations on a jobs.

.. seealso:: :class:`galaxy.model.Jobs`
"""

import logging
from datetime import (
    date,
    datetime,
)
from typing import (
    Any,
    Dict,
    List,
    Optional,
    Union,
)

from fastapi import (
    Body,
    Depends,
    Path,
    Query,
)
from pydantic import Required
from typing_extensions import Annotated

from galaxy import exceptions
from galaxy.managers.context import (
    ProvidesHistoryContext,
    ProvidesUserContext,
)
from galaxy.managers.jobs import (
    JobManager,
    summarize_destination_params,
    summarize_job_metrics,
    summarize_job_parameters,
)
from galaxy.schema.fields import DecodedDatabaseIdField
from galaxy.schema.jobs import (
    DeleteJobPayload,
    EncodedJobDetails,
    JobDestinationParams,
    JobDisplayParametersSummary,
    JobErrorSummary,
    JobInputAssociation,
    JobInputSummary,
    JobOutputAssociation,
    ReportJobErrorPayload,
    SearchJobsPayload,
)
from galaxy.schema.schema import (
    DatasetSourceType,
    JobIndexSortByEnum,
    JobMetric,
)
from galaxy.schema.types import OffsetNaiveDatetime
from galaxy.web import expose_api_anonymous
from galaxy.webapps.base.controller import UsesVisualizationMixin
from galaxy.webapps.galaxy.api import (
    BaseGalaxyAPIController,
    depends,
    DependsOnTrans,
    IndexQueryTag,
    Router,
    search_query_param,
)
from galaxy.webapps.galaxy.api.common import query_parameter_as_list
from galaxy.webapps.galaxy.services.jobs import (
    JobIndexPayload,
    JobIndexViewEnum,
    JobsService,
)
from galaxy.work.context import WorkRequestContext

log = logging.getLogger(__name__)

router = Router(tags=["jobs"])


StateQueryParam = Query(
    default=None,
    alias="state",
    title="States",
    description="A list or comma-separated list of states to filter job query on. If unspecified, jobs of any state may be returned.",
)

UserDetailsQueryParam: bool = Query(
    default=False,
    title="Include user details",
    description="If true, and requester is an admin, will return external job id and user email. This is only available to admins.",
)

UserIdQueryParam: Optional[DecodedDatabaseIdField] = Query(
    default=None,
    title="User ID",
    description="an encoded user id to restrict query to, must be own id if not admin user",
)

ViewQueryParam: JobIndexViewEnum = Query(
    default="collection",
    title="View",
    description="Determines columns to return. Defaults to 'collection'.",
)


ToolIdQueryParam = Query(
    default=None,
    alias="tool_id",
    title="Tool ID(s)",
    description="Limit listing of jobs to those that match one of the included tool_ids. If none, all are returned",
)


ToolIdLikeQueryParam = Query(
    default=None,
    alias="tool_id_like",
    title="Tool ID Pattern(s)",
    description="Limit listing of jobs to those that match one of the included tool ID sql-like patterns. If none, all are returned",
)

DateRangeMinQueryParam: Optional[Union[OffsetNaiveDatetime, date]] = Query(
    default=None,
    title="Date Range Minimum",
    description="Limit listing of jobs to those that are updated after specified date (e.g. '2014-01-01')",
)

DateRangeMaxQueryParam: Optional[Union[OffsetNaiveDatetime, date]] = Query(
    default=None,
    title="Date Range Maximum",
    description="Limit listing of jobs to those that are updated before specified date (e.g. '2014-01-01')",
)

HistoryIdQueryParam: Optional[DecodedDatabaseIdField] = Query(
    default=None,
    title="History ID",
    description="Limit listing of jobs to those that match the history_id. If none, jobs from any history may be returned.",
)

WorkflowIdQueryParam: Optional[DecodedDatabaseIdField] = Query(
    default=None,
    title="Workflow ID",
    description="Limit listing of jobs to those that match the specified workflow ID. If none, jobs from any workflow (or from no workflows) may be returned.",
)

InvocationIdQueryParam: Optional[DecodedDatabaseIdField] = Query(
    default=None,
    title="Invocation ID",
    description="Limit listing of jobs to those that match the specified workflow invocation ID. If none, jobs from any workflow invocation (or from no workflows) may be returned.",
)

SortByQueryParam: JobIndexSortByEnum = Query(
    default=JobIndexSortByEnum.update_time,
    title="Sort By",
    description="Sort results by specified field.",
)

LimitQueryParam: int = Query(default=500, title="Limit", description="Maximum number of jobs to return.")

OffsetQueryParam: int = Query(
    default=0,
    title="Offset",
    description="Return jobs starting from this specified position. For example, if ``limit`` is set to 100 and ``offset`` to 200, jobs 200-299 will be returned.",
)

query_tags = [
    IndexQueryTag("user", "The user email of the user that executed the Job.", "u"),
    IndexQueryTag("tool_id", "The tool ID corresponding to the job.", "t"),
    IndexQueryTag("runner", "The job runner name used to execute the job.", "r", admin_only=True),
    IndexQueryTag("handler", "The job handler name used to execute the job.", "h", admin_only=True),
]

SearchQueryParam: Optional[str] = search_query_param(
    model_name="Job",
    tags=query_tags,
    free_text_fields=["user", "tool", "handler", "runner"],
)

FullShowQueryParam: Optional[bool] = Query(title="Full show", description="Show extra information.")
DeprecatedHdaLddaQueryParam: Optional[DatasetSourceType] = Query(
    deprecated=True,
    title="HDA or LDDA",
    description="Whether this dataset belongs to a history (HDA) or a library (LDDA).",
)
HdaLddaQueryParam: DatasetSourceType = Query(
    title="HDA or LDDA",
    description="Whether this dataset belongs to a history (HDA) or a library (LDDA).",
)


JobIdPathParam: DecodedDatabaseIdField = Path(title="Job ID", description="The ID of the job")
DatasetIdPathParam: DecodedDatabaseIdField = Path(title="Dataset ID", description="The ID of the dataset")

ReportErrorBody = Body(default=Required, title="Report error", description="The values to report an Error")
SearchJobBody = Body(default=Required, title="Search job", description="The values to search an Job")
DeleteJobBody = Body(title="Delete/cancel job", description="The values to delete/cancel a job")


@router.cbv
class FastAPIJobs:
    service: JobsService = depends(JobsService)

<<<<<<< HEAD
=======
    @router.get("/api/jobs/{id}")
    def show(
        self,
        id: DecodedDatabaseIdField,
        trans: ProvidesUserContext = DependsOnTrans,
        full: Optional[bool] = False,
    ) -> Dict[str, Any]:
        """
        Return dictionary containing description of job data

        Parameters
        - id: ID of job to return
        - full: Return extra information ?
        """
        return self.service.show(
            trans,
            id,
            bool(full),
        )

>>>>>>> e3af76e3
    @router.get("/api/jobs")
    def index(
        self,
        trans: ProvidesUserContext = DependsOnTrans,
        states: Optional[List[str]] = Depends(query_parameter_as_list(StateQueryParam)),
        user_details: bool = UserDetailsQueryParam,
        user_id: Optional[DecodedDatabaseIdField] = UserIdQueryParam,
        view: JobIndexViewEnum = ViewQueryParam,
        tool_ids: Optional[List[str]] = Depends(query_parameter_as_list(ToolIdQueryParam)),
        tool_ids_like: Optional[List[str]] = Depends(query_parameter_as_list(ToolIdLikeQueryParam)),
        date_range_min: Optional[Union[datetime, date]] = DateRangeMinQueryParam,
        date_range_max: Optional[Union[datetime, date]] = DateRangeMaxQueryParam,
        history_id: Optional[DecodedDatabaseIdField] = HistoryIdQueryParam,
        workflow_id: Optional[DecodedDatabaseIdField] = WorkflowIdQueryParam,
        invocation_id: Optional[DecodedDatabaseIdField] = InvocationIdQueryParam,
        order_by: JobIndexSortByEnum = SortByQueryParam,
        search: Optional[str] = SearchQueryParam,
        limit: int = LimitQueryParam,
        offset: int = OffsetQueryParam,
    ) -> List[Dict[str, Any]]:
        payload = JobIndexPayload.construct(
            states=states,
            user_details=user_details,
            user_id=user_id,
            view=view,
            tool_ids=tool_ids,
            tool_ids_like=tool_ids_like,
            date_range_min=date_range_min,
            date_range_max=date_range_max,
            history_id=history_id,
            workflow_id=workflow_id,
            invocation_id=invocation_id,
            order_by=order_by,
            search=search,
            limit=limit,
            offset=offset,
        )
        return self.service.index(trans, payload)

    @router.get(
        "/api/jobs/{job_id}/common_problems",
        name="check_common_problems",
        summary="Check inputs and job for common potential problems to aid in error reporting",
    )
    def common_problems(
        self,
        job_id: Annotated[DecodedDatabaseIdField, JobIdPathParam],
        trans: ProvidesUserContext = DependsOnTrans,
    ) -> JobInputSummary:
        job = self.service.get_job(trans=trans, job_id=job_id)
        seen_ids = set()
        has_empty_inputs = False
        has_duplicate_inputs = False
        for job_input_assoc in job.input_datasets:
            input_dataset_instance = job_input_assoc.dataset
            if input_dataset_instance is None:
                continue
            if input_dataset_instance.get_total_size() == 0:
                has_empty_inputs = True
            input_instance_id = input_dataset_instance.id
            if input_instance_id in seen_ids:
                has_duplicate_inputs = True
            else:
                seen_ids.add(input_instance_id)
        # TODO: check percent of failing jobs around a window on job.update_time for handler - report if high.
        # TODO: check percent of failing jobs around a window on job.update_time for destination_id - report if high.
        # TODO: sniff inputs (add flag to allow checking files?)
        return JobInputSummary(has_empty_inputs=has_empty_inputs, has_duplicate_inputs=has_duplicate_inputs)

    @router.put(
        "/api/jobs/{job_id}/resume",
        name="resume_paused_job",
        summary="Resumes a paused job.",
    )
    def resume(
        self,
        job_id: Annotated[DecodedDatabaseIdField, JobIdPathParam],
        trans: ProvidesUserContext = DependsOnTrans,
    ) -> List[JobOutputAssociation]:
        job = self.service.get_job(trans, job_id=job_id)
        if not job:
            raise exceptions.ObjectNotFound("Could not access job with the given id")
        if job.state == job.states.PAUSED:
            job.resume()
        else:
            exceptions.RequestParameterInvalidException(f"Job with id '{job.tool_id}' is not paused")
<<<<<<< HEAD
        associations = self.service.dictify_associations(trans, job.output_datasets, job.output_library_datasets)
        output_associations = []
        for association in associations:
            output_associations.append(JobOutputAssociation(name=association.name, dataset=association.dataset))
        return output_associations

    @router.post(
        "/api/jobs/{job_id}/error",
        name="report_error",
        summary="Submits a bug report via the API.",
    )
    def error(
        self,
        payload: Annotated[ReportJobErrorPayload, ReportErrorBody],
        job_id: Annotated[DecodedDatabaseIdField, JobIdPathParam],
        trans: ProvidesUserContext = DependsOnTrans,
    ) -> JobErrorSummary:
        # Get dataset on which this error was triggered
        dataset_id = payload.dataset_id
        dataset = self.service.hda_manager.get_accessible(id=dataset_id, user=trans.user)
        # Get job
        job = self.service.get_job(trans, job_id)
        if dataset.creating_job.id != job.id:
            raise exceptions.RequestParameterInvalidException("dataset_id was not created by job_id")
        tool = trans.app.toolbox.get_tool(job.tool_id, tool_version=job.tool_version) or None
        email = payload.email
        if not email and not trans.anonymous:
            email = trans.user.email
        messages = trans.app.error_reports.default_error_plugin.submit_report(
            dataset=dataset,
            job=job,
            tool=tool,
            user_submission=True,
            user=trans.user,
            email=email,
            message=payload.message,
        )
        return JobErrorSummary(messages=messages)

    @router.get(
        "/api/jobs/{job_id}/inputs",
        name="get_inputs",
        summary="Returns input datasets created by a job.",
    )
    def inputs(
        self,
        job_id: Annotated[DecodedDatabaseIdField, JobIdPathParam],
        trans: ProvidesUserContext = DependsOnTrans,
    ) -> List[JobInputAssociation]:
        job = self.service.get_job(trans=trans, job_id=job_id)
        associations = self.service.dictify_associations(trans, job.input_datasets, job.input_library_datasets)
        input_associations = []
        for association in associations:
            input_associations.append(JobInputAssociation(name=association.name, dataset=association.dataset))
        return input_associations

    @router.get(
        "/api/jobs/{job_id}/outputs",
        name="get_outputs",
        summary="Returns output datasets created by a job.",
    )
    def outputs(
        self,
        job_id: Annotated[DecodedDatabaseIdField, JobIdPathParam],
        trans: ProvidesUserContext = DependsOnTrans,
    ) -> List[JobOutputAssociation]:
        job = self.service.get_job(trans=trans, job_id=job_id)
        associations = self.service.dictify_associations(trans, job.output_datasets, job.output_library_datasets)
        output_associations = []
        for association in associations:
            output_associations.append(JobOutputAssociation(name=association.name, dataset=association.dataset))
        return output_associations

    @router.get(
        "/api/jobs/{job_id}/parameters_display",
        name="resolve_parameters_display",
        summary="Resolve parameters as a list for nested display.",
    )
    def parameters_display_by_job(
        self,
        job_id: Annotated[DecodedDatabaseIdField, JobIdPathParam],
        hda_ldda: Annotated[Optional[DatasetSourceType], DeprecatedHdaLddaQueryParam] = DatasetSourceType.hda,
        trans: ProvidesUserContext = DependsOnTrans,
    ) -> JobDisplayParametersSummary:
=======
        return self.__dictify_associations(trans, job.output_datasets, job.output_library_datasets)

    @expose_api
    def finish(self, trans: ProvidesUserContext, id, **kwd) -> List[dict]:
        """
        * PUT /api/jobs/{id}/finish
            Finished a job regardless of execution status (ie early job finish)

        :type   id: string
        :param  id: Encoded job id

        :rtype:     list of dicts
        :returns:   list of dictionaries containing output dataset associations
        """
        job = self.__get_job(trans, id)
        if not job:
            raise exceptions.ObjectNotFound("Could not access job with the given id")
        if job.state == job.states.RUNNING:
            self.job_manager.finish_early(job)
        else:
            exceptions.RequestParameterInvalidException(f"Job with id '{job.tool_id}' is not running.")
        return self.__dictify_associations(trans, job.output_datasets, job.output_library_datasets)

    @expose_api
    def console_output(
            self,
            trans: ProvidesUserContext,
            id,
            stdout_position,
            stdout_length,
            stderr_position,
            stderr_length,
            **kwd
    ):
        """
         * GET /api/jobs/{id}/console_output
                Get the stdout and/or stderr of a job.

        :type   id: string
        :param  id: Encoded job id

        :type   stdout_position: int
        :param  stdout_position: The index of the character to begin reading stdout from

        :type   stdout_length: int
        :param  stdout_length: How many characters of stdout to read

        :type   stderr_position: int
        :param  stderr_position: The index of the character to begin reading stderr from

        :type   stderr_length: int
        :param  stderr_length: How many characters of stderr to read

        :rtype:     dict
        :returns:   dict containing stdout and stderr fields
        """
        job = self.__get_job(trans, id)
        return self.job_manager.get_job_console_output(
            trans,
            job,
            int(stdout_position),
            int(stdout_length),
            int(stderr_position),
            int(stderr_length)
        )

    @expose_api_anonymous
    def metrics(self, trans: ProvidesUserContext, **kwd):
        """
        * GET /api/jobs/{job_id}/metrics
        * GET /api/datasets/{dataset_id}/metrics
            Return job metrics for specified job. Job accessibility checks are slightly
            different than dataset checks, so both methods are available.

        :type   job_id: string
        :param  job_id: Encoded job id

        :type   dataset_id: string
        :param  dataset_id: Encoded HDA or LDDA id

        :type   hda_ldda: string
        :param  hda_ldda: hda if dataset_id is an HDA id (default), ldda if
                          it is an ldda id.

        :rtype:     list
        :returns:   list containing job metrics
        """
        job = self.__get_job(trans, **kwd)
        return summarize_job_metrics(trans, job)

    @require_admin
    @expose_api
    def destination_params(self, trans: ProvidesUserContext, **kwd):
        """
        * GET /api/jobs/{job_id}/destination_params
            Return destination parameters for specified job.

        :type   job_id: string
        :param  job_id: Encoded job id

        :rtype:     list
        :returns:   list containing job destination parameters
        """
        job = self.__get_job(trans, **kwd)
        return summarize_destination_params(trans, job)

    @expose_api_anonymous
    def parameters_display(self, trans: ProvidesUserContext, **kwd):
>>>>>>> e3af76e3
        """
        Resolve parameters as a list for nested display.
        This API endpoint is unstable and tied heavily to Galaxy's JS client code,
        this endpoint will change frequently.
        """
        hda_ldda_str = hda_ldda or "hda"
        job = self.service.get_job(trans, job_id=job_id, hda_ldda=hda_ldda_str)
        return summarize_job_parameters(trans, job)

    @router.get(
        "/api/datasets/{dataset_id}/parameters_display",
        name="resolve_parameters_display",
        summary="Resolve parameters as a list for nested display.",
        deprecated=True,
    )
    def parameters_display_by_dataset(
        self,
        dataset_id: Annotated[DecodedDatabaseIdField, DatasetIdPathParam],
        hda_ldda: Annotated[DatasetSourceType, HdaLddaQueryParam] = DatasetSourceType.hda,
        trans: ProvidesUserContext = DependsOnTrans,
    ) -> JobDisplayParametersSummary:
        """
        Resolve parameters as a list for nested display.
        This API endpoint is unstable and tied heavily to Galaxy's JS client code,
        this endpoint will change frequently.
        """
        job = self.service.get_job(trans, dataset_id=dataset_id, hda_ldda=hda_ldda)
        return summarize_job_parameters(trans, job)

    @router.get(
        "/api/jobs/{job_id}/metrics",
        name="get_metrics",
        summary="Return job metrics for specified job.",
    )
    def metrics_by_job(
        self,
        job_id: Annotated[DecodedDatabaseIdField, JobIdPathParam],
        hda_ldda: Annotated[Optional[DatasetSourceType], DeprecatedHdaLddaQueryParam] = DatasetSourceType.hda,
        trans: ProvidesUserContext = DependsOnTrans,
    ) -> List[Optional[JobMetric]]:
        hda_ldda_str = hda_ldda or "hda"
        job = self.service.get_job(trans, job_id=job_id, hda_ldda=hda_ldda_str)
        return [JobMetric(**metric) for metric in summarize_job_metrics(trans, job)]

    @router.get(
        "/api/datasets/{dataset_id}/metrics",
        name="get_metrics",
        summary="Return job metrics for specified job.",
        deprecated=True,
    )
    def metrics_by_dataset(
        self,
        dataset_id: Annotated[DecodedDatabaseIdField, DatasetIdPathParam],
        hda_ldda: Annotated[DatasetSourceType, HdaLddaQueryParam] = DatasetSourceType.hda,
        trans: ProvidesUserContext = DependsOnTrans,
    ) -> List[Optional[JobMetric]]:
        job = self.service.get_job(trans, dataset_id=dataset_id, hda_ldda=hda_ldda)
        return [JobMetric(**metric) for metric in summarize_job_metrics(trans, job)]

    @router.get(
        "/api/jobs/{job_id}/destination_params",
        name="destination_params_job",
        summary="Return destination parameters for specified job.",
        require_admin=True,
    )
    def destination_params(
        self,
        job_id: Annotated[DecodedDatabaseIdField, JobIdPathParam],
        trans: ProvidesUserContext = DependsOnTrans,
    ) -> JobDestinationParams:
        job = self.service.get_job(trans, job_id=job_id)
        return JobDestinationParams(**summarize_destination_params(trans, job))

    @router.post(
        "/api/jobs/search",
        name="search_jobs",
        summary="Return jobs for current user",
    )
    def search(
        self,
        payload: Annotated[SearchJobsPayload, SearchJobBody],
        trans: ProvidesHistoryContext = DependsOnTrans,
    ) -> List[EncodedJobDetails]:
        """
        This method is designed to scan the list of previously run jobs and find records of jobs that had
        the exact some input parameters and datasets. This can be used to minimize the amount of repeated work, and simply
        recycle the old results.
        """
        tool_id = payload.tool_id

        tool = trans.app.toolbox.get_tool(tool_id)
        if tool is None:
            raise exceptions.ObjectNotFound("Requested tool not found")
        inputs = payload.inputs
        # Find files coming in as multipart file data and add to inputs.
        for k, v in payload.__annotations__.items():
            if k.startswith("files_") or k.startswith("__files_"):
                inputs[k] = v
        request_context = WorkRequestContext(app=trans.app, user=trans.user, history=trans.history)
        all_params, all_errors, _, _ = tool.expand_incoming(
            trans=trans, incoming=inputs, request_context=request_context
        )
        if any(all_errors):
            return []
        params_dump = [tool.params_to_strings(param, trans.app, nested=True) for param in all_params]
        jobs = []
        for param_dump, param in zip(params_dump, all_params):
            job = self.service.job_search.by_tool_input(
                trans=trans,
                tool_id=tool_id,
                tool_version=tool.version,
                param=param,
                param_dump=param_dump,
                job_state=payload.state,
            )
            if job:
                jobs.append(job)
        return [EncodedJobDetails(**single_job.to_dict("element")) for single_job in jobs]

    @router.get(
        "/api/jobs/{job_id}",
        name="show_job",
        summary="Return dictionary containing description of job data.",
    )
    def show(
        self,
        job_id: Annotated[DecodedDatabaseIdField, JobIdPathParam],
        full: Annotated[Optional[bool], FullShowQueryParam] = False,
        trans: ProvidesUserContext = DependsOnTrans,
    ) -> Dict[str, Any]:
        return self.service.show(trans, job_id, bool(full))

    @router.delete(
        "/api/jobs/{job_id}",
        name="cancel_job",
        summary="Cancels specified job",
    )
    def delete(
        self,
        job_id: Annotated[DecodedDatabaseIdField, JobIdPathParam],
        trans: ProvidesUserContext = DependsOnTrans,
        payload: Annotated[Optional[DeleteJobPayload], DeleteJobBody] = None,
    ) -> bool:
        job = self.service.get_job(trans=trans, job_id=job_id)
        if payload:
            message = payload.message
        else:
            message = None
        return self.service.job_manager.stop(job, message=message)


class JobController(BaseGalaxyAPIController, UsesVisualizationMixin):
    job_manager = depends(JobManager)

    @expose_api_anonymous
    def build_for_rerun(self, trans: ProvidesHistoryContext, id, **kwd):
        """
        * GET /api/jobs/{id}/build_for_rerun
            returns a tool input/param template prepopulated with this job's
            information, suitable for rerunning or rendering parameters of the
            job.

        :type   id: string
        :param  id: Encoded job id

        :rtype:     dictionary
        :returns:   dictionary containing output dataset associations
        """

        job = self.__get_job(trans, id)
        if not job:
            raise exceptions.ObjectNotFound("Could not access job with the given id")
        tool = self.app.toolbox.get_tool(job.tool_id, kwd.get("tool_version") or job.tool_version)
        if tool is None:
            raise exceptions.ObjectNotFound("Requested tool not found")
        if not tool.is_workflow_compatible:
            raise exceptions.ConfigDoesNotAllowException(f"Tool '{job.tool_id}' cannot be rerun.")
        return tool.to_json(trans, {}, job=job)

    def __get_job(self, trans, job_id=None, dataset_id=None, **kwd):
        if job_id is not None:
            decoded_job_id = self.decode_id(job_id)
            return self.job_manager.get_accessible_job(trans, decoded_job_id)
        else:
            hda_ldda = kwd.get("hda_ldda", "hda")
            # Following checks dataset accessible
            dataset_instance = self.get_hda_or_ldda(trans, hda_ldda=hda_ldda, dataset_id=dataset_id)
            return dataset_instance.creating_job<|MERGE_RESOLUTION|>--- conflicted
+++ resolved
@@ -201,29 +201,6 @@
 class FastAPIJobs:
     service: JobsService = depends(JobsService)
 
-<<<<<<< HEAD
-=======
-    @router.get("/api/jobs/{id}")
-    def show(
-        self,
-        id: DecodedDatabaseIdField,
-        trans: ProvidesUserContext = DependsOnTrans,
-        full: Optional[bool] = False,
-    ) -> Dict[str, Any]:
-        """
-        Return dictionary containing description of job data
-
-        Parameters
-        - id: ID of job to return
-        - full: Return extra information ?
-        """
-        return self.service.show(
-            trans,
-            id,
-            bool(full),
-        )
-
->>>>>>> e3af76e3
     @router.get("/api/jobs")
     def index(
         self,
@@ -310,7 +287,6 @@
             job.resume()
         else:
             exceptions.RequestParameterInvalidException(f"Job with id '{job.tool_id}' is not paused")
-<<<<<<< HEAD
         associations = self.service.dictify_associations(trans, job.output_datasets, job.output_library_datasets)
         output_associations = []
         for association in associations:
@@ -395,22 +371,90 @@
         hda_ldda: Annotated[Optional[DatasetSourceType], DeprecatedHdaLddaQueryParam] = DatasetSourceType.hda,
         trans: ProvidesUserContext = DependsOnTrans,
     ) -> JobDisplayParametersSummary:
-=======
-        return self.__dictify_associations(trans, job.output_datasets, job.output_library_datasets)
-
-    @expose_api
-    def finish(self, trans: ProvidesUserContext, id, **kwd) -> List[dict]:
-        """
-        * PUT /api/jobs/{id}/finish
-            Finished a job regardless of execution status (ie early job finish)
-
-        :type   id: string
-        :param  id: Encoded job id
-
-        :rtype:     list of dicts
-        :returns:   list of dictionaries containing output dataset associations
-        """
-        job = self.__get_job(trans, id)
+        """
+        Resolve parameters as a list for nested display.
+        This API endpoint is unstable and tied heavily to Galaxy's JS client code,
+        this endpoint will change frequently.
+        """
+        hda_ldda_str = hda_ldda or "hda"
+        job = self.service.get_job(trans, job_id=job_id, hda_ldda=hda_ldda_str)
+        return summarize_job_parameters(trans, job)
+
+    @router.get(
+        "/api/datasets/{dataset_id}/parameters_display",
+        name="resolve_parameters_display",
+        summary="Resolve parameters as a list for nested display.",
+        deprecated=True,
+    )
+    def parameters_display_by_dataset(
+        self,
+        dataset_id: Annotated[DecodedDatabaseIdField, DatasetIdPathParam],
+        hda_ldda: Annotated[DatasetSourceType, HdaLddaQueryParam] = DatasetSourceType.hda,
+        trans: ProvidesUserContext = DependsOnTrans,
+    ) -> JobDisplayParametersSummary:
+        """
+        Resolve parameters as a list for nested display.
+        This API endpoint is unstable and tied heavily to Galaxy's JS client code,
+        this endpoint will change frequently.
+        """
+        job = self.service.get_job(trans, dataset_id=dataset_id, hda_ldda=hda_ldda)
+        return summarize_job_parameters(trans, job)
+
+    @router.get(
+        "/api/jobs/{job_id}/metrics",
+        name="get_metrics",
+        summary="Return job metrics for specified job.",
+    )
+    def metrics_by_job(
+        self,
+        job_id: Annotated[DecodedDatabaseIdField, JobIdPathParam],
+        hda_ldda: Annotated[Optional[DatasetSourceType], DeprecatedHdaLddaQueryParam] = DatasetSourceType.hda,
+        trans: ProvidesUserContext = DependsOnTrans,
+    ) -> List[Optional[JobMetric]]:
+        hda_ldda_str = hda_ldda or "hda"
+        job = self.service.get_job(trans, job_id=job_id, hda_ldda=hda_ldda_str)
+        return [JobMetric(**metric) for metric in summarize_job_metrics(trans, job)]
+
+    @router.get(
+        "/api/datasets/{dataset_id}/metrics",
+        name="get_metrics",
+        summary="Return job metrics for specified job.",
+        deprecated=True,
+    )
+    def metrics_by_dataset(
+        self,
+        dataset_id: Annotated[DecodedDatabaseIdField, DatasetIdPathParam],
+        hda_ldda: Annotated[DatasetSourceType, HdaLddaQueryParam] = DatasetSourceType.hda,
+        trans: ProvidesUserContext = DependsOnTrans,
+    ) -> List[Optional[JobMetric]]:
+        job = self.service.get_job(trans, dataset_id=dataset_id, hda_ldda=hda_ldda)
+        return [JobMetric(**metric) for metric in summarize_job_metrics(trans, job)]
+
+    @router.get(
+        "/api/jobs/{job_id}/destination_params",
+        name="destination_params_job",
+        summary="Return destination parameters for specified job.",
+        require_admin=True,
+    )
+    def destination_params(
+        self,
+        job_id: Annotated[DecodedDatabaseIdField, JobIdPathParam],
+        trans: ProvidesUserContext = DependsOnTrans,
+    ) -> JobDestinationParams:
+        job = self.service.get_job(trans, job_id=job_id)
+        return JobDestinationParams(**summarize_destination_params(trans, job))
+
+    @router.put(
+        "/api/jobs/{job_id}/finish",
+        name="finish_job",
+        summary="Finished a job regardless of execution status (ie early job finish)",
+    )
+    def finish(
+            self,
+            job_id: Annotated[DecodedDatabaseIdField, JobIdPathParam],
+            trans: ProvidesUserContext,
+    ) -> List[dict]:
+        job = self.__get_job(trans, job_id)
         if not job:
             raise exceptions.ObjectNotFound("Could not access job with the given id")
         if job.state == job.states.RUNNING:
@@ -418,165 +462,6 @@
         else:
             exceptions.RequestParameterInvalidException(f"Job with id '{job.tool_id}' is not running.")
         return self.__dictify_associations(trans, job.output_datasets, job.output_library_datasets)
-
-    @expose_api
-    def console_output(
-            self,
-            trans: ProvidesUserContext,
-            id,
-            stdout_position,
-            stdout_length,
-            stderr_position,
-            stderr_length,
-            **kwd
-    ):
-        """
-         * GET /api/jobs/{id}/console_output
-                Get the stdout and/or stderr of a job.
-
-        :type   id: string
-        :param  id: Encoded job id
-
-        :type   stdout_position: int
-        :param  stdout_position: The index of the character to begin reading stdout from
-
-        :type   stdout_length: int
-        :param  stdout_length: How many characters of stdout to read
-
-        :type   stderr_position: int
-        :param  stderr_position: The index of the character to begin reading stderr from
-
-        :type   stderr_length: int
-        :param  stderr_length: How many characters of stderr to read
-
-        :rtype:     dict
-        :returns:   dict containing stdout and stderr fields
-        """
-        job = self.__get_job(trans, id)
-        return self.job_manager.get_job_console_output(
-            trans,
-            job,
-            int(stdout_position),
-            int(stdout_length),
-            int(stderr_position),
-            int(stderr_length)
-        )
-
-    @expose_api_anonymous
-    def metrics(self, trans: ProvidesUserContext, **kwd):
-        """
-        * GET /api/jobs/{job_id}/metrics
-        * GET /api/datasets/{dataset_id}/metrics
-            Return job metrics for specified job. Job accessibility checks are slightly
-            different than dataset checks, so both methods are available.
-
-        :type   job_id: string
-        :param  job_id: Encoded job id
-
-        :type   dataset_id: string
-        :param  dataset_id: Encoded HDA or LDDA id
-
-        :type   hda_ldda: string
-        :param  hda_ldda: hda if dataset_id is an HDA id (default), ldda if
-                          it is an ldda id.
-
-        :rtype:     list
-        :returns:   list containing job metrics
-        """
-        job = self.__get_job(trans, **kwd)
-        return summarize_job_metrics(trans, job)
-
-    @require_admin
-    @expose_api
-    def destination_params(self, trans: ProvidesUserContext, **kwd):
-        """
-        * GET /api/jobs/{job_id}/destination_params
-            Return destination parameters for specified job.
-
-        :type   job_id: string
-        :param  job_id: Encoded job id
-
-        :rtype:     list
-        :returns:   list containing job destination parameters
-        """
-        job = self.__get_job(trans, **kwd)
-        return summarize_destination_params(trans, job)
-
-    @expose_api_anonymous
-    def parameters_display(self, trans: ProvidesUserContext, **kwd):
->>>>>>> e3af76e3
-        """
-        Resolve parameters as a list for nested display.
-        This API endpoint is unstable and tied heavily to Galaxy's JS client code,
-        this endpoint will change frequently.
-        """
-        hda_ldda_str = hda_ldda or "hda"
-        job = self.service.get_job(trans, job_id=job_id, hda_ldda=hda_ldda_str)
-        return summarize_job_parameters(trans, job)
-
-    @router.get(
-        "/api/datasets/{dataset_id}/parameters_display",
-        name="resolve_parameters_display",
-        summary="Resolve parameters as a list for nested display.",
-        deprecated=True,
-    )
-    def parameters_display_by_dataset(
-        self,
-        dataset_id: Annotated[DecodedDatabaseIdField, DatasetIdPathParam],
-        hda_ldda: Annotated[DatasetSourceType, HdaLddaQueryParam] = DatasetSourceType.hda,
-        trans: ProvidesUserContext = DependsOnTrans,
-    ) -> JobDisplayParametersSummary:
-        """
-        Resolve parameters as a list for nested display.
-        This API endpoint is unstable and tied heavily to Galaxy's JS client code,
-        this endpoint will change frequently.
-        """
-        job = self.service.get_job(trans, dataset_id=dataset_id, hda_ldda=hda_ldda)
-        return summarize_job_parameters(trans, job)
-
-    @router.get(
-        "/api/jobs/{job_id}/metrics",
-        name="get_metrics",
-        summary="Return job metrics for specified job.",
-    )
-    def metrics_by_job(
-        self,
-        job_id: Annotated[DecodedDatabaseIdField, JobIdPathParam],
-        hda_ldda: Annotated[Optional[DatasetSourceType], DeprecatedHdaLddaQueryParam] = DatasetSourceType.hda,
-        trans: ProvidesUserContext = DependsOnTrans,
-    ) -> List[Optional[JobMetric]]:
-        hda_ldda_str = hda_ldda or "hda"
-        job = self.service.get_job(trans, job_id=job_id, hda_ldda=hda_ldda_str)
-        return [JobMetric(**metric) for metric in summarize_job_metrics(trans, job)]
-
-    @router.get(
-        "/api/datasets/{dataset_id}/metrics",
-        name="get_metrics",
-        summary="Return job metrics for specified job.",
-        deprecated=True,
-    )
-    def metrics_by_dataset(
-        self,
-        dataset_id: Annotated[DecodedDatabaseIdField, DatasetIdPathParam],
-        hda_ldda: Annotated[DatasetSourceType, HdaLddaQueryParam] = DatasetSourceType.hda,
-        trans: ProvidesUserContext = DependsOnTrans,
-    ) -> List[Optional[JobMetric]]:
-        job = self.service.get_job(trans, dataset_id=dataset_id, hda_ldda=hda_ldda)
-        return [JobMetric(**metric) for metric in summarize_job_metrics(trans, job)]
-
-    @router.get(
-        "/api/jobs/{job_id}/destination_params",
-        name="destination_params_job",
-        summary="Return destination parameters for specified job.",
-        require_admin=True,
-    )
-    def destination_params(
-        self,
-        job_id: Annotated[DecodedDatabaseIdField, JobIdPathParam],
-        trans: ProvidesUserContext = DependsOnTrans,
-    ) -> JobDestinationParams:
-        job = self.service.get_job(trans, job_id=job_id)
-        return JobDestinationParams(**summarize_destination_params(trans, job))
 
     @router.post(
         "/api/jobs/search",
