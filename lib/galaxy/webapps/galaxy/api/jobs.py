--- conflicted
+++ resolved
@@ -373,11 +373,7 @@
     @router.get(
         "/api/jobs/{job_id}/console_output",
         name="get_console_output",
-<<<<<<< HEAD
-        summary="Returns STDOUT and STDERR from job.",
-=======
         summary="Returns STDOUT and STDERR from the tool running in a specific job.",
->>>>>>> cc18d879
     )
     def console_output(
         self,
@@ -389,11 +385,7 @@
         trans: ProvidesUserContext = DependsOnTrans,
     ) -> JobConsoleOutput:
         """
-<<<<<<< HEAD
-        Get the stdout and/or stderr of a job. The position parameters are the index
-=======
         Get the stdout and/or stderr from the tool running in a specific job. The position parameters are the index
->>>>>>> cc18d879
         of where to start reading stdout/stderr. The length parameters control how much
         stdout/stderr is read.
         """
@@ -491,24 +483,6 @@
     ) -> JobDestinationParams:
         job = self.service.get_job(trans, job_id=job_id)
         return JobDestinationParams(**summarize_destination_params(trans, job))
-
-    @router.put(
-        "/api/jobs/{job_id}/finish",
-        name="finish_job",
-        summary="Finished a job regardless of execution status (ie early job finish)",
-    )
-    def finish(
-        self,
-        job_id: Annotated[DecodedDatabaseIdField, JobIdPathParam],
-        trans: ProvidesUserContext = DependsOnTrans,
-    ) -> bool:
-        job = self.service.get_job(trans=trans, job_id=job_id)
-        if not job:
-            raise exceptions.ObjectNotFound("Could not access job with the given id")
-        if job.state == job.states.RUNNING:
-            return self.service.job_manager.finish_early(job)
-        else:
-            return False
 
     @router.post(
         "/api/jobs/search",
