--- conflicted
+++ resolved
@@ -922,8 +922,6 @@
         action="build_for_rerun",
         conditions=dict(method=["GET"]),
     )
-<<<<<<< HEAD
-=======
     webapp.mapper.connect(
         "resume", "/api/jobs/{id}/resume", controller="jobs", action="resume", conditions=dict(method=["PUT"])
     )
@@ -983,7 +981,6 @@
         action="parameters_display",
         conditions=dict(method=["GET"]),
     )
->>>>>>> e3af76e3
 
     # Job files controllers. Only for consumption by remote job runners.
     webapp.mapper.resource(
