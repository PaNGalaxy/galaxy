--- conflicted
+++ resolved
@@ -109,11 +109,8 @@
     webapp.add_client_route( '/user/{form_id}' )
     webapp.add_client_route( '/workflow' )
     webapp.add_client_route( '/pages/{action_id}' )
-<<<<<<< HEAD
     webapp.add_client_route( '/histories/{action_id}' )
-=======
     webapp.add_client_route( '/datasets/{action_id}' )
->>>>>>> 3e36af05
     webapp.add_client_route( '/workflow/configure_menu' )
     webapp.add_client_route( '/custom_builds' )
 
