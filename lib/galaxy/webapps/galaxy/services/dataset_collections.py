from logging import getLogger
from typing import (
    List,
    Optional,
    Set,
    TYPE_CHECKING,
    Union,
)

from pydantic import (
    ConfigDict,
    Field,
    RootModel,
    ValidationError,
)
from typing_extensions import Literal

from galaxy import exceptions
from galaxy.datatypes.registry import Registry
from galaxy.managers.collections import DatasetCollectionManager
from galaxy.managers.collections_util import (
    api_payload_to_create_params,
    dictify_dataset_collection_instance,
    dictify_element_reference,
)
from galaxy.managers.context import ProvidesHistoryContext
from galaxy.managers.hdcas import HDCAManager
from galaxy.managers.histories import HistoryManager
from galaxy.model import DatasetCollectionElement
from galaxy.schema.fields import (
    DecodedDatabaseIdField,
    ModelClassField,
)
from galaxy.schema.schema import (
    CreateNewCollectionPayload,
    DatasetCollectionInstanceType,
    DCESummary,
    DCEType,
    HDCADetailed,
    Model,
    TagCollection,
)
from galaxy.security.idencoding import IdEncodingHelper
from galaxy.webapps.base.controller import UsesLibraryMixinItems
from galaxy.webapps.galaxy.services.base import ServiceBase

if TYPE_CHECKING:
    from galaxy.model import (
        HistoryDatasetCollectionAssociation,
        LibraryDatasetCollectionAssociation,
    )

log = getLogger(__name__)


class UpdateCollectionAttributePayload(Model):
    """Contains attributes that can be updated for all elements in a dataset collection."""

    dbkey: str = Field(..., description="TODO")
    model_config = ConfigDict(extra="forbid")


class DatasetCollectionAttributesResult(Model):
    dbkey: str = Field(..., description="TODO")
    # Are the following fields really used/needed?
    extension: str = Field(..., description="The dataset file extension.", examples=["txt"])
    model_class: Literal["HistoryDatasetCollectionAssociation"] = ModelClassField("HistoryDatasetCollectionAssociation")
    dbkeys: Optional[Set[str]]
    extensions: Optional[Set[str]]
    tags: TagCollection


class SuitableConverter(Model):
    tool_id: str = Field(..., description="The ID of the tool that can perform the type conversion.")
    name: str = Field(..., description="The name of the converter.")
    target_type: str = Field(..., description="The type to convert to.")
    original_type: str = Field(..., description="The type to convert from.")


class SuitableConverters(RootModel):
    """Collection of converters that can be used on a particular dataset collection."""

    root: List[SuitableConverter]


class DatasetCollectionContentElements(RootModel):
    """Represents a collection of elements contained in the dataset collection."""

    root: List[DCESummary]


class DatasetCollectionsService(ServiceBase, UsesLibraryMixinItems):
    def __init__(
        self,
        security: IdEncodingHelper,
        history_manager: HistoryManager,
        hdca_manager: HDCAManager,
        collection_manager: DatasetCollectionManager,
        datatypes_registry: Registry,
    ):
        super().__init__(security)
        self.history_manager = history_manager
        self.hdca_manager = hdca_manager
        self.collection_manager = collection_manager
        self.datatypes_registry = datatypes_registry

    def create(self, trans: ProvidesHistoryContext, payload: CreateNewCollectionPayload) -> HDCADetailed:
        """
        Create a new dataset collection instance.

        :type   payload: dict
        :param  payload: (optional) dictionary structure containing:
            * collection_type: dataset collection type to create.
            * instance_type:   Instance type - 'history' or 'library'.
            * name:            the new dataset collections's name
            * datasets:        object describing datasets for collection
        :rtype:     dict
        :returns:   element view of new dataset collection
        """
        # TODO: Error handling...
        create_params = api_payload_to_create_params(payload.dict(exclude_unset=True))
        if payload.instance_type == "history":
            if payload.history_id is None:
                raise exceptions.RequestParameterInvalidException("Parameter history_id is required.")
            history = self.history_manager.get_mutable(payload.history_id, trans.user, current_history=trans.history)
            create_params["parent"] = history
            create_params["history"] = history
        elif payload.instance_type == "library" and payload.folder_id:
            library_folder = self.get_library_folder(trans, payload.folder_id, check_accessible=True)
            self.check_user_can_add_to_library_item(trans, library_folder, check_accessible=False)
            create_params["parent"] = library_folder
        else:
            raise exceptions.RequestParameterInvalidException()

        dataset_collection_instance = self.collection_manager.create(trans=trans, **create_params)
        rval = dictify_dataset_collection_instance(
            dataset_collection_instance,
            security=trans.security,
            url_builder=trans.url_builder,
            parent=create_params["parent"],
        )
        return rval

    def copy(
        self, trans: ProvidesHistoryContext, id: DecodedDatabaseIdField, payload: UpdateCollectionAttributePayload
    ):
        """
        Iterate over all datasets of a collection and copy datasets with new attributes to a new collection.
        e.g attributes = {'dbkey': 'dm3'}
        """
        self.collection_manager.copy(
            trans, trans.history, "hdca", id, copy_elements=True, dataset_instance_attributes=payload.dict()
        )

    def attributes(
        self,
        trans: ProvidesHistoryContext,
        id: DecodedDatabaseIdField,
        instance_type: DatasetCollectionInstanceType = "history",
    ) -> DatasetCollectionAttributesResult:
        """
        Returns dbkey/extension for collection elements
        """
        dataset_collection_instance = self.collection_manager.get_dataset_collection_instance(
            trans, instance_type, id, check_ownership=True
        )
        rval = dataset_collection_instance.to_dict(view="dbkeysandextensions")
        return rval

    def suitable_converters(
        self,
        trans: ProvidesHistoryContext,
        id: DecodedDatabaseIdField,
        instance_type: DatasetCollectionInstanceType = "history",
    ) -> SuitableConverters:
        """
        Returns suitable converters for all datatypes in collection
        """
        rval = self.collection_manager.get_converters_for_collection(trans, id, self.datatypes_registry, instance_type)
        return rval

    def show(
        self,
        trans: ProvidesHistoryContext,
        id: DecodedDatabaseIdField,
        instance_type: DatasetCollectionInstanceType = "history",
    ) -> HDCADetailed:
        """
        Returns information about a particular dataset collection.
        """
        dataset_collection_instance: Union[HistoryDatasetCollectionAssociation, LibraryDatasetCollectionAssociation]
        if instance_type == "history":
            dataset_collection_instance = self.collection_manager.get_dataset_collection_instance(trans, "history", id)
            parent = dataset_collection_instance.history
        elif instance_type == "library":
            dataset_collection_instance = self.collection_manager.get_dataset_collection_instance(trans, "library", id)
            parent = dataset_collection_instance.folder
        else:
            raise exceptions.RequestParameterInvalidException()

        rval = dictify_dataset_collection_instance(
            dataset_collection_instance,
            security=trans.security,
            url_builder=trans.url_builder,
            parent=parent,
            view="element",
        )
        return rval

    def dce_content(self, trans: ProvidesHistoryContext, dce_id: DecodedDatabaseIdField) -> DCESummary:
        dce: Optional[DatasetCollectionElement] = trans.model.session.get(DatasetCollectionElement, dce_id)
        if not dce:
            raise exceptions.ObjectNotFound("No DatasetCollectionElement found")
        if not trans.user_is_admin:
            collection = dce.child_collection or dce.collection
            if not trans.app.security_agent.can_access_collection(trans.get_current_user_roles(), collection):
                raise exceptions.ItemAccessibilityException("Collection not accessible by user.")
        serialized_dce = dictify_element_reference(dce, recursive=False, security=trans.security)
        return serialized_dce

    def contents(
        self,
        trans: ProvidesHistoryContext,
        hdca_id: DecodedDatabaseIdField,
        parent_id: DecodedDatabaseIdField,
        instance_type: DatasetCollectionInstanceType = "history",
        limit: Optional[int] = None,
        offset: Optional[int] = None,
    ) -> DatasetCollectionContentElements:
        """
        Shows direct child contents of indicated dataset collection parent id

        :type   string:     encoded string id
        :param  id:         HDCA.id
        :type   string:     encoded string id
        :param  parent_id:  parent dataset_collection.id for the dataset contents to be viewed
        :type   integer:    int
        :param  limit:      pagination limit for returned dataset collection elements
        :type   integer:    int
        :param  offset:     pagination offset for returned dataset collection elements
        :rtype:     list
        :returns:   list of dataset collection elements and contents
        """
        # validate HDCA for current user, will throw error if not permitted
        # TODO: refactor get_dataset_collection_instance
        if instance_type != "history":
            raise exceptions.RequestParameterInvalidException(
                "Parameter instance_type not being 'history' is not yet implemented."
            )
<<<<<<< HEAD
        hdca: HistoryDatasetCollectionAssociation = self.collection_manager.get_dataset_collection_instance(
=======
        hdca: "HistoryDatasetCollectionAssociation" = self.collection_manager.get_dataset_collection_instance(
>>>>>>> 51c5705a
            trans, "history", hdca_id
        )

        # check to make sure the dsc is part of the validated hdca
        if not hdca.contains_collection(parent_id):
            raise exceptions.ObjectNotFound(
                "Requested dataset collection is not contained within indicated history content"
            )

        # retrieve contents
        contents = self.collection_manager.get_collection_contents(trans, parent_id, limit=limit, offset=offset)

        # dictify and tack on a collection_url for drilling down into nested collections
        def serialize_element(dsc_element) -> DCESummary:
            result = dictify_element_reference(dsc_element, recursive=False, security=trans.security)
            if result["element_type"] == DCEType.dataset_collection:
                assert trans.url_builder
                result["object"]["contents_url"] = trans.url_builder(
                    "contents_dataset_collection",
                    hdca_id=self.encode_id(hdca.id),
                    parent_id=self.encode_id(result["object"]["id"]),
                )
            return result

        rval = [serialize_element(el) for el in contents]
        try:
            return DatasetCollectionContentElements(root=rval)
        except ValidationError:
            log.exception(
                f"Serializing DatasetCollectionContentsElements failed. Collection is populated: {hdca.collection.populated}"
            )
            raise<|MERGE_RESOLUTION|>--- conflicted
+++ resolved
@@ -247,11 +247,7 @@
             raise exceptions.RequestParameterInvalidException(
                 "Parameter instance_type not being 'history' is not yet implemented."
             )
-<<<<<<< HEAD
-        hdca: HistoryDatasetCollectionAssociation = self.collection_manager.get_dataset_collection_instance(
-=======
         hdca: "HistoryDatasetCollectionAssociation" = self.collection_manager.get_dataset_collection_instance(
->>>>>>> 51c5705a
             trans, "history", hdca_id
         )
 
