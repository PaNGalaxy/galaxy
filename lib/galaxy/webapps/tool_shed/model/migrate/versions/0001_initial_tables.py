"""
Migration script to create initial tables.
"""
from __future__ import print_function

import datetime
import logging
import sys

from sqlalchemy import Boolean, Column, DateTime, ForeignKey, Index, Integer, MetaData, String, Table, TEXT, UniqueConstraint

# Need our custom types, but don't import anything else from model
from galaxy.model.custom_types import TrimmedString

now = datetime.datetime.utcnow
log = logging.getLogger(__name__)
log.setLevel(logging.DEBUG)
handler = logging.StreamHandler(sys.stdout)
format = "%(name)s %(levelname)s %(asctime)s %(message)s"
formatter = logging.Formatter(format)
handler.setFormatter(formatter)
log.addHandler(handler)

metadata = MetaData()

User_table = Table("galaxy_user", metadata,
                   Column("id", Integer, primary_key=True),
                   Column("create_time", DateTime, default=now),
                   Column("update_time", DateTime, default=now, onupdate=now),
                   Column("email", TrimmedString(255), nullable=False),
                   Column("username", String(255), index=True),
                   Column("password", TrimmedString(40), nullable=False),
                   Column("external", Boolean, default=False),
                   Column("deleted", Boolean, index=True, default=False),
                   Column("purged", Boolean, index=True, default=False))

Group_table = Table("galaxy_group", metadata,
                    Column("id", Integer, primary_key=True),
                    Column("create_time", DateTime, default=now),
                    Column("update_time", DateTime, default=now, onupdate=now),
                    Column("name", String(255), index=True, unique=True),
                    Column("deleted", Boolean, index=True, default=False))

Role_table = Table("role", metadata,
                   Column("id", Integer, primary_key=True),
                   Column("create_time", DateTime, default=now),
                   Column("update_time", DateTime, default=now, onupdate=now),
                   Column("name", String(255), index=True, unique=True),
                   Column("description", TEXT),
                   Column("type", String(40), index=True),
                   Column("deleted", Boolean, index=True, default=False))

UserGroupAssociation_table = Table("user_group_association", metadata,
                                   Column("id", Integer, primary_key=True),
                                   Column("user_id", Integer, ForeignKey("galaxy_user.id"), index=True),
                                   Column("group_id", Integer, ForeignKey("galaxy_group.id"), index=True),
                                   Column("create_time", DateTime, default=now),
                                   Column("update_time", DateTime, default=now, onupdate=now))

UserRoleAssociation_table = Table("user_role_association", metadata,
                                  Column("id", Integer, primary_key=True),
                                  Column("user_id", Integer, ForeignKey("galaxy_user.id"), index=True),
                                  Column("role_id", Integer, ForeignKey("role.id"), index=True),
                                  Column("create_time", DateTime, default=now),
                                  Column("update_time", DateTime, default=now, onupdate=now))

GroupRoleAssociation_table = Table("group_role_association", metadata,
                                   Column("id", Integer, primary_key=True),
                                   Column("group_id", Integer, ForeignKey("galaxy_group.id"), index=True),
                                   Column("role_id", Integer, ForeignKey("role.id"), index=True),
                                   Column("create_time", DateTime, default=now),
                                   Column("update_time", DateTime, default=now, onupdate=now))

GalaxySession_table = Table("galaxy_session", metadata,
                            Column("id", Integer, primary_key=True),
                            Column("create_time", DateTime, default=now),
                            Column("update_time", DateTime, default=now, onupdate=now),
                            Column("user_id", Integer, ForeignKey("galaxy_user.id"), index=True, nullable=True),
                            Column("remote_host", String(255)),
                            Column("remote_addr", String(255)),
                            Column("referer", TEXT),
                            Column("session_key", TrimmedString(255), index=True, unique=True),  # unique 128 bit random number coerced to a string
                            Column("is_valid", Boolean, default=False),
                            Column("prev_session_id", Integer))  # saves a reference to the previous session so we have a way to chain them together

Tool_table = Table("tool", metadata,
                   Column("id", Integer, primary_key=True),
                   Column("guid", TrimmedString(255), index=True, unique=True),
                   Column("tool_id", TrimmedString(255), index=True),
                   Column("create_time", DateTime, default=now),
                   Column("update_time", DateTime, default=now, onupdate=now),
                   Column("newer_version_id", Integer, ForeignKey("tool.id"), nullable=True),
                   Column("name", TrimmedString(255), index=True),
                   Column("description", TEXT),
                   Column("user_description", TEXT),
                   Column("version", TrimmedString(255)),
                   Column("user_id", Integer, ForeignKey("galaxy_user.id"), index=True),
                   Column("external_filename", TEXT),
                   Column("deleted", Boolean, index=True, default=False))

Event_table = Table('event', metadata,
                    Column("id", Integer, primary_key=True),
                    Column("create_time", DateTime, default=now),
                    Column("update_time", DateTime, default=now, onupdate=now),
                    Column("state", TrimmedString(255), index=True),
                    Column("comment", TEXT))

ToolEventAssociation_table = Table("tool_event_association", metadata,
                                   Column("id", Integer, primary_key=True),
                                   Column("tool_id", Integer, ForeignKey("tool.id"), index=True),
                                   Column("event_id", Integer, ForeignKey("event.id"), index=True))

Category_table = Table("category", metadata,
                       Column("id", Integer, primary_key=True),
                       Column("create_time", DateTime, default=now),
                       Column("update_time", DateTime, default=now, onupdate=now),
                       Column("name", TrimmedString(255), index=True, unique=True),
                       Column("description", TEXT),
                       Column("deleted", Boolean, index=True, default=False))

ToolCategoryAssociation_table = Table("tool_category_association", metadata,
                                      Column("id", Integer, primary_key=True),
                                      Column("tool_id", Integer, ForeignKey("tool.id"), index=True),
                                      Column("category_id", Integer, ForeignKey("category.id"), index=True))

Tag_table = Table("tag", metadata,
                  Column("id", Integer, primary_key=True),
                  Column("type", Integer),
                  Column("parent_id", Integer, ForeignKey("tag.id")),
                  Column("name", TrimmedString(255)),
                  UniqueConstraint("name"))

ToolTagAssociation_table = Table("tool_tag_association", metadata,
                                 Column("id", Integer, primary_key=True),
                                 Column("tool_id", Integer, ForeignKey("tool.id"), index=True),
                                 Column("tag_id", Integer, ForeignKey("tag.id"), index=True),
                                 Column("user_id", Integer, ForeignKey("galaxy_user.id"), index=True),
                                 Column("user_tname", TrimmedString(255), index=True),
                                 Column("value", TrimmedString(255), index=True),
                                 Column("user_value", TrimmedString(255), index=True))

ToolAnnotationAssociation_table = Table("tool_annotation_association", metadata,
                                        Column("id", Integer, primary_key=True),
                                        Column("tool_id", Integer, ForeignKey("tool.id"), index=True),
                                        Column("user_id", Integer, ForeignKey("galaxy_user.id"), index=True),
                                        Column("annotation", TEXT))


def upgrade(migrate_engine):
<<<<<<< HEAD
    print __doc__
=======
    print(__doc__)
>>>>>>> 2f2acb98
    metadata.bind = migrate_engine
    metadata.create_all()
    Index('ix_tool_annotation_association_annotation', ToolAnnotationAssociation_table.c.annotation, mysql_length=767).create()


def downgrade(migrate_engine):
    # Operations to reverse the above upgrade go here.
    pass<|MERGE_RESOLUTION|>--- conflicted
+++ resolved
@@ -147,11 +147,7 @@
 
 
 def upgrade(migrate_engine):
-<<<<<<< HEAD
-    print __doc__
-=======
     print(__doc__)
->>>>>>> 2f2acb98
     metadata.bind = migrate_engine
     metadata.create_all()
     Index('ix_tool_annotation_association_annotation', ToolAnnotationAssociation_table.c.annotation, mysql_length=767).create()
