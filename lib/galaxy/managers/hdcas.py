--- conflicted
+++ resolved
@@ -41,13 +41,9 @@
     return archive
 
 
-<<<<<<< HEAD
 def write_dataset_collection(dataset_collection_instance, archive, user):
-=======
-def write_dataset_collection(dataset_collection_instance, archive):
     if not dataset_collection_instance.collection.populated_optimized:
         raise RequestParameterInvalidException("Attempt to write dataset collection that has not been populated yet")
->>>>>>> f2de606c
     names, hdas = get_hda_and_element_identifiers(dataset_collection_instance)
     for name, hda in zip(names, hdas):
         if hda.state != hda.states.OK or hda.purged or hda.dataset.purged:
