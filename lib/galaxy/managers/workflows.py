--- conflicted
+++ resolved
@@ -293,11 +293,7 @@
         # will be ( tool_id, tool_name, tool_version ).
         missing_tool_tups = []
         for step_dict in self.__walk_step_dicts( data ):
-<<<<<<< HEAD
-            module, step = self.__module_from_dict( trans, steps, steps_by_external_id, step_dict )
-=======
-            module, step = self.__track_module_from_dict( trans, steps, steps_by_external_id, step_dict, exact_tools=exact_tools )
->>>>>>> e1fbdc68
+            module, step = self.__module_from_dict( trans, steps, steps_by_external_id, step_dict, exact_tools=exact_tools )
             is_tool = is_tool_module_type( module.type )
             if is_tool and module.tool is None:
                 missing_tool_tup = ( module.tool_id, module.get_name(), module.tool_version, step_dict[ 'id' ] )
@@ -823,39 +819,7 @@
 
             yield step_dict
 
-<<<<<<< HEAD
-    def __module_from_dict( self, trans, steps, steps_by_external_id, step_dict ):
-=======
-    def __track_module_from_dict( self, trans, steps, steps_by_external_id, step_dict, exact_tools=False ):
-        module, step = self.__module_from_dict( trans, step_dict, exact_tools=exact_tools )
-        # Create the model class for the step
-        steps.append( step )
-        steps_by_external_id[ step_dict['id' ] ] = step
-        if 'workflow_outputs' in step_dict:
-            workflow_outputs = step_dict['workflow_outputs']
-            found_output_names = set([])
-            for workflow_output in workflow_outputs:
-                # Allow workflow outputs as list of output_names for backward compatiblity.
-                if not isinstance(workflow_output, dict):
-                    workflow_output = {"output_name": workflow_output}
-                output_name = workflow_output["output_name"]
-                if output_name in found_output_names:
-                    raise exceptions.ObjectAttributeInvalidException("Duplicate workflow outputs with name [%s] found." % output_name)
-                if not output_name:
-                    raise exceptions.ObjectAttributeInvalidException("Workflow output with empty name encountered.")
-                found_output_names.add(output_name)
-                uuid = workflow_output.get("uuid", None)
-                label = workflow_output.get("label", None)
-                m = step.create_or_update_workflow_output(
-                    output_name=output_name,
-                    uuid=uuid,
-                    label=label,
-                )
-                trans.sa_session.add(m)
-        return module, step
-
-    def __module_from_dict( self, trans, step_dict, exact_tools=False ):
->>>>>>> e1fbdc68
+    def __module_from_dict( self, trans, steps, steps_by_external_id, step_dict, exact_tools=False ):
         """ Create a WorkflowStep model object and corresponding module
         representing type-specific functionality from the incoming dictionary.
         """
