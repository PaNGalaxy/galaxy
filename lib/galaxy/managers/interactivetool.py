--- conflicted
+++ resolved
@@ -90,17 +90,9 @@
                         key_type,
                     ),
                 )
-<<<<<<< HEAD
-                insert = """INSERT INTO %s
+                insert = f"""INSERT INTO {DATABASE_TABLE_NAME}
                             (key, key_type, token, host, port, info, protocol)
-                            VALUES (?, ?, ?, ?, ?, ?, ?)""" % (
-                    DATABASE_TABLE_NAME
-                )
-=======
-                insert = f"""INSERT INTO {DATABASE_TABLE_NAME}
-                            (key, key_type, token, host, port, info)
-                            VALUES (?, ?, ?, ?, ?, ?)"""
->>>>>>> f2de606c
+                            VALUES (?, ?, ?, ?, ?, ?, ?)"""
                 c.execute(
                     insert,
                     (key, key_type, token, host, port, info, protocol),
