"""
Manager and Serializer for Datasets.
"""

import glob
import logging
import os
from typing import (
    Any,
    Dict,
    Generic,
    List,
    Optional,
    Type,
    TypeVar,
)

from sqlalchemy import select

from galaxy import (
    exceptions,
    model,
)
from galaxy.datatypes import sniff
from galaxy.managers import (
    base,
    deletable,
    rbac_secured,
    secured,
    users,
)
from galaxy.model import (
    Dataset,
    DatasetHash,
    DatasetInstance,
    HistoryDatasetAssociation,
)
from galaxy.model.base import transaction
from galaxy.schema.tasks import (
    ComputeDatasetHashTaskRequest,
    PurgeDatasetsTaskRequest,
)
from galaxy.structured_app import MinimalManagerApp
from galaxy.util.hash_util import memory_bound_hexdigest

log = logging.getLogger(__name__)

T = TypeVar("T")


class DatasetManager(base.ModelManager[Dataset], secured.AccessibleManagerMixin, deletable.PurgableManagerMixin):
    """
    Manipulate datasets: the components contained in DatasetAssociations/DatasetInstances/HDAs/LDDAs
    """

    model_class = Dataset
    foreign_key_name = "dataset"
    app: MinimalManagerApp

    # TODO:?? get + error_if_uploading is common pattern, should upload check be worked into access/owed?

    def __init__(self, app: MinimalManagerApp):
        super().__init__(app)
        self.permissions = DatasetRBACPermissions(app)
        # needed for admin test
        self.user_manager = users.UserManager(app)
        self.quota_agent = app.quota_agent

    def copy(self, item, **kwargs):
        raise exceptions.NotImplemented("Datasets cannot be copied")

<<<<<<< HEAD
    def purge(self, dataset, flush=True, user=None):
=======
    def purge(self, item, flush=True, **kwargs):
>>>>>>> cc18d879
        """
        Remove the object_store/file for this dataset from storage and mark
        as purged.

        :raises exceptions.ConfigDoesNotAllowException: if the instance doesn't allow
        """
        self.error_unless_dataset_purge_allowed(item)

        # the following also marks dataset as purged and deleted
<<<<<<< HEAD
        dataset.full_delete(user=user)
        self.session().add(dataset)
=======
        item.full_delete()
        self.session().add(item)
>>>>>>> cc18d879
        if flush:
            session = self.session()
            with transaction(session):
                session.commit()
        return item

    def purge_datasets(self, request: PurgeDatasetsTaskRequest, user: Optional[model.User]):
        """
        Caution: any additional security checks must be done before executing this action.

        Completely removes a set of object_store/files associated with the datasets from storage and marks them as purged.
        They might not be removed if there are still un-purged associations to the dataset.
        """
        self.error_unless_dataset_purge_allowed()
        with self.session().begin():
            for dataset_id in request.dataset_ids:
                dataset: Optional[Dataset] = self.session().get(Dataset, dataset_id)
                if dataset and dataset.user_can_purge:
                    try:
                        dataset.full_delete(user)
                    except Exception:
                        log.exception(f"Unable to purge dataset ({dataset.id})")

    # TODO: this may be more conv. somewhere else
    # TODO: how to allow admin bypass?
    def error_unless_dataset_purge_allowed(self, msg=None):
        if not self.app.config.allow_user_dataset_purge:
            msg = msg or "This instance does not allow user dataset purging"
            raise exceptions.ConfigDoesNotAllowException(msg)

    # .... accessibility
    # datasets can implement the accessible interface, but accessibility is checked in an entirely different way
    #   than those resources that have a user attribute (histories, pages, etc.)
    def is_accessible(self, item: Any, user: Optional[model.User], **kwargs) -> bool:
        """
        Is this dataset readable/viewable to user?
        """
        if self.user_manager.is_admin(user, trans=kwargs.get("trans")):
            return True
        if self.has_access_permission(item, user):
            return True
        return False

    def has_access_permission(self, dataset, user):
        """
        Whether the user has role-based access to the dataset.
        """
        roles = user.all_roles_exploiting_cache() if user else []
        return self.app.security_agent.can_access_dataset(roles, dataset)

    def update_object_store_id(self, trans, dataset, object_store_id: str):
        device_source_map = self.app.object_store.get_device_source_map()
        old_object_store_id = dataset.object_store_id
        new_object_store_id = object_store_id
        if old_object_store_id == new_object_store_id:
            return None
        old_device_id = device_source_map.get_device_id(old_object_store_id)
        new_device_id = device_source_map.get_device_id(new_object_store_id)
        if old_device_id != new_device_id:
            raise exceptions.RequestParameterInvalidException(
                "Cannot swap object store IDs for object stores that don't share a device ID."
            )

        if not self.app.security_agent.can_change_object_store_id(trans.user, dataset):
            # TODO: probably want separate exceptions for doesn't own the dataset and dataset
            # has been shared.
            raise exceptions.InsufficientPermissionsException("Cannot change dataset permissions...")

        if quota_source_map := self.app.object_store.get_quota_source_map():
            old_label = quota_source_map.get_quota_source_label(old_object_store_id)
            new_label = quota_source_map.get_quota_source_label(new_object_store_id)
            if old_label != new_label:
                self.quota_agent.relabel_quota_for_dataset(dataset, old_label, new_label)
        sa_session = self.session()
        with transaction(sa_session):
            dataset.object_store_id = new_object_store_id
            sa_session.add(dataset)
            sa_session.commit()

    def compute_hash(self, request: ComputeDatasetHashTaskRequest):
        # For files in extra_files_path
        dataset = self.by_id(request.dataset_id)
        extra_files_path = request.extra_files_path
        if extra_files_path:
            extra_dir = dataset.extra_files_path_name
            file_path = self.app.object_store.get_filename(dataset, extra_dir=extra_dir, alt_name=extra_files_path)
        else:
            file_path = dataset.get_file_name()
        hash_function = request.hash_function
        calculated_hash_value = memory_bound_hexdigest(hash_func_name=hash_function, path=file_path)
        extra_files_path = request.extra_files_path
        dataset_hash = model.DatasetHash(
            hash_function=hash_function,
            hash_value=calculated_hash_value,
            extra_files_path=extra_files_path,
        )
        dataset_hash.dataset = dataset
        # TODO: replace/update if the combination of dataset_id/hash_function has already
        # been stored.
        sa_session = self.session()
        hash = get_dataset_hash(sa_session, dataset.id, hash_function, extra_files_path)
        if hash is None:
            sa_session.add(dataset_hash)
            with transaction(sa_session):
                sa_session.commit()
        else:
            old_hash_value = hash.hash_value
            if old_hash_value != calculated_hash_value:
                log.warning(
                    f"Re-calculated dataset hash for dataset [{dataset.id}] and new hash value [{calculated_hash_value}] does not equal previous hash value [{old_hash_value}]."
                )
            else:
                log.debug("Duplicated dataset hash request, no update to the database.")

    # TODO: implement above for groups
    # TODO: datatypes?
    # .... data, object_store


# TODO: SecurityAgentDatasetRBACPermissions( object ):


class DatasetRBACPermissions:
    def __init__(self, app):
        self.app = app
        self.access = rbac_secured.AccessDatasetRBACPermission(app)
        self.manage = rbac_secured.ManageDatasetRBACPermission(app)

    # TODO: temporary facade over security_agent
    def available_roles(self, trans, dataset, controller="root"):
        return self.app.security_agent.get_legitimate_roles(trans, dataset, controller)

    def get(self, dataset, flush=True):
        manage = self.manage.by_dataset(dataset)
        access = self.access.by_dataset(dataset)
        return (manage, access)

    def set(self, dataset, manage_roles, access_roles, flush=True):
        manage = self.manage.set(dataset, manage_roles or [], flush=False)
        access = self.access.set(dataset, access_roles or [], flush=flush)
        return (manage, access)

    # ---- conv. settings
    def set_public_with_single_manager(self, dataset, user, flush=True):
        manage = self.manage.grant(dataset, user, flush=flush)
        self.access.clear(dataset, flush=False)
        return ([manage], [])

    def set_private_to_one_user(self, dataset, user, flush=True):
        manage = self.manage.grant(dataset, user, flush=False)
        access = self.access.set_private(dataset, user, flush=flush)
        return ([manage], access)


class DatasetSerializer(base.ModelSerializer[DatasetManager], deletable.PurgableSerializerMixin):
    model_manager_class = DatasetManager

    def __init__(self, app: MinimalManagerApp, user_manager: users.UserManager):
        super().__init__(app)
        self.dataset_manager = self.manager
        # needed for admin test
        self.user_manager = user_manager

        self.default_view = "summary"
        self.add_view(
            "summary",
            [
                "id",
                "create_time",
                "update_time",
                "state",
                "deleted",
                "purged",
                "purgable",
                # 'object_store_id',
                # 'external_filename',
                # 'extra_files_path',
                "file_size",
                "total_size",
                "uuid",
            ],
        )
        # could do visualizations and/or display_apps

    def add_serializers(self):
        super().add_serializers()
        deletable.PurgableSerializerMixin.add_serializers(self)
        serializers: Dict[str, base.Serializer] = {
            "create_time": self.serialize_date,
            "update_time": self.serialize_date,
            "uuid": lambda item, key, **context: str(item.uuid) if item.uuid else None,
            "file_name": self.serialize_file_name,
            "extra_files_path": self.serialize_extra_files_path,
            "permissions": self.serialize_permissions,
            "total_size": lambda item, key, **context: int(item.get_total_size()),
            "file_size": lambda item, key, **context: int(item.get_size(calculate_size=False)),
        }
        self.serializers.update(serializers)

    def serialize_file_name(self, item, key, user=None, **context):
        """
        If the config allows or the user is admin, return the file name
        of the file that contains this dataset's data.
        """
        dataset = item
        is_admin = self.user_manager.is_admin(user, trans=context.get("trans"))
        # expensive: allow config option due to cost of operation
        if is_admin or self.app.config.expose_dataset_path:
            if not dataset.purged:
                return dataset.get_file_name(sync_cache=False)
        self.skip()

    def serialize_extra_files_path(self, item, key, user=None, **context):
        """
        If the config allows or the user is admin, return the file path.
        """
        dataset = item
        is_admin = self.user_manager.is_admin(user, trans=context.get("trans"))
        # expensive: allow config option due to cost of operation
        if is_admin or self.app.config.expose_dataset_path:
            if not dataset.purged:
                return dataset.extra_files_path
        self.skip()

    def serialize_permissions(self, item, key, user=None, **context):
        """ """
        dataset = item
        trans = context.get("trans")
        if not self.dataset_manager.permissions.manage.is_permitted(dataset, user, trans=trans):
            self.skip()

        management_permissions = self.dataset_manager.permissions.manage.by_dataset(dataset)
        access_permissions = self.dataset_manager.permissions.access.by_dataset(dataset)
        permissions = {
            "manage": [self.app.security.encode_id(perm.role.id) for perm in management_permissions],
            "access": [self.app.security.encode_id(perm.role.id) for perm in access_permissions],
        }
        return permissions


U = TypeVar("U", bound=DatasetInstance)


class DatasetAssociationManager(
    base.ModelManager[DatasetInstance],
    secured.AccessibleManagerMixin,
    secured.OwnableManagerMixin,
    deletable.PurgableManagerMixin,
    Generic[U],
):
    """
    DatasetAssociation/DatasetInstances are intended to be working
    proxies to a Dataset, associated with either a library or a
    user/history (HistoryDatasetAssociation).
    """

    # DA's were meant to be proxies - but were never fully implemented as them
    # Instead, a dataset association HAS a dataset but contains metadata specific to a library (lda) or user (hda)
    app: MinimalManagerApp

    # NOTE: model_manager_class should be set in HDA/LDA subclasses

    def __init__(self, app: MinimalManagerApp):
        super().__init__(app)
        self.dataset_manager = DatasetManager(app)

    def is_accessible(self, item: U, user: Optional[model.User], **kwargs: Any) -> bool:
        """
        Is this DA accessible to `user`?
        """
        # defer to the dataset
        return self.dataset_manager.is_accessible(item.dataset, user, **kwargs)

    def delete(self, item: U, flush: bool = True, stop_job: bool = False, **kwargs):
        """
        Marks this dataset association as deleted.
        If `stop_job` is True, will stop the creating job if all other outputs are deleted.
        """
        super().delete(item, flush=flush)
        if stop_job:
            self.stop_creating_job(item, flush=flush)
        return item

    def purge(self, item: U, flush=True, **kwargs):
        """
        Purge this DatasetInstance and the dataset underlying it.
        """
        # error here if disallowed - before jobs are stopped
        # TODO: this check may belong in the controller
        self.dataset_manager.error_unless_dataset_purge_allowed()

        # We need to ignore a potential flush=False here if jobs are not tracked in the database,
        # so that job cleanup associated with stop_creating_job will see
        # the dataset as purged.
        flush_required = not self.app.config.track_jobs_in_database
        super().purge(item, flush=flush or flush_required, **kwargs)

        # stop any jobs outputing the dataset association
        self.stop_creating_job(item, flush=True)

        # more importantly, purge underlying dataset as well
<<<<<<< HEAD
        if dataset_assoc.dataset.user_can_purge:
            self.dataset_manager.purge(dataset_assoc.dataset, user=dataset_assoc.user)
        return dataset_assoc
=======
        if item.dataset.user_can_purge:
            self.dataset_manager.purge(item.dataset, flush=flush, **kwargs)
        return item
>>>>>>> cc18d879

    def by_user(self, user):
        raise exceptions.NotImplemented("Abstract Method")

    # .... associated job
    def creating_job(self, dataset_assoc: U):
        """
        Return the `Job` that created this dataset or None if not found.
        """
        # TODO: is this needed? Can't you use the dataset_assoc.creating_job attribute? When is this None?
        # TODO: this would be even better if outputs and inputs were the underlying datasets
        job = None
        for job_output_assoc in dataset_assoc.creating_job_associations:
            job = job_output_assoc.job
            break
        return job

    def stop_creating_job(self, dataset_assoc: U, flush=False):
        """
        Stops an dataset_assoc's creating job if all the job's other outputs are deleted.
        """

        # Optimize this to skip other checks if this dataset is terminal - we can infer the
        # job is already complete.
        if dataset_assoc.state in Dataset.terminal_states:
            return False

        if dataset_assoc.parent_id is None and len(dataset_assoc.creating_job_associations) > 0:
            # Mark associated job for deletion
            job = dataset_assoc.creating_job_associations[0].job
            if not job.finished:
                # Are *all* of the job's other output datasets deleted?
                if job.check_if_output_datasets_deleted():
                    track_jobs_in_database = self.app.config.track_jobs_in_database
                    job.mark_deleted(track_jobs_in_database)
                    if not track_jobs_in_database:
                        self.app.job_manager.stop(job)
                    if flush:
                        session = self.session()
                        with transaction(session):
                            session.commit()
                    return True
        return False

    def is_composite(self, dataset_assoc: U):
        """
        Return True if this hda/ldda is a composite type dataset.

        .. note:: see also (whereever we keep information on composite datatypes?)
        """
        return dataset_assoc.extension in self.app.datatypes_registry.get_composite_extensions()

    def extra_files(self, dataset_assoc: U):
        """Return a list of file paths for composite files, an empty list otherwise."""
        if not self.is_composite(dataset_assoc):
            return []
        return glob.glob(os.path.join(dataset_assoc.dataset.extra_files_path, "*"))

    def serialize_dataset_association_roles(self, dataset_assoc: U):
        if hasattr(dataset_assoc, "library_dataset_dataset_association"):
            library_dataset = dataset_assoc
            dataset = library_dataset.library_dataset_dataset_association.dataset
        else:
            library_dataset = None
            dataset = dataset_assoc.dataset

        # Omit duplicated roles by converting to set
        access_roles = set(dataset.get_access_roles(self.app.security_agent))
        manage_roles = set(dataset.get_manage_permissions_roles(self.app.security_agent))

        access_dataset_role_list = [
            (access_role.name, self.app.security.encode_id(access_role.id)) for access_role in access_roles
        ]
        manage_dataset_role_list = [
            (manage_role.name, self.app.security.encode_id(manage_role.id)) for manage_role in manage_roles
        ]
        rval = dict(access_dataset_roles=access_dataset_role_list, manage_dataset_roles=manage_dataset_role_list)
        if library_dataset is not None:
            modify_roles = set(
                self.app.security_agent.get_roles_for_action(
                    library_dataset, self.app.security_agent.permitted_actions.LIBRARY_MODIFY
                )
            )
            modify_item_role_list = [
                (modify_role.name, self.app.security.encode_id(modify_role.id)) for modify_role in modify_roles
            ]
            rval["modify_item_roles"] = modify_item_role_list
        return rval

    def ensure_dataset_on_disk(self, trans, dataset: U):
        # Not a guarantee data is really present, but excludes a lot of expected cases
        if not dataset.dataset:
            raise exceptions.InternalServerError("Item has no associated dataset.")
        if dataset.purged or dataset.dataset.purged:
            raise exceptions.ItemDeletionException("The dataset you are attempting to view has been purged.")
        elif dataset.deleted and not (
            trans.user_is_admin
            or (isinstance(dataset, HistoryDatasetAssociation) and self.is_owner(dataset, trans.get_user()))  # type: ignore[arg-type]
        ):
            raise exceptions.ItemDeletionException("The dataset you are attempting to view has been deleted.")
        elif dataset.state == Dataset.states.UPLOAD:
            raise exceptions.Conflict("Please wait until this dataset finishes uploading before attempting to view it.")
        elif dataset.state in (Dataset.states.NEW, Dataset.states.QUEUED):
            raise exceptions.Conflict(f"The dataset you are attempting to view is {dataset.state} and has no data.")
        elif dataset.state == Dataset.states.DISCARDED:
            raise exceptions.ItemDeletionException("The dataset you are attempting to view has been discarded.")
        elif dataset.state == Dataset.states.DEFERRED:
            raise exceptions.Conflict(
                "The dataset you are attempting to view has deferred data. You can only use this dataset as input for jobs."
            )
        elif dataset.state == Dataset.states.PAUSED:
            raise exceptions.Conflict(
                "The dataset you are attempting to view is in paused state. One of the inputs for the job that creates this dataset has failed."
            )
        elif dataset.state == Dataset.states.RUNNING:
            if not self.app.object_store.exists(dataset.dataset):
                raise exceptions.Conflict(
                    "The dataset you are attempting to view is still being created and has no data yet."
                )
        elif dataset.state == Dataset.states.ERROR:
            if not self.app.object_store.exists(dataset.dataset):
                raise exceptions.RequestParameterInvalidException("The dataset is in error and has no data.")

    def ensure_can_change_datatype(self, dataset: U, raiseException: bool = True) -> bool:
        if not dataset.datatype.is_datatype_change_allowed():
            if not raiseException:
                return False
            raise exceptions.InsufficientPermissionsException(
                f'Changing datatype "{dataset.extension}" is not allowed.'
            )
        return True

    def ensure_can_set_metadata(self, dataset: U, raiseException: bool = True) -> bool:
        if not dataset.ok_to_edit_metadata():
            if not raiseException:
                return False
            raise exceptions.ItemAccessibilityException(
                "This dataset is currently being used as input or output. You cannot change datatype until the jobs have completed or you have canceled them."
            )
        return True

    def detect_datatype(self, trans, dataset_assoc: U):
        """Sniff and assign the datatype to a given dataset association (ldda or hda)"""
        session = self.session()
        self.ensure_can_change_datatype(dataset_assoc)
        self.ensure_can_set_metadata(dataset_assoc)
        assert dataset_assoc.dataset
        path = dataset_assoc.dataset.get_file_name()
        datatype = sniff.guess_ext(path, self.app.datatypes_registry.sniff_order)
        self.app.datatypes_registry.change_datatype(dataset_assoc, datatype)
        with transaction(session):
            session.commit()
        self.set_metadata(trans, dataset_assoc)

    def set_metadata(self, trans, dataset_assoc: U, overwrite: bool = False, validate: bool = True) -> None:
        """Trigger a job that detects and sets metadata on a given dataset association (ldda or hda)"""
        self.ensure_can_set_metadata(dataset_assoc)
        if overwrite:
            self.overwrite_metadata(dataset_assoc)

        job, *_ = self.app.datatypes_registry.set_external_metadata_tool.tool_action.execute_via_trans(
            self.app.datatypes_registry.set_external_metadata_tool,
            trans,
            incoming={"input1": dataset_assoc, "validate": validate},
            overwrite=overwrite,
        )
        self.app.job_manager.enqueue(job, tool=self.app.datatypes_registry.set_external_metadata_tool)

    def overwrite_metadata(self, data):
        for name, spec in data.metadata.spec.items():
            # We need to be careful about the attributes we are resetting
            if name not in ["name", "info", "dbkey", "base_name"]:
                if spec.get("default"):
                    setattr(data.metadata, name, spec.unwrap(spec.get("default")))

    def update_permissions(self, trans, dataset_assoc: U, **kwd):
        action = kwd.get("action", "set_permissions")
        if action not in ["remove_restrictions", "make_private", "set_permissions"]:
            raise exceptions.RequestParameterInvalidException(
                'The mandatory parameter "action" has an invalid value. '
                'Allowed values are: "remove_restrictions", "make_private", "set_permissions"'
            )
        if hasattr(dataset_assoc, "library_dataset_dataset_association"):
            library_dataset = dataset_assoc
            dataset = library_dataset.library_dataset_dataset_association.dataset
        else:
            library_dataset = None
            dataset = dataset_assoc.dataset

        current_user_roles = trans.get_current_user_roles()
        can_manage = self.app.security_agent.can_manage_dataset(current_user_roles, dataset) or trans.user_is_admin
        if not can_manage:
            raise exceptions.InsufficientPermissionsException(
                "You do not have proper permissions to manage permissions on this dataset."
            )

        if action == "remove_restrictions":
            self.app.security_agent.make_dataset_public(dataset)
            if not self.app.security_agent.dataset_is_public(dataset):
                raise exceptions.InternalServerError("An error occurred while making dataset public.")
        elif action == "make_private":
            if not self.app.security_agent.dataset_is_private_to_user(trans, dataset):
                private_role = self.app.security_agent.get_private_user_role(trans.user)
                dp = self.app.model.DatasetPermissions(
                    self.app.security_agent.permitted_actions.DATASET_ACCESS.action, dataset, private_role
                )
                trans.sa_session.add(dp)
                with transaction(trans.sa_session):
                    trans.sa_session.commit()
            if not self.app.security_agent.dataset_is_private_to_user(trans, dataset):
                # Check again and inform the user if dataset is not private.
                raise exceptions.InternalServerError("An error occurred and the dataset is NOT private.")
        elif action == "set_permissions":

            def parameters_roles_or_none(role_type):
                return kwd.get(role_type, kwd.get(f"{role_type}_ids[]"))

            access_roles = parameters_roles_or_none("access")
            manage_roles = parameters_roles_or_none("manage")
            modify_roles = parameters_roles_or_none("modify")
            role_ids_dict = {
                "DATASET_MANAGE_PERMISSIONS": manage_roles,
                "DATASET_ACCESS": access_roles,
            }
            if library_dataset is not None:
                role_ids_dict["LIBRARY_MODIFY"] = modify_roles

            self._set_permissions(trans, dataset_assoc, role_ids_dict)

    def _set_permissions(self, trans, dataset_assoc: U, roles_dict):
        raise exceptions.NotImplemented()


class _UnflattenedMetadataDatasetAssociationSerializer(base.ModelSerializer[T], deletable.PurgableSerializerMixin):
    def __init__(self, app):
        self.dataset_serializer = app[DatasetSerializer]
        super().__init__(app)

    def add_serializers(self):
        super().add_serializers()
        deletable.PurgableSerializerMixin.add_serializers(self)

        serializers: Dict[str, base.Serializer] = {
            "create_time": self.serialize_date,
            "update_time": self.serialize_date,
            # underlying dataset
            "dataset": lambda item, key, **context: self.dataset_serializer.serialize_to_view(
                item.dataset, view="summary", **context
            ),
            "dataset_id": self._proxy_to_dataset(proxy_key="id"),
            # TODO: why is this named uuid!? The da doesn't have a uuid - it's the underlying dataset's uuid!
            "uuid": self._proxy_to_dataset(proxy_key="uuid"),
            # 'dataset_uuid': self._proxy_to_dataset( key='uuid' ),
            "file_name": self._proxy_to_dataset(serializer=self.dataset_serializer.serialize_file_name),
            "extra_files_path": self._proxy_to_dataset(serializer=self.dataset_serializer.serialize_extra_files_path),
            "permissions": self._proxy_to_dataset(serializer=self.dataset_serializer.serialize_permissions),
            # TODO: do the sizes proxy accurately/in the same way?
            "size": lambda item, key, **context: int(item.get_size(calculate_size=False)),
            "file_size": lambda item, key, **context: self.serializers["size"](item, key, **context),
            "nice_size": lambda item, key, **context: item.get_size(nice_size=True, calculate_size=False),
            # common to lddas and hdas - from mapping.py
            "copied_from_history_dataset_association_id": lambda item, key, **context: item.id,
            "copied_from_library_dataset_dataset_association_id": self.serialize_id,
            "info": lambda item, key, **context: item.info.strip() if isinstance(item.info, str) else item.info,
            "blurb": lambda item, key, **context: item.blurb,
            "peek": lambda item, key, **context: item.display_peek() if item.peek and item.peek != "no peek" else None,
            "meta_files": self.serialize_meta_files,
            "metadata": self.serialize_metadata,
            "creating_job": self.serialize_creating_job,
            "rerunnable": self.serialize_rerunnable,
            "parent_id": self.serialize_id,
            "designation": lambda item, key, **context: item.designation,
            # 'extended_metadata': self.serialize_extended_metadata,
            # 'extended_metadata_id': self.serialize_id,
            # remapped
            # TODO: Replace string cast with https://github.com/pydantic/pydantic/pull/9137 on 24.1
            "genome_build": lambda item, key, **context: str(item.dbkey) if item.dbkey is not None else None,
            # derived (not mapped) attributes
            "data_type": lambda item, key, **context: f"{item.datatype.__class__.__module__}.{item.datatype.__class__.__name__}",
            "converted": self.serialize_converted_datasets,
            # TODO: metadata/extra files
        }
        self.serializers.update(serializers)
        # this an abstract superclass, so no views created
        # because of that: we need to add a few keys that will use the default serializer
        self.serializable_keyset.update(["name", "state", "tool_version", "extension", "visible", "dbkey"])

    def _proxy_to_dataset(self, serializer: Optional[base.Serializer] = None, proxy_key: Optional[str] = None):
        # dataset associations are (rough) proxies to datasets - access their serializer using this remapping fn
        # remapping done by either kwarg key: IOW dataset attr key (e.g. uuid)
        # or by kwarg serializer: a function that's passed in (e.g. permissions)
        if proxy_key:
            serializer = self.dataset_serializer.serializers.get(proxy_key)
        if serializer:
            return lambda item, key, **context: serializer(item.dataset, proxy_key or key, **context)
        raise TypeError("kwarg serializer or key needed")

    def serialize_meta_files(self, item, key, **context):
        """
        Cycle through meta files and return them as a list of dictionaries.
        """
        dataset_assoc = item
        meta_files = []
        for meta_type in dataset_assoc.metadata_file_types:
            if getattr(dataset_assoc.metadata, meta_type, None):
                meta_files.append(
                    dict(
                        file_type=meta_type,
                        download_url=self.url_for(
                            "get_metadata_file",
                            history_id=self.app.security.encode_id(dataset_assoc.history_id),
                            history_content_id=self.app.security.encode_id(dataset_assoc.id),
                            query_params={"metadata_file": meta_type},
                            context=context,
                        ),
                    )
                )
        return meta_files

    def serialize_metadata(self, item, key, excluded=None, **context):
        """
        Cycle through metadata and return as dictionary.
        """
        dataset_assoc = item
        # dbkey is a repeat actually (metadata_dbkey == genome_build)
        # excluded = [ 'dbkey' ] if excluded is None else excluded
        excluded = [] if excluded is None else excluded

        metadata = {}
        for name, spec in dataset_assoc.metadata.spec.items():
            if name in excluded:
                continue
            val = dataset_assoc.metadata.get(name)
            # NOTE: no files
            if isinstance(val, model.MetadataFile):
                # only when explicitly set: fetching filepaths can be expensive
                if not self.app.config.expose_dataset_path:
                    continue
                val = val.get_file_name()
            # TODO:? possibly split this off?
            # If no value for metadata, look in datatype for metadata.
            elif val is None and hasattr(dataset_assoc.datatype, name):
                val = getattr(dataset_assoc.datatype, name)
            if val is None and spec.get("optional"):
                continue
            metadata[name] = val

        return metadata

    def serialize_creating_job(self, item, key, **context):
        """
        Return the id of the Job that created this dataset (or its original)
        or None if no `creating_job` is found.
        """
        dataset = item
        if dataset.creating_job:
            return self.serialize_id(dataset.creating_job, "id")
        else:
            return None

    def serialize_rerunnable(self, item, key, **context):
        """
        Return False if this tool that created this dataset can't be re-run
        (e.g. upload).
        """
        dataset = item
        if dataset.creating_job:
            tool = self.app.toolbox.get_tool(dataset.creating_job.tool_id, dataset.creating_job.tool_version)
            if tool and tool.is_workflow_compatible:
                return True
        return False

    def serialize_converted_datasets(self, item, key, **context):
        """
        Return a file extension -> converted dataset encoded id map with all
        the existing converted datasets associated with this instance.

        This filters out deleted associations.
        """
        dataset_assoc = item
        id_map = {}
        for converted in dataset_assoc.implicitly_converted_datasets:
            if not converted.deleted and converted.dataset:
                id_map[converted.type] = self.serialize_id(converted.dataset, "id")
        return id_map


class DatasetAssociationSerializer(_UnflattenedMetadataDatasetAssociationSerializer[T]):
    # TODO: remove this class - metadata should be a sub-object instead as in the superclass

    def add_serializers(self):
        super().add_serializers()
        # remove the single nesting key here
        del self.serializers["metadata"]

    def serialize(self, item, keys, **context):
        """
        Override to add metadata as flattened keys on the serialized DatasetInstance.
        """
        # if 'metadata' isn't removed from keys here serialize will retrieve the un-serializable MetadataCollection
        # TODO: remove these when metadata is sub-object
        KEYS_HANDLED_SEPARATELY = ("metadata",)
        left_to_handle = self._pluck_from_list(keys, KEYS_HANDLED_SEPARATELY)
        serialized = super().serialize(item, keys, **context)

        # add metadata directly to the dict instead of as a sub-object
        if "metadata" in left_to_handle:
            metadata = self._prefixed_metadata(item)
            serialized.update(metadata)
        return serialized

    # TODO: this is more util/gen. use
    def _pluck_from_list(self, list_, elems):
        """
        Removes found elems from list list_ and returns list of found elems if found.
        """
        found = []
        for elem in elems:
            try:
                index = list_.index(elem)
                found.append(list_.pop(index))
            except ValueError:
                pass
        return found

    def _prefixed_metadata(self, dataset_assoc):
        """
        Adds (a prefixed version of) the DatasetInstance metadata to the dict,
        prefixing each key with 'metadata_'.
        """
        # build the original, nested dictionary
        metadata = self.serialize_metadata(dataset_assoc, "metadata")

        # prefix each key within and return
        prefixed = {}
        for key, val in metadata.items():
            prefixed_key = f"metadata_{key}"
            prefixed[prefixed_key] = val
        return prefixed


class DatasetAssociationDeserializer(base.ModelDeserializer, deletable.PurgableDeserializerMixin):
    def add_deserializers(self):
        super().add_deserializers()
        deletable.PurgableDeserializerMixin.add_deserializers(self)

        self.deserializers.update(
            {
                "name": self.deserialize_basestring,
                "info": self.deserialize_basestring,
                "datatype": self.deserialize_datatype,
            }
        )
        self.deserializable_keyset.update(self.deserializers.keys())

    # TODO: untested
    def deserialize_metadata(self, dataset_assoc, metadata_key, metadata_dict, **context):
        """ """
        self.validate.matches_type(metadata_key, metadata_dict, dict)
        returned = {}
        for key, val in metadata_dict.items():
            returned[key] = self.deserialize_metadatum(dataset_assoc, key, val, **context)
        return returned

    def deserialize_metadatum(self, dataset_assoc, key, val, **context):
        """ """
        if key not in dataset_assoc.datatype.metadata_spec:
            return
        metadata_specification = dataset_assoc.datatype.metadata_spec[key]
        if metadata_specification.get("readonly"):
            return
        unwrapped_val = metadata_specification.unwrap(val)
        setattr(dataset_assoc.metadata, key, unwrapped_val)
        # ...?
        return unwrapped_val

    def deserialize_datatype(self, item, key, val, **context):
        if not item.datatype.is_datatype_change_allowed():
            raise exceptions.RequestParameterInvalidException("The current datatype does not allow datatype changes.")
        target_datatype = self.app.datatypes_registry.get_datatype_by_extension(val)
        if not target_datatype:
            raise exceptions.RequestParameterInvalidException("The target datatype does not exist.")
        if not target_datatype.is_datatype_change_allowed():
            raise exceptions.RequestParameterInvalidException("The target datatype does not allow datatype changes.")
        if not item.ok_to_edit_metadata():
            raise exceptions.RequestParameterInvalidException(
                "Dataset metadata could not be updated because it is used as input or output of a running job."
            )
        item.change_datatype(val)
        sa_session = self.app.model.context
        with transaction(sa_session):
            sa_session.commit()
        trans = context.get("trans")
        assert (
            trans
        ), "Logic error in Galaxy, deserialize_datatype not send a transation object"  # TODO: restructure this for stronger typing
        job, *_ = self.app.datatypes_registry.set_external_metadata_tool.tool_action.execute_via_trans(
            self.app.datatypes_registry.set_external_metadata_tool, trans, incoming={"input1": item}, overwrite=False
        )  # overwrite is False as per existing behavior
        self.app.job_manager.enqueue(job, tool=self.app.datatypes_registry.set_external_metadata_tool)
        return item.datatype


class DatasetAssociationFilterParser(base.ModelFilterParser, deletable.PurgableFiltersMixin):
    def _add_parsers(self):
        super()._add_parsers()
        deletable.PurgableFiltersMixin._add_parsers(self)

        self.orm_filter_parsers.update(
            {
                "name": {"op": ("eq", "contains", "like")},
                "state": {"column": "_state", "op": ("eq", "in")},
                "visible": {"op": ("eq"), "val": base.parse_bool},
            }
        )
        self.fn_filter_parsers.update(
            {
                "genome_build": self.string_standard_ops("dbkey"),
                "data_type": {"op": {"eq": self.eq_datatype, "isinstance": self.isinstance_datatype}},
            }
        )

    def eq_datatype(self, dataset_assoc, class_str):
        """
        Is the `dataset_assoc` datatype equal to the registered datatype `class_str`?
        """
        comparison_class = self.app.datatypes_registry.get_datatype_class_by_name(class_str)
        return comparison_class and dataset_assoc.datatype.__class__ == comparison_class

    def isinstance_datatype(self, dataset_assoc, class_strs):
        """
        Is the `dataset_assoc` datatype derived from any of the registered
        datatypes in the comma separated string `class_strs`?
        """
        parse_datatype_fn = self.app.datatypes_registry.get_datatype_class_by_name
        comparison_classes: List[Type] = []
        for class_str in class_strs.split(","):
            datatype_class = parse_datatype_fn(class_str)
            if datatype_class:
                comparison_classes.append(datatype_class)
        return comparison_classes and isinstance(dataset_assoc.datatype, tuple(comparison_classes))


def get_dataset_hash(session, dataset_id, hash_function, extra_files_path):
    stmt = (
        select(DatasetHash)
        .where(DatasetHash.dataset_id == dataset_id)
        .where(DatasetHash.hash_function == hash_function)
        .where(DatasetHash.extra_files_path == extra_files_path)
    )
    return session.scalars(stmt).one_or_none()<|MERGE_RESOLUTION|>--- conflicted
+++ resolved
@@ -69,11 +69,7 @@
     def copy(self, item, **kwargs):
         raise exceptions.NotImplemented("Datasets cannot be copied")
 
-<<<<<<< HEAD
-    def purge(self, dataset, flush=True, user=None):
-=======
-    def purge(self, item, flush=True, **kwargs):
->>>>>>> cc18d879
+    def purge(self, item, flush=True, user=None, **kwargs):
         """
         Remove the object_store/file for this dataset from storage and mark
         as purged.
@@ -83,13 +79,9 @@
         self.error_unless_dataset_purge_allowed(item)
 
         # the following also marks dataset as purged and deleted
-<<<<<<< HEAD
-        dataset.full_delete(user=user)
-        self.session().add(dataset)
-=======
-        item.full_delete()
+
+        item.full_delete(user=user)
         self.session().add(item)
->>>>>>> cc18d879
         if flush:
             session = self.session()
             with transaction(session):
@@ -391,15 +383,9 @@
         self.stop_creating_job(item, flush=True)
 
         # more importantly, purge underlying dataset as well
-<<<<<<< HEAD
-        if dataset_assoc.dataset.user_can_purge:
-            self.dataset_manager.purge(dataset_assoc.dataset, user=dataset_assoc.user)
-        return dataset_assoc
-=======
         if item.dataset.user_can_purge:
-            self.dataset_manager.purge(item.dataset, flush=flush, **kwargs)
+            self.dataset_manager.purge(item.dataset, flush=flush, user=item.user, **kwargs)
         return item
->>>>>>> cc18d879
 
     def by_user(self, user):
         raise exceptions.NotImplemented("Abstract Method")
