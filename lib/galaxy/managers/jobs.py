--- conflicted
+++ resolved
@@ -4,15 +4,12 @@
     date,
     datetime,
 )
-<<<<<<< HEAD
 from pathlib import Path
-=======
 from typing import (
     cast,
     Dict,
     List,
 )
->>>>>>> f2de606c
 
 import sqlalchemy
 from boltons.iterutils import remap
