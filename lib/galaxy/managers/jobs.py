import json
import logging
import typing
from pathlib import Path
from datetime import (
    date,
    datetime,
)

from boltons.iterutils import remap
from pydantic import (
    BaseModel,
    Field,
)
from sqlalchemy import (
    and_,
    false,
    func,
    or_,
)
from sqlalchemy.orm import aliased
from sqlalchemy.sql import select

from galaxy import model
from galaxy.exceptions import (
    AdminRequiredException,
    ItemAccessibilityException,
    ObjectNotFound,
    RequestParameterInvalidException,
)
from galaxy.job_metrics import (
    RawMetric,
    Safety,
)
from galaxy.managers.collections import DatasetCollectionManager
from galaxy.managers.datasets import DatasetManager
from galaxy.managers.hdas import HDAManager
from galaxy.managers.lddas import LDDAManager
from galaxy.model.index_filter_util import (
    raw_text_column_filter,
    text_column_filter,
)
from galaxy.model.scoped_session import galaxy_scoped_session
from galaxy.schema.schema import (
    JobIndexQueryPayload,
    JobIndexSortByEnum,
)
from galaxy.security.idencoding import IdEncodingHelper
from galaxy.structured_app import StructuredApp
from galaxy.util import (
    defaultdict,
    ExecutionTimer,
    listify,
)
from galaxy.util.search import (
    FilteredTerm,
    parse_filters_structured,
    RawTextTerm,
)
import traceback
log = logging.getLogger(__name__)

STDOUT_PAGE_SIZE_CHARS = 5000

class JobLock(BaseModel):
    active: bool = Field(title="Job lock status", description="If active, jobs will not dispatch")


def get_path_key(path_tuple):
    path_key = ""
    tuple_elements = len(path_tuple)
    for i, p in enumerate(path_tuple):
        if isinstance(p, int):
            sep = "_"
        else:
            sep = "|"
        if i == (tuple_elements - 2) and p == "values":
            # dataset inputs are always wrapped in lists. To avoid 'rep_factorName_0|rep_factorLevel_2|countsFile|values_0',
            # we remove the last 2 items of the path tuple (values and list index)
            return path_key
        if path_key:
            path_key = f"{path_key}{sep}{p}"
        else:
            path_key = p
    return path_key


class JobManager:
    def __init__(self, app: StructuredApp):
        self.app = app
        self.dataset_manager = DatasetManager(app)

    def index_query(self, trans, payload: JobIndexQueryPayload):
        is_admin = trans.user_is_admin
        user_details = payload.user_details

        decoded_user_id = payload.user_id

        if is_admin:
            if decoded_user_id is not None:
                query = trans.sa_session.query(model.Job).filter(model.Job.user_id == decoded_user_id)
            else:
                query = trans.sa_session.query(model.Job)
            if user_details:
                query = query.outerjoin(model.Job.user)

        else:
            if user_details:
                raise AdminRequiredException("Only admins can index the jobs with user details enabled")
            if decoded_user_id is not None and decoded_user_id != trans.user.id:
                raise AdminRequiredException("Only admins can index the jobs of others")
            query = trans.sa_session.query(model.Job).filter(model.Job.user_id == trans.user.id)

        def build_and_apply_filters(query, objects, filter_func):
            if objects is not None:
                if isinstance(objects, (str, date, datetime)):
                    query = query.filter(filter_func(objects))
                elif isinstance(objects, list):
                    t = []
                    for obj in objects:
                        t.append(filter_func(obj))
                    query = query.filter(or_(*t))
            return query

        query = build_and_apply_filters(query, payload.states, lambda s: model.Job.state == s)
        query = build_and_apply_filters(query, payload.tool_ids, lambda t: model.Job.tool_id == t)
        query = build_and_apply_filters(query, payload.tool_ids_like, lambda t: model.Job.tool_id.like(t))
        query = build_and_apply_filters(query, payload.date_range_min, lambda dmin: model.Job.update_time >= dmin)
        query = build_and_apply_filters(query, payload.date_range_max, lambda dmax: model.Job.update_time <= dmax)

        history_id = payload.history_id
        workflow_id = payload.workflow_id
        invocation_id = payload.invocation_id
        if history_id is not None:
            query = query.filter(model.Job.history_id == history_id)
        if workflow_id or invocation_id:
            if workflow_id is not None:
                wfi_step = (
                    trans.sa_session.query(model.WorkflowInvocationStep)
                    .join(model.WorkflowInvocation)
                    .join(model.Workflow)
                    .filter(
                        model.Workflow.stored_workflow_id == workflow_id,
                    )
                    .subquery()
                )
            elif invocation_id is not None:
                wfi_step = (
                    trans.sa_session.query(model.WorkflowInvocationStep)
                    .filter(model.WorkflowInvocationStep.workflow_invocation_id == invocation_id)
                    .subquery()
                )
            query1 = query.join(wfi_step)
            query2 = query.join(model.ImplicitCollectionJobsJobAssociation).join(
                wfi_step,
                model.ImplicitCollectionJobsJobAssociation.implicit_collection_jobs_id
                == wfi_step.c.implicit_collection_jobs_id,
            )
            query = query1.union(query2)

        search = payload.search
        if search:
            search_filters = {
                "tool": "tool",
                "t": "tool",
            }
            if user_details:
                search_filters.update(
                    {
                        "user": "user",
                        "u": "user",
                    }
                )

            if is_admin:
                search_filters.update(
                    {
                        "runner": "runner",
                        "r": "runner",
                        "handler": "handler",
                        "h": "handler",
                    }
                )
            parsed_search = parse_filters_structured(search, search_filters)
            for term in parsed_search.terms:
                if isinstance(term, FilteredTerm):
                    key = term.filter
                    if key == "user":
                        query = query.filter(text_column_filter(model.User.email, term))
                    elif key == "tool":
                        query = query.filter(text_column_filter(model.Job.tool_id, term))
                    elif key == "handler":
                        query = query.filter(text_column_filter(model.Job.handler, term))
                    elif key == "runner":
                        query = query.filter(text_column_filter(model.Job.job_runner_name, term))
                elif isinstance(term, RawTextTerm):
                    columns = [model.Job.tool_id]
                    if user_details:
                        columns.append(model.User.email)
                    if is_admin:
                        columns.append(model.Job.handler)
                        columns.append(model.Job.job_runner_name)
                    query = query.filter(raw_text_column_filter(columns, term))

        if payload.order_by == JobIndexSortByEnum.create_time:
            order_by = model.Job.create_time.desc()
        else:
            order_by = model.Job.update_time.desc()
        query = query.order_by(order_by)

        query = query.offset(payload.offset)
        query = query.limit(payload.limit)
        return query

    def job_lock(self) -> JobLock:
        return JobLock(active=self.app.job_manager.job_lock)

    def update_job_lock(self, job_lock: JobLock):
        self.app.queue_worker.send_control_task(
            "admin_job_lock", kwargs={"job_lock": job_lock.active}, get_response=True
        )
        return self.job_lock()

    def get_accessible_job(self, trans, decoded_job_id, stdout_start=0, stdout_end=0):
        job = trans.sa_session.query(trans.app.model.Job).filter(trans.app.model.Job.id == decoded_job_id).first()
        if job is None:
            raise ObjectNotFound()
        belongs_to_user = (
            (job.user_id == trans.user.id)
            if job.user_id and trans.user
            else (job.session_id == trans.get_galaxy_session().id)
        )
        if not trans.user_is_admin and not belongs_to_user:
            # Check access granted via output datasets.
            if not job.output_datasets:
                raise ItemAccessibilityException("Job has no output datasets.")
            for data_assoc in job.output_datasets:
                if not self.dataset_manager.is_accessible(data_assoc.dataset.dataset, trans.user):
                    raise ItemAccessibilityException("You are not allowed to rerun this job.")
        trans.sa_session.refresh(job)
<<<<<<< HEAD
        if job.state == job.states.RUNNING and stdout_start > 0:
=======
        if job.state == job.states.RUNNING and stdout_page > 0:
>>>>>>> a5471dae
            try:
                stdout_path = Path(".").parent.parent.parent.parent.parent / "database/jobs_directory/000" / str(
                    job.id) / "outputs/tool_stdout"
                stdout_file = open(stdout_path, "r")
<<<<<<< HEAD
                number_of_pages = stdout_end - stdout_start + 1 if stdout_end > 0 else 1
                stdout_file.seek((stdout_start - 1) * STDOUT_PAGE_SIZE_CHARS)
                job.job_stdout = stdout_file.read(STDOUT_PAGE_SIZE_CHARS * number_of_pages)
=======
                stdout_file.seek((stdout_page - 1) * STDOUT_PAGE_SIZE_CHARS)
                job.job_stdout = stdout_file.read(STDOUT_PAGE_SIZE_CHARS)
>>>>>>> a5471dae
                job.tool_stdout = job.job_stdout
            except Exception as e:
                log.error("Could not read STDOUT: %s", e)
                log.error(traceback.format_exc())
        return job

    def stop(self, job, message=None):
        if not job.finished:
            job.mark_deleted(self.app.config.track_jobs_in_database)
            self.app.model.session.flush()
            self.app.job_manager.stop(job, message=message)
            return True
        else:
            return False


class JobSearch:
    """Search for jobs using tool inputs or other jobs"""

    def __init__(
        self,
        sa_session: galaxy_scoped_session,
        hda_manager: HDAManager,
        dataset_collection_manager: DatasetCollectionManager,
        ldda_manager: LDDAManager,
        id_encoding_helper: IdEncodingHelper,
    ):
        self.sa_session = sa_session
        self.hda_manager = hda_manager
        self.dataset_collection_manager = dataset_collection_manager
        self.ldda_manager = ldda_manager
        self.decode_id = id_encoding_helper.decode_id

    def by_tool_input(self, trans, tool_id, tool_version, param=None, param_dump=None, job_state="ok"):
        """Search for jobs producing same results using the 'inputs' part of a tool POST."""
        user = trans.user
        input_data = defaultdict(list)

        def populate_input_data_input_id(path, key, value):
            """Traverses expanded incoming using remap and collects input_ids and input_data."""
            if key == "id":
                path_key = get_path_key(path[:-2])
                current_case = param_dump
                for p in path:
                    current_case = current_case[p]
                src = current_case["src"]
                current_case = param
                for i, p in enumerate(path):
                    if p == "values" and i == len(path) - 2:
                        continue
                    if isinstance(current_case, (list, dict)):
                        current_case = current_case[p]
                identifier = getattr(current_case, "element_identifier", None)
                input_data[path_key].append(
                    {
                        "src": src,
                        "id": value,
                        "identifier": identifier,
                    }
                )
                return key, "__id_wildcard__"
            return key, value

        wildcard_param_dump = remap(param_dump, visit=populate_input_data_input_id)
        return self.__search(
            tool_id=tool_id,
            tool_version=tool_version,
            user=user,
            input_data=input_data,
            job_state=job_state,
            param_dump=param_dump,
            wildcard_param_dump=wildcard_param_dump,
        )

    def __search(
        self, tool_id, tool_version, user, input_data, job_state=None, param_dump=None, wildcard_param_dump=None
    ):
        search_timer = ExecutionTimer()

        def replace_dataset_ids(path, key, value):
            """Exchanges dataset_ids (HDA, LDA, HDCA, not Dataset) in param_dump with dataset ids used in job."""
            if key == "id":
                current_case = param_dump
                for p in path:
                    current_case = current_case[p]
                src = current_case["src"]
                value = job_input_ids[src][value]
                return key, value
            return key, value

        job_conditions = [
            and_(
                model.Job.tool_id == tool_id,
                model.Job.user == user,
                model.Job.copied_from_job_id.is_(None),  # Always pick original job
            )
        ]

        if tool_version:
            job_conditions.append(model.Job.tool_version == str(tool_version))

        if job_state is None:
            job_conditions.append(
                model.Job.state.in_(
                    [
                        model.Job.states.NEW,
                        model.Job.states.QUEUED,
                        model.Job.states.WAITING,
                        model.Job.states.RUNNING,
                        model.Job.states.OK,
                    ]
                )
            )
        else:
            if isinstance(job_state, str):
                job_conditions.append(model.Job.state == job_state)
            elif isinstance(job_state, list):
                o = []
                for s in job_state:
                    o.append(model.Job.state == s)
                job_conditions.append(or_(*o))

        for k, v in wildcard_param_dump.items():
            wildcard_value = None
            if v == {"__class__": "RuntimeValue"}:
                # TODO: verify this is always None. e.g. run with runtime input input
                v = None
            elif k.endswith("|__identifier__"):
                # We've taken care of this while constructing the conditions based on ``input_data`` above
                continue
            elif k == "chromInfo" and "?.len" in v:
                continue
                wildcard_value = '"%?.len"'
            if not wildcard_value:
                value_dump = json.dumps(v, sort_keys=True)
                wildcard_value = value_dump.replace('"id": "__id_wildcard__"', '"id": %')
            a = aliased(model.JobParameter)
            if value_dump == wildcard_value:
                job_conditions.append(
                    and_(
                        model.Job.id == a.job_id,
                        a.name == k,
                        a.value == value_dump,
                    )
                )
            else:
                job_conditions.append(and_(model.Job.id == a.job_id, a.name == k, a.value.like(wildcard_value)))

        job_conditions.append(
            and_(
                model.Job.any_output_dataset_collection_instances_deleted == false(),
                model.Job.any_output_dataset_deleted == false(),
            )
        )

        subq = self.sa_session.query(model.Job.id).filter(*job_conditions).subquery()
        data_conditions = []

        # We now build the query filters that relate to the input datasets
        # that this job uses. We keep track of the requested dataset id in `requested_ids`,
        # the type (hda, hdca or lda) in `data_types`
        # and the ids that have been used in the job that has already been run in `used_ids`.
        requested_ids = []
        data_types = []
        used_ids = []
        for k, input_list in input_data.items():
            # k will be matched against the JobParameter.name column. This can be prefixed depending on whethter
            # the input is in a repeat, or not (section and conditional)
            k = {k, k.split("|")[-1]}
            for type_values in input_list:
                t = type_values["src"]
                v = type_values["id"]
                requested_ids.append(v)
                data_types.append(t)
                identifier = type_values["identifier"]
                if t == "hda":
                    a = aliased(model.JobToInputDatasetAssociation)
                    b = aliased(model.HistoryDatasetAssociation)
                    c = aliased(model.HistoryDatasetAssociation)
                    d = aliased(model.JobParameter)
                    e = aliased(model.HistoryDatasetAssociationHistory)
                    stmt = select([model.HistoryDatasetAssociation.id]).where(
                        model.HistoryDatasetAssociation.id == e.history_dataset_association_id
                    )
                    name_condition = []
                    if identifier:
                        data_conditions.append(
                            and_(
                                model.Job.id == d.job_id,
                                d.name.in_({f"{_}|__identifier__" for _ in k}),
                                d.value == json.dumps(identifier),
                            )
                        )
                    else:
                        stmt = stmt.where(e.name == c.name)
                        name_condition.append(b.name == c.name)
                    stmt = (
                        stmt.where(
                            e.extension == c.extension,
                        )
                        .where(
                            a.dataset_version == e.version,
                        )
                        .where(
                            e._metadata == c._metadata,
                        )
                    )
                    data_conditions.append(
                        and_(
                            a.name.in_(k),
                            a.dataset_id == b.id,  # b is the HDA used for the job
                            c.dataset_id == b.dataset_id,
                            c.id == v,  # c is the requested job input HDA
                            # We need to make sure that the job we are looking for has been run with identical inputs.
                            # Here we deal with 3 requirements:
                            #  - the jobs' input dataset (=b) version is 0, meaning the job's input dataset is not yet ready
                            #  - b's update_time is older than the job create time, meaning no changes occurred
                            #  - the job has a dataset_version recorded, and that versions' metadata matches c's metadata.
                            or_(
                                and_(
                                    or_(a.dataset_version.in_([0, b.version]), b.update_time < model.Job.create_time),
                                    b.extension == c.extension,
                                    b.metadata == c.metadata,
                                    *name_condition,
                                ),
                                b.id.in_(stmt),
                            ),
                            or_(b.deleted == false(), c.deleted == false()),
                        )
                    )

                    used_ids.append(a.dataset_id)
                elif t == "ldda":
                    a = aliased(model.JobToInputLibraryDatasetAssociation)
                    data_conditions.append(and_(model.Job.id == a.job_id, a.name.in_(k), a.ldda_id == v))
                    used_ids.append(a.ldda_id)
                elif t == "hdca":
                    a = aliased(model.JobToInputDatasetCollectionAssociation)
                    b = aliased(model.HistoryDatasetCollectionAssociation)
                    c = aliased(model.HistoryDatasetCollectionAssociation)
                    data_conditions.append(
                        and_(
                            model.Job.id == a.job_id,
                            a.name.in_(k),
                            b.id == a.dataset_collection_id,
                            c.id == v,
                            b.name == c.name,
                            or_(
                                and_(b.deleted == false(), b.id == v),
                                and_(
                                    or_(
                                        c.copied_from_history_dataset_collection_association_id == b.id,
                                        b.copied_from_history_dataset_collection_association_id == c.id,
                                    ),
                                    c.deleted == false(),
                                ),
                            ),
                        )
                    )
                    used_ids.append(a.dataset_collection_id)
                elif t == "dce":
                    a = aliased(model.JobToInputDatasetCollectionElementAssociation)
                    b = aliased(model.DatasetCollectionElement)
                    c = aliased(model.DatasetCollectionElement)
                    data_conditions.append(
                        and_(
                            model.Job.id == a.job_id,
                            a.name.in_(k),
                            a.dataset_collection_element_id == b.id,
                            b.element_identifier == c.element_identifier,
                            c.child_collection_id == b.child_collection_id,
                            c.id == v,
                        )
                    )
                    used_ids.append(a.dataset_collection_element_id)
                else:
                    return []

        query = (
            self.sa_session.query(model.Job.id, *used_ids)
            .join(subq, model.Job.id == subq.c.id)
            .filter(*data_conditions)
            .group_by(model.Job.id, *used_ids)
            .order_by(model.Job.id.desc())
        )
        for job in query:
            # We found a job that is equal in terms of tool_id, user, state and input datasets,
            # but to be able to verify that the parameters match we need to modify all instances of
            # dataset_ids (HDA, LDDA, HDCA) in the incoming param_dump to point to those used by the
            # possibly equivalent job, which may have been run on copies of the original input data.
            job_input_ids = {}
            if len(job) > 1:
                # We do have datasets to check
                job_id, current_jobs_data_ids = job[0], job[1:]
                job_parameter_conditions = [model.Job.id == job_id]
                for src, requested_id, used_id in zip(data_types, requested_ids, current_jobs_data_ids):
                    if src not in job_input_ids:
                        job_input_ids[src] = {requested_id: used_id}
                    else:
                        job_input_ids[src][requested_id] = used_id
                new_param_dump = remap(param_dump, visit=replace_dataset_ids)
                # new_param_dump has its dataset ids remapped to those used by the job.
                # We now ask if the remapped job parameters match the current job.
                for k, v in new_param_dump.items():
                    if v == {"__class__": "RuntimeValue"}:
                        # TODO: verify this is always None. e.g. run with runtime input input
                        v = None
                    elif k.endswith("|__identifier__"):
                        # We've taken care of this while constructing the conditions based on ``input_data`` above
                        continue
                    elif k == "chromInfo" and "?.len" in v:
                        continue
                        wildcard_value = '"%?.len"'
                    if not wildcard_value:
                        wildcard_value = json.dumps(v, sort_keys=True).replace('"id": "__id_wildcard__"', '"id": %')
                    a = aliased(model.JobParameter)
                    job_parameter_conditions.append(
                        and_(model.Job.id == a.job_id, a.name == k, a.value == json.dumps(v, sort_keys=True))
                    )
            else:
                job_parameter_conditions = [model.Job.id == job]
            query = self.sa_session.query(model.Job).filter(*job_parameter_conditions)
            job = query.first()
            if job is None:
                continue
            n_parameters = 0
            # Verify that equivalent jobs had the same number of job parameters
            # We skip chrominfo, dbkey, __workflow_invocation_uuid__ and identifer
            # parameter as these are not passed along when expanding tool parameters
            # and they can differ without affecting the resulting dataset.
            for parameter in job.parameters:
                if parameter.name.startswith("__"):
                    continue
                if parameter.name in {"chromInfo", "dbkey"} or parameter.name.endswith("|__identifier__"):
                    continue
                n_parameters += 1
            if not n_parameters == sum(
                1
                for k in param_dump
                if not k.startswith("__") and not k.endswith("|__identifier__") and k not in {"chromInfo", "dbkey"}
            ):
                continue
            log.info("Found equivalent job %s", search_timer)
            return job
        log.info("No equivalent jobs found %s", search_timer)
        return None


def view_show_job(trans, job, full: bool) -> typing.Dict:
    is_admin = trans.user_is_admin
    job_dict = trans.app.security.encode_all_ids(job.to_dict("element", system_details=is_admin), True)
    if trans.app.config.expose_dataset_path and "command_line" not in job_dict:
        job_dict["command_line"] = job.command_line
    if full:
        job_dict.update(
            dict(
                tool_stdout=job.tool_stdout,
                tool_stderr=job.tool_stderr,
                job_stdout=job.job_stdout,
                job_stderr=job.job_stderr,
                stderr=job.stderr,
                stdout=job.stdout,
                job_messages=job.job_messages,
                dependencies=job.dependencies,
            )
        )

        if is_admin:
            job_dict["user_email"] = job.get_user_email()
            job_dict["job_metrics"] = summarize_job_metrics(trans, job)
    return job_dict


def invocation_job_source_iter(sa_session, invocation_id):
    # TODO: Handle subworkflows.
    join = model.WorkflowInvocationStep.table.join(model.WorkflowInvocation)
    statement = (
        select(
            [
                model.WorkflowInvocationStep.job_id,
                model.WorkflowInvocationStep.implicit_collection_jobs_id,
                model.WorkflowInvocationStep.state,
            ]
        )
        .select_from(join)
        .where(model.WorkflowInvocation.id == invocation_id)
    )
    for row in sa_session.execute(statement):
        if row[0]:
            yield ("Job", row[0], row[2])
        if row[1]:
            yield ("ImplicitCollectionJobs", row[1], row[2])


def fetch_job_states(sa_session, job_source_ids, job_source_types):
    assert len(job_source_ids) == len(job_source_types)
    job_ids = set()
    implicit_collection_job_ids = set()
    workflow_invocations_job_sources = {}
    workflow_invocation_states = (
        {}
    )  # should be set before we walk step states to be conservative on whether things are done expanding yet

    for job_source_id, job_source_type in zip(job_source_ids, job_source_types):
        if job_source_type == "Job":
            job_ids.add(job_source_id)
        elif job_source_type == "ImplicitCollectionJobs":
            implicit_collection_job_ids.add(job_source_id)
        elif job_source_type == "WorkflowInvocation":
            invocation_state = sa_session.query(model.WorkflowInvocation).get(job_source_id).state
            workflow_invocation_states[job_source_id] = invocation_state
            workflow_invocation_job_sources = []
            for (
                invocation_step_source_type,
                invocation_step_source_id,
                invocation_step_state,
            ) in invocation_job_source_iter(sa_session, job_source_id):
                workflow_invocation_job_sources.append(
                    (invocation_step_source_type, invocation_step_source_id, invocation_step_state)
                )
                if invocation_step_source_type == "Job":
                    job_ids.add(invocation_step_source_id)
                elif invocation_step_source_type == "ImplicitCollectionJobs":
                    implicit_collection_job_ids.add(invocation_step_source_id)
            workflow_invocations_job_sources[job_source_id] = workflow_invocation_job_sources
        else:
            raise RequestParameterInvalidException(f"Invalid job source type {job_source_type} found.")

    job_summaries = {}
    implicit_collection_jobs_summaries = {}

    for job_id in job_ids:
        job_summaries[job_id] = summarize_jobs_to_dict(sa_session, sa_session.query(model.Job).get(job_id))
    for implicit_collection_jobs_id in implicit_collection_job_ids:
        implicit_collection_jobs_summaries[implicit_collection_jobs_id] = summarize_jobs_to_dict(
            sa_session, sa_session.query(model.ImplicitCollectionJobs).get(implicit_collection_jobs_id)
        )

    rval = []
    for job_source_id, job_source_type in zip(job_source_ids, job_source_types):
        if job_source_type == "Job":
            rval.append(job_summaries[job_source_id])
        elif job_source_type == "ImplicitCollectionJobs":
            rval.append(implicit_collection_jobs_summaries[job_source_id])
        else:
            invocation_state = workflow_invocation_states[job_source_id]
            invocation_job_summaries = []
            invocation_implicit_collection_job_summaries = []
            invocation_step_states = []
            for (
                invocation_step_source_type,
                invocation_step_source_id,
                invocation_step_state,
            ) in workflow_invocations_job_sources[job_source_id]:
                invocation_step_states.append(invocation_step_state)
                if invocation_step_source_type == "Job":
                    invocation_job_summaries.append(job_summaries[invocation_step_source_id])
                else:
                    invocation_implicit_collection_job_summaries.append(
                        implicit_collection_jobs_summaries[invocation_step_source_id]
                    )
            rval.append(
                summarize_invocation_jobs(
                    job_source_id,
                    invocation_job_summaries,
                    invocation_implicit_collection_job_summaries,
                    invocation_state,
                    invocation_step_states,
                )
            )

    return rval


def summarize_invocation_jobs(
    invocation_id, job_summaries, implicit_collection_job_summaries, invocation_state, invocation_step_states
):
    states = {}
    if invocation_state == "scheduled":
        all_scheduled = True
        for invocation_step_state in invocation_step_states:
            all_scheduled = all_scheduled and invocation_step_state == "scheduled"
        if all_scheduled:
            populated_state = "ok"
        else:
            populated_state = "new"
    elif invocation_state in ["cancelled", "failed"]:
        populated_state = "failed"
    else:
        # call new, ready => new
        populated_state = "new"

    def merge_states(component_states):
        for key, value in component_states.items():
            if key not in states:
                states[key] = value
            else:
                states[key] += value

    for job_summary in job_summaries:
        merge_states(job_summary["states"])
    for implicit_collection_job_summary in implicit_collection_job_summaries:
        # 'new' (un-populated collections might not yet have a states entry)
        if "states" in implicit_collection_job_summary:
            merge_states(implicit_collection_job_summary["states"])
        component_populated_state = implicit_collection_job_summary["populated_state"]
        if component_populated_state == "failed":
            populated_state = "failed"
        elif component_populated_state == "new" and populated_state != "failed":
            populated_state = "new"

    rval = {
        "id": invocation_id,
        "model": "WorkflowInvocation",
        "states": states,
        "populated_state": populated_state,
    }
    return rval


def summarize_jobs_to_dict(sa_session, jobs_source):
    """Produce a summary of jobs for job summary endpoints.

    :type   jobs_source: a Job or ImplicitCollectionJobs or None
    :param  jobs_source: the object to summarize

    :rtype:     dict
    :returns:   dictionary containing job summary information
    """
    rval = None
    if jobs_source is None:
        pass
    elif isinstance(jobs_source, model.Job):
        rval = {
            "populated_state": "ok",
            "states": {jobs_source.state: 1},
            "model": "Job",
            "id": jobs_source.id,
        }
    else:
        populated_state = jobs_source.populated_state
        rval = {
            "id": jobs_source.id,
            "populated_state": populated_state,
            "model": "ImplicitCollectionJobs",
        }
        if populated_state == "ok":
            # produce state summary...
            states = {}
            join = model.ImplicitCollectionJobs.table.join(
                model.ImplicitCollectionJobsJobAssociation.table.join(model.Job)
            )
            statement = (
                select([model.Job.state, func.count("*")])
                .select_from(join)
                .where(model.ImplicitCollectionJobs.id == jobs_source.id)
                .group_by(model.Job.state)
            )
            for row in sa_session.execute(statement):
                states[row[0]] = row[1]
            rval["states"] = states
    return rval


def summarize_job_metrics(trans, job):
    """Produce a dict-ified version of job metrics ready for tabular rendering.

    Precondition: the caller has verified the job is accessible to the user
    represented by the trans parameter.
    """
    safety_level = Safety.SAFE
    if trans.user_is_admin:
        safety_level = Safety.UNSAFE
    elif trans.app.config.expose_potentially_sensitive_job_metrics:
        safety_level = Safety.POTENTIALLY_SENSITVE
    raw_metrics = [
        RawMetric(
            m.metric_name,
            m.metric_value,
            m.plugin,
        )
        for m in job.metrics
    ]
    dictifiable_metrics = trans.app.job_metrics.dictifiable_metrics(raw_metrics, safety_level)
    return [d.dict() for d in dictifiable_metrics]


def summarize_destination_params(trans, job):
    """Produce a dict-ified version of job destination parameters ready for tabular rendering.

    Precondition: the caller has verified the job is accessible to the user
    represented by the trans parameter.
    """

    destination_params = {
        "Runner": job.job_runner_name,
        "Runner Job ID": job.job_runner_external_id,
        "Handler": job.handler,
    }
    job_destination_params = job.destination_params
    if job_destination_params:
        destination_params.update(job_destination_params)
    return destination_params


def summarize_job_parameters(trans, job):
    """Produce a dict-ified version of job parameters ready for tabular rendering.

    Precondition: the caller has verified the job is accessible to the user
    represented by the trans parameter.
    """

    def inputs_recursive(input_params, param_values, depth=1, upgrade_messages=None):
        if upgrade_messages is None:
            upgrade_messages = {}

        rval = []

        for input in input_params.values():
            if input.name in param_values:
                if input.type == "repeat":
                    for i in range(len(param_values[input.name])):
                        rval.extend(inputs_recursive(input.inputs, param_values[input.name][i], depth=depth + 1))
                elif input.type == "section":
                    # Get the value of the current Section parameter
                    rval.append(dict(text=input.name, depth=depth))
                    rval.extend(
                        inputs_recursive(
                            input.inputs,
                            param_values[input.name],
                            depth=depth + 1,
                            upgrade_messages=upgrade_messages.get(input.name),
                        )
                    )
                elif input.type == "conditional":
                    try:
                        current_case = param_values[input.name]["__current_case__"]
                        is_valid = True
                    except Exception:
                        current_case = None
                        is_valid = False
                    if is_valid:
                        rval.append(
                            dict(text=input.test_param.label, depth=depth, value=input.cases[current_case].value)
                        )
                        rval.extend(
                            inputs_recursive(
                                input.cases[current_case].inputs,
                                param_values[input.name],
                                depth=depth + 1,
                                upgrade_messages=upgrade_messages.get(input.name),
                            )
                        )
                    else:
                        rval.append(
                            dict(
                                text=input.name,
                                depth=depth,
                                notes="The previously used value is no longer valid.",
                                error=True,
                            )
                        )
                elif input.type == "upload_dataset":
                    rval.append(
                        dict(
                            text=input.group_title(param_values),
                            depth=depth,
                            value=f"{len(param_values[input.name])} uploaded datasets",
                        )
                    )
                elif input.type == "data":
                    value = []
                    for element in listify(param_values[input.name]):
                        encoded_id = trans.security.encode_id(element.id)
                        if isinstance(element, model.HistoryDatasetAssociation):
                            hda = element
                            value.append({"src": "hda", "id": encoded_id, "hid": hda.hid, "name": hda.name})
                        elif isinstance(element, model.DatasetCollectionElement):
                            value.append({"src": "dce", "id": encoded_id, "name": element.element_identifier})
                        elif isinstance(element, model.HistoryDatasetCollectionAssociation):
                            value.append({"src": "hdca", "id": encoded_id, "hid": element.hid, "name": element.name})
                        else:
                            raise Exception(
                                f"Unhandled data input parameter type encountered {element.__class__.__name__}"
                            )
                    rval.append(dict(text=input.label, depth=depth, value=value))
                elif input.visible:
                    if hasattr(input, "label") and input.label:
                        label = input.label
                    else:
                        # value for label not required, fallback to input name (same as tool panel)
                        label = input.name
                    rval.append(
                        dict(
                            text=label,
                            depth=depth,
                            value=input.value_to_display_text(param_values[input.name]),
                            notes=upgrade_messages.get(input.name, ""),
                        )
                    )
            else:
                # Parameter does not have a stored value.
                # Get parameter label.
                if input.type == "conditional":
                    label = input.test_param.label
                elif input.type == "repeat":
                    label = input.label()
                else:
                    label = input.label or input.name
                rval.append(
                    dict(text=label, depth=depth, notes="not used (parameter was added after this job was run)")
                )

        return rval

    # Load the tool
    app = trans.app
    toolbox = app.toolbox
    tool = toolbox.get_tool(job.tool_id, job.tool_version)

    params_objects = None
    parameters = []
    upgrade_messages = {}
    has_parameter_errors = False

    # Load parameter objects, if a parameter type has changed, it's possible for the value to no longer be valid
    if tool:
        try:
            params_objects = job.get_param_values(app, ignore_errors=False)
        except Exception:
            params_objects = job.get_param_values(app, ignore_errors=True)
            # use different param_objects in the following line, since we want to display original values as much as possible
            upgrade_messages = tool.check_and_update_param_values(
                job.get_param_values(app, ignore_errors=True), trans, update_values=False
            )
            has_parameter_errors = True
        parameters = inputs_recursive(tool.inputs, params_objects, depth=1, upgrade_messages=upgrade_messages)
    else:
        has_parameter_errors = True

    return {
        "parameters": parameters,
        "has_parameter_errors": has_parameter_errors,
        "outputs": summarize_job_outputs(job=job, tool=tool, params=params_objects, security=trans.security),
    }


def get_output_name(tool, output, params):
    try:
        return tool.tool_action.get_output_name(
            output,
            tool=tool,
            params=params,
        )
    except Exception:
        pass


def summarize_job_outputs(job: model.Job, tool, params, security):
    outputs = defaultdict(list)
    output_labels = {}
    possible_outputs = (
        ("hda", "dataset_id", job.output_datasets),
        ("ldda", "ldda_id", job.output_library_datasets),
        ("hdca", "dataset_collection_id", job.output_dataset_collection_instances),
    )
    for src, attribute, output_associations in possible_outputs:
        for output_association in output_associations:
            output_name = output_association.name
            if output_name not in output_labels and tool:
                tool_output = tool.output_collections if src == "hdca" else tool.outputs
                output_labels[output_name] = get_output_name(
                    tool=tool, output=tool_output.get(output_name), params=params
                )
            label = output_labels.get(output_name)
            outputs[output_name].append(
                {
                    "label": label,
                    "value": {"src": src, "id": security.encode_id(getattr(output_association, attribute))},
                }
            )
    return outputs<|MERGE_RESOLUTION|>--- conflicted
+++ resolved
@@ -238,23 +238,15 @@
                 if not self.dataset_manager.is_accessible(data_assoc.dataset.dataset, trans.user):
                     raise ItemAccessibilityException("You are not allowed to rerun this job.")
         trans.sa_session.refresh(job)
-<<<<<<< HEAD
+        
         if job.state == job.states.RUNNING and stdout_start > 0:
-=======
-        if job.state == job.states.RUNNING and stdout_page > 0:
->>>>>>> a5471dae
             try:
                 stdout_path = Path(".").parent.parent.parent.parent.parent / "database/jobs_directory/000" / str(
                     job.id) / "outputs/tool_stdout"
                 stdout_file = open(stdout_path, "r")
-<<<<<<< HEAD
                 number_of_pages = stdout_end - stdout_start + 1 if stdout_end > 0 else 1
                 stdout_file.seek((stdout_start - 1) * STDOUT_PAGE_SIZE_CHARS)
                 job.job_stdout = stdout_file.read(STDOUT_PAGE_SIZE_CHARS * number_of_pages)
-=======
-                stdout_file.seek((stdout_page - 1) * STDOUT_PAGE_SIZE_CHARS)
-                job.job_stdout = stdout_file.read(STDOUT_PAGE_SIZE_CHARS)
->>>>>>> a5471dae
                 job.tool_stdout = job.job_stdout
             except Exception as e:
                 log.error("Could not read STDOUT: %s", e)
