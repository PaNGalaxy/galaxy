--- conflicted
+++ resolved
@@ -231,11 +231,8 @@
             "fixed_delegated_auth": _defaults_to(False),
             "help_forum_api_url": _use_config,
             "enable_help_forum_tool_panel_integration": _use_config,
-<<<<<<< HEAD
             "disable_batch_input": _use_config,
-=======
             "llm_api_configured": lambda item, key, **context: bool(item.openai_api_key),
->>>>>>> cc18d879
         }
 
 
