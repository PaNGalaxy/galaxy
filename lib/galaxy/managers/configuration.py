"""
Managers, serializers for Galaxy config file data. ConfigSerializer for all users
and a more expanded set of data for admin in AdminConfigSerializer.

Used by both the API and bootstrapped data.
"""

import logging
import sys
from typing import (
    Any,
)

from galaxy.managers import base
from galaxy.managers.context import ProvidesUserContext
from galaxy.managers.markdown_util import weasyprint_available
from galaxy.schema import SerializationParams
from galaxy.structured_app import StructuredApp

log = logging.getLogger(__name__)


class ConfigurationManager:
    """Interface/service object for interacting with configuration and related data."""

    def __init__(self, app: StructuredApp):
        self._app = app

    def get_configuration(
        self, trans: ProvidesUserContext, serialization_params: SerializationParams
    ) -> dict[str, Any]:
        is_admin = trans.user_is_admin
        host = getattr(trans, "host", None)
        serializer_class = AdminConfigSerializer if is_admin else ConfigSerializer
        serializer = serializer_class(self._app)
        return serializer.serialize_to_view(self._app.config, host=host, **serialization_params.model_dump())

    def version(self) -> dict[str, Any]:
        version_info = {
            "version_major": self._app.config.version_major,
            "version_minor": self._app.config.version_minor,
        }
        if self._app.config.version_extra:
            version_info["extra"] = self._app.config.version_extra
        return version_info

    def decode_id(
        self,
        encoded_id: str,
    ) -> dict[str, int]:
        # Handle the special case for library folders
        if (len(encoded_id) % 16 == 1) and encoded_id.startswith("F"):
            encoded_id = encoded_id[1:]
        decoded_id = self._app.security.decode_id(encoded_id)
        return {"decoded_id": decoded_id}

    def encode_id(
        self,
        decoded_id: int,
    ) -> dict[str, str]:
        encoded_id = self._app.security.encode_id(decoded_id)
        return {"encoded_id": encoded_id}

    def tool_lineages(self) -> list[dict[str, dict]]:
        rval = []
        for id, tool in self._app.toolbox.tools():
            try:
                lineage_dict = tool.lineage.to_dict()
            except AttributeError:
                pass
            else:
                entry = {"id": id, "lineage": lineage_dict}
                rval.append(entry)
        return rval

    def dynamic_tool_confs(self) -> list[dict[str, str]]:
        # WARNING: If this method is ever changed so as not to require admin privileges, update the nginx proxy
        # documentation, since this path is used as an authentication-by-proxy method for securing other paths on the
        # server. A dedicated endpoint should probably be added to do that instead.
        def tool_conf_to_dict(conf):
            return dict(
                config_filename=conf["config_filename"],
                tool_path=conf["tool_path"],
            )

        confs = self._app.toolbox.dynamic_confs(include_migrated_tool_conf=True)
        return list(map(tool_conf_to_dict, confs))

    def reload_toolbox(self):
        self._app.queue_worker.send_control_task("reload_toolbox")


# TODO: this is a bit of an odd duck. It uses the serializer structure from managers
#   but doesn't have a model like them. It might be better in config.py or a
#   totally new area, but I'm leaving it in managers for now for class consistency.
class ConfigSerializer(base.ModelSerializer):
    """Configuration (galaxy.yml) settings viewable by all users"""

    def __init__(self, app):
        super().__init__(app)

        self.default_view = "all"
        self.add_view("all", list(self.serializers.keys()))

    def default_serializer(self, item, key, **context):
        return getattr(item, key, None)

    def add_serializers(self):
        def _defaults_to(default) -> base.Serializer:
            return lambda item, key, **context: getattr(item, key, default)

        def _use_config(item, key: str, **context):
            """Let config object determine the value for key"""
            assert hasattr(item, key)
            return item.config_value_for_host(key, context.get("host"))

        def _config_is_truthy(item, key, **context):
            return True if item.get(key) else False

        object_store = self.app.object_store
        self.serializers: dict[str, base.Serializer] = {
            # TODO: this is available from user data, remove
            "is_admin_user": lambda *a, **c: False,
            "brand": _use_config,
            "dashboard_url": _use_config,
            "logo_url": _use_config,
            "logo_src": _use_config,
            "logo_src_secondary": _use_config,
            "terms_url": _use_config,
            "wiki_url": _use_config,
            "screencasts_url": _use_config,
            "citation_url": _use_config,
            "citation_bibtex": _use_config,
            "citations_export_message_html": _use_config,
            "support_url": _use_config,
            "quota_url": _use_config,
            "helpsite_url": _use_config,
            "lims_doc_url": _defaults_to("https://usegalaxy.org/u/rkchak/p/sts"),
            "default_locale": _use_config,
            "enable_tool_recommendations": _use_config,
            "enable_account_interface": _use_config,
            "tool_recommendation_model_path": _use_config,
            "admin_tool_recommendations_path": _use_config,
            "overwrite_model_recommendations": _use_config,
            "topk_recommendations": _use_config,
            "allow_user_impersonation": _use_config,
            "allow_local_account_creation": _defaults_to(False),  # schema default is True
            "disable_local_accounts": _defaults_to(False),  # schema default is False
            "use_remote_user": _defaults_to(None),  # schema default is False; or config.single_user
            "single_user": _config_is_truthy,
            "disable_internal_login": _use_config,
            "enable_oidc": _use_config,
            "oidc": _use_config,
            "prefer_custos_login": _use_config,
            "enable_quotas": _use_config,
            "remote_user_logout_href": _use_config,
            "post_user_logout_href": _use_config,
            "datatypes_disable_auto": _use_config,
            "allow_user_dataset_purge": _defaults_to(False),  # schema default is True
            "ga_code": _use_config,
            "plausible_server": _use_config,
            "plausible_domain": _use_config,
            "markdown_to_pdf_available": lambda item, key, **context: weasyprint_available(),
            "matomo_server": _use_config,
            "matomo_site_id": _use_config,
            "enable_unique_workflow_defaults": _use_config,
            "enable_beta_markdown_export": _use_config,
            "enable_beacon_integration": _use_config,
            "simplified_workflow_run_ui": _use_config,
            "simplified_workflow_run_ui_target_history": _use_config,
            "simplified_workflow_run_ui_job_cache": _use_config,
            "has_user_tool_filters": _defaults_to(False),
            # TODO: is there no 'correct' way to get an api url? controller='api', action='tools' is a hack
            # at any rate: the following works with path_prefix but is still brittle
            # TODO: change this to (more generic) upload_path and incorporate config.nginx_upload_path into building it
            "nginx_upload_path": lambda item, key, **context: getattr(item, key, False),
            "chunk_upload_size": _use_config,
            "ftp_upload_site": _use_config,
            "version_major": _defaults_to(None),
            "version_minor": _defaults_to(None),
            "version_extra": _use_config,
            "require_login": _use_config,
            "hide_sign_out": _use_config,
            "inactivity_box_content": _use_config,
            "visualizations_visible": _use_config,
            "interactivetools_enable": _use_config,
            "aws_estimate": _use_config,
            "carbon_emission_estimates": _defaults_to(True),
            "carbon_intensity": lambda item, key, **context: self.app.carbon_intensity,
            "geographical_server_location_name": lambda item, key, **context: self.app.geographical_server_location_name,
            "geographical_server_location_code": _use_config,
            "power_usage_effectiveness": _use_config,
            "message_box_content": _use_config,
            "message_box_visible": _use_config,
            "message_box_class": _use_config,
            "server_starttime": lambda item, key, **context: self.app.server_starttime,
            "mailing_join_addr": _defaults_to("galaxy-announce-join@bx.psu.edu"),  # should this be the schema default?
            "server_mail_configured": lambda item, key, **context: bool(item.smtp_server),
            "registration_warning_message": _use_config,
            "welcome_url": _use_config,
            "show_welcome_with_login": _defaults_to(True),  # schema default is False
            "cookie_domain": _use_config,
            "python": _defaults_to((sys.version_info.major, sys.version_info.minor)),
            "select_type_workflow_threshold": _use_config,
            "file_sources_configured": lambda item, key, **context: self.app.file_sources.custom_sources_configured,
            "toolbox_auto_sort": _use_config,
            "panel_views": lambda item, key, **context: self.app.toolbox.panel_view_dicts(),
            "default_panel_view": _use_config,
            "upload_from_form_button": _use_config,
            "release_doc_base_url": _use_config,
            "expose_user_email": _use_config,
            "enable_tool_source_display": _use_config,
            "enable_celery_tasks": _use_config,
            "quota_source_labels": lambda item, key, **context: list(
                object_store.get_quota_source_map().get_quota_source_labels()
            ),
            "object_store_allows_id_selection": lambda item, key, **context: object_store.object_store_allows_id_selection(),
            "object_store_ids_allowing_selection": lambda item, key, **context: object_store.object_store_ids_allowing_selection(),
            "object_store_always_respect_user_selection": _use_config,
            "user_activation_on": _use_config,
            "user_library_import_dir_available": lambda item, key, **context: bool(item.get("user_library_import_dir")),
            "welcome_directory": _use_config,
            "themes": _use_config,
            "tool_training_recommendations": _use_config,
            "tool_training_recommendations_link": _use_config,
            "tool_training_recommendations_api_url": _use_config,
            "enable_notification_system": _use_config,
            "instance_resource_url": _use_config,
            "instance_access_url": _use_config,
            "organization_name": _use_config,
            "organization_url": _use_config,
            "fixed_delegated_auth": _defaults_to(False),
            "help_forum_api_url": _use_config,
            "enable_help_forum_tool_panel_integration": _use_config,
<<<<<<< HEAD
            "disable_batch_input": _use_config,
            "llm_api_configured": lambda item, key, **context: bool(item.openai_api_key),
            "external_login_redirect_cookie": _defaults_to("galaxy-external-login-redirect")
=======
            "llm_api_configured": lambda item, key, **context: bool(item.ai_api_key),
            "install_tool_dependencies": _use_config,
            "install_repository_dependencies": _use_config,
            "install_resolver_dependencies": _use_config,
            "enable_tool_generated_tours": _use_config,
>>>>>>> 0fae2608
        }


class AdminConfigSerializer(ConfigSerializer):
    """Configuration attributes viewable only by admin users"""

    def add_serializers(self):
        super().add_serializers()

        def _defaults_to(default):
            return lambda config, key, **context: getattr(config, key, default)

        self.serializers.update(
            {
                # TODO: this is available from user serialization: remove
                "is_admin_user": lambda *a, **context: True,
                "library_import_dir": _defaults_to(None),
                "user_library_import_dir": _defaults_to(None),
                "allow_library_path_paste": _defaults_to(False),
                "allow_user_deletion": _defaults_to(False),
                "tool_shed_urls": self._serialize_tool_shed_urls,
            }
        )

    def _serialize_tool_shed_urls(self, item: Any, key: str, **context) -> list[str]:
        return list(self.app.tool_shed_registry.tool_sheds.values()) if self.app.tool_shed_registry else []<|MERGE_RESOLUTION|>--- conflicted
+++ resolved
@@ -232,17 +232,13 @@
             "fixed_delegated_auth": _defaults_to(False),
             "help_forum_api_url": _use_config,
             "enable_help_forum_tool_panel_integration": _use_config,
-<<<<<<< HEAD
             "disable_batch_input": _use_config,
-            "llm_api_configured": lambda item, key, **context: bool(item.openai_api_key),
-            "external_login_redirect_cookie": _defaults_to("galaxy-external-login-redirect")
-=======
             "llm_api_configured": lambda item, key, **context: bool(item.ai_api_key),
+            "external_login_redirect_cookie": _defaults_to("galaxy-external-login-redirect"),
             "install_tool_dependencies": _use_config,
             "install_repository_dependencies": _use_config,
             "install_resolver_dependencies": _use_config,
             "enable_tool_generated_tours": _use_config,
->>>>>>> 0fae2608
         }
 
 
