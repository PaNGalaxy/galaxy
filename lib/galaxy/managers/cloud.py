"""
Manager and serializer for cloud-based storages.
"""

import json
import logging

from galaxy import model
from galaxy import util
from galaxy.exceptions import (
    ItemAccessibilityException,
    MessageException,
    ObjectNotFound,
    RequestParameterInvalidException,
    RequestParameterMissingException
)
from galaxy.managers import sharable
from galaxy.util import Params

try:
    from cloudbridge.cloud.factory import CloudProviderFactory, ProviderList
except ImportError:
    CloudProviderFactory = None
    ProviderList = None

log = logging.getLogger(__name__)

NO_CLOUDBRIDGE_ERROR_MESSAGE = (
    "Cloud ObjectStore is configured, but no CloudBridge dependency available."
    "Please install CloudBridge or modify ObjectStore configuration."
)

# Any change to this list, MUST be reflected in the SEND_TOOL wrapper
# (tools/cloud/send.xml).
SUPPORTED_PROVIDERS = {"aws": 0, "azure": 1}

SEND_TOOL = "send_to_cloud"
SEND_TOOL_VERSION = "0.1.0"

# TODO: this configuration should be set in a config file.
SINGED_URL_TTL = 3600


class CloudManager(sharable.SharableModelManager):

    # This manager does not manage a history; however,
    # some of its functions require operations
    # on history objects using methods from the base
    # manager class (e.g., get_accessible), which requires
    # setting this property.
    model_class = model.History

    def __init__(self, app, *args, **kwargs):
        super(CloudManager, self).__init__(app, *args, **kwargs)

    @staticmethod
    def configure_provider(provider, credentials):
        """
        Given a provider name and required credentials, it configures and returns a cloudbridge
        connection to the provider.

        :type  provider: string
        :param provider: the name of cloud-based resource provided. A list of supported providers is given in
        `SUPPORTED_PROVIDERS` variable.

        :type  credentials: dict
        :param credentials: a dictionary containing all the credentials required to authenticated to the
        specified provider.

        :rtype: provider specific, e.g., `cloudbridge.cloud.providers.aws.provider.AWSCloudProvider` for AWS.
        :return: a cloudbridge connection to the specified provider.
        """
        missing_credentials = []
        if provider == 'aws':
            access = credentials.get('access_key', None)
            if access is None:
                access = credentials.get("AccessKeyId", None)
                if access is None:
                    missing_credentials.append('access_key')
            secret = credentials.get('secret_key', None)
            if secret is None:
                secret = credentials.get("SecretAccessKey", None)
                if secret is None:
                    missing_credentials.append('secret_key')
            if len(missing_credentials) > 0:
                raise RequestParameterMissingException("The following required key(s) are missing from the provided "
                                                       "credentials object: {}".format(missing_credentials))
            session_token = credentials.get("SessionToken")
            config = {'aws_access_key': access,
                      'aws_secret_key': secret,
                      "aws_session_token": session_token}
            connection = CloudProviderFactory().create_provider(ProviderList.AWS, config)
        elif provider == "azure":
            subscription = credentials.get('subscription_id', None)
            if subscription is None:
                missing_credentials.append('subscription_id')
            client = credentials.get('client_id', None)
            if client is None:
                missing_credentials.append('client_id')
            secret = credentials.get('secret', None)
            if secret is None:
                missing_credentials.append('secret')
            tenant = credentials.get('tenant', None)
            if tenant is None:
                missing_credentials.append('tenant')
            if len(missing_credentials) > 0:
                raise RequestParameterMissingException("The following required key(s) are missing from the provided "
                                                       "credentials object: {}".format(missing_credentials))

            config = {'azure_subscription_id': subscription,
                      'azure_client_id': client,
                      'azure_secret': secret,
                      'azure_tenant': tenant}
            storage_account = credentials.get("storage_account")
            if storage_account:
                config["azure_storage_account"] = storage_account
            resource_group = credentials.get("resource_group")
            if resource_group:
                config["azure_resource_group"] = resource_group
            connection = CloudProviderFactory().create_provider(ProviderList.AZURE, config)
        elif provider == "openstack":
            username = credentials.get('username', None)
            if username is None:
                missing_credentials.append('username')
            password = credentials.get('password', None)
            if password is None:
                missing_credentials.append('password')
            auth_url = credentials.get('auth_url', None)
            if auth_url is None:
                missing_credentials.append('auth_url')
            prj_name = credentials.get('project_name', None)
            if prj_name is None:
                missing_credentials.append('project_name')
            prj_domain_name = credentials.get('project_domain_name', None)
            if prj_domain_name is None:
                missing_credentials.append('project_domain_name')
            user_domain_name = credentials.get('user_domain_name', None)
            if user_domain_name is None:
                missing_credentials.append('user_domain_name')
            if len(missing_credentials) > 0:
                raise RequestParameterMissingException("The following required key(s) are missing from the provided "
                                                       "credentials object: {}".format(missing_credentials))
            config = {'os_username': username,
                      'os_password': password,
                      'os_auth_url': auth_url,
                      'os_project_name': prj_name,
                      'os_project_domain_name': prj_domain_name,
                      'os_user_domain_name': user_domain_name}
            connection = CloudProviderFactory().create_provider(ProviderList.OPENSTACK, config)
        else:
            raise RequestParameterInvalidException("Unrecognized provider '{}'; the following are the supported "
                                                   "providers: {}.".format(provider, SUPPORTED_PROVIDERS.keys()))

        # The authorization-assertion mechanism of Cloudbridge assumes a user has an elevated privileges,
        # such as Admin-level access to all resources (see https://github.com/CloudVE/cloudbridge/issues/135).
        # As a result, a user who wants to authorize Galaxy to read/write an Amazon S3 bucket, need to
        # also authorize Galaxy with full permission to Amazon EC2 (because Cloudbridge leverages EC2-specific
        # operation to assert credentials). While the EC2 authorization is not required by Galaxy to
        # read/write a S3 bucket, it can cause this exception.
        #
        # Until Cloudbridge implements an authorization-specific credentials assertion, we are not asserting
        # the authorization/validity of the credentials, in order to avoid asking users to grant Galaxy with an
        # elevated, yet unnecessary, privileges.
        #
        # Note, if user's credentials are invalid/expired to perform the authorized action, that can cause
        # exceptions which we capture separately in related read/write attempts.
        return connection

    @staticmethod
    def _get_inputs(obj, key, input_args):
        space_to_tab = None
        if input_args.get('space_to_tab', "").lower() == "true":
            space_to_tab = "Yes"
        elif input_args.get('space_to_tab', "").lower() not in ["false", ""]:
            raise RequestParameterInvalidException(
                "The valid values for `space_to_tab` argument are `true` and `false`; received {}".format(
                    input_args.get('space_to_tab')))

        to_posix_lines = None
        if input_args.get('to_posix_lines', "").lower() == "true":
            to_posix_lines = "Yes"
        elif input_args.get('to_posix_lines', "").lower() not in ["false", ""]:
            raise RequestParameterInvalidException(
                "The valid values for `to_posix_lines` argument are `true` and `false`; received {}".format(
                    input_args.get('to_posix_lines')))

        return {
            'dbkey': input_args.get("dbkey", "?"),
            'file_type': input_args.get("file_type", "auto"),
            'files_0|type': 'upload_dataset',
            'files_0|space_to_tab': space_to_tab,
            'files_0|to_posix_lines': to_posix_lines,
            'files_0|NAME': obj,
            'files_0|url_paste': key.generate_url(expires_in=SINGED_URL_TTL),
        }

    def upload(self, trans, history_id, bucket_name, objects, authz_id, input_args=None):
        """
        Implements the logic of uploading a file from a cloud-based storage (e.g., Amazon S3)
        and persisting it as a Galaxy dataset.

        This manager does NOT require use credentials, instead, it uses a more secure method,
        which leverages CloudAuthz (https://github.com/galaxyproject/cloudauthz) and automatically
        requests temporary credentials to access the defined resources.

        :type  trans:       galaxy.web.framework.webapp.GalaxyWebTransaction
        :param trans:       Galaxy web transaction

        :type  history_id:  string
        :param history_id:  the (decoded) id of history to which the object should be uploaded to.

        :type  bucket_name: string
        :param bucket_name: the name of a bucket from which data should be uploaded (e.g., a bucket name on AWS S3).

        :type  objects:     list of string
        :param objects:     the name of objects to be uploaded.

        :type  authz_id:    int
        :param authz_id:    the ID of CloudAuthz to be used for authorizing access to the resource provider. You may
                            get a list of the defined authorizations sending GET to `/api/cloud/authz`. Also, you can
                            POST to `/api/cloud/authz` to define a new authorization.

        :type  input_args:  dict
        :param input_args:  a [Optional] a dictionary of input parameters:
                            dbkey, file_type, space_to_tab, to_posix_lines (see galaxy/webapps/galaxy/api/cloud.py)

        :rtype:             list of galaxy.model.Dataset
        :return:            a list of datasets created for the uploaded files.
        """
        if CloudProviderFactory is None:
            raise Exception(NO_CLOUDBRIDGE_ERROR_MESSAGE)

        if input_args is None:
            input_args = {}

        cloudauthz = trans.app.authnz_manager.try_get_authz_config(trans.sa_session, trans.user.id, authz_id)
        credentials = trans.app.authnz_manager.get_cloud_access_credentials(cloudauthz, trans.sa_session, trans.user.id, trans.request)
        connection = self.configure_provider(cloudauthz.provider, credentials)
        try:
            bucket = connection.storage.buckets.get(bucket_name)
            if bucket is None:
                raise RequestParameterInvalidException("The bucket `{}` not found.".format(bucket_name))
        except Exception as e:
            raise ItemAccessibilityException("Could not get the bucket `{}`: {}".format(bucket_name, str(e)))

        datasets = []
        for obj in objects:
            try:
                key = bucket.objects.get(obj)
            except Exception as e:
                raise MessageException("The following error occurred while getting the object {}: {}".format(obj, str(e)))
            if key is None:
                log.exception(
                    "Could not get object `{}` for user `{}`. Object may not exist, or the provided credentials are "
                    "invalid or not authorized to read the bucket/object.".format(obj, trans.user.id))
                raise ObjectNotFound(
                    "Could not get the object `{}`. Please check if the object exists, and credentials are valid and "
                    "authorized to read the bucket and object. ".format(obj))

            params = Params(self._get_inputs(obj, key, input_args), sanitize=False)
            incoming = params.__dict__
            history = trans.sa_session.query(trans.app.model.History).get(history_id)
            if not history:
                raise ObjectNotFound("History with ID `{}` not found.".format(trans.app.security.encode_id(history_id)))
            output = trans.app.toolbox.get_tool('upload1').handle_input(trans, incoming, history=history)

            job_errors = output.get('job_errors', [])
            if job_errors:
                raise ValueError('Following error occurred while uploading the given object(s) from {}: {}'.format(
                    cloudauthz.provider, job_errors))
            else:
                for d in output['out_data']:
                    datasets.append(d[1].dataset)

        return datasets

    def send(self, trans, history_id, bucket_name, authz_id, dataset_ids=None, overwrite_existing=False):
        """
        Implements the logic of sending dataset(s) from a given history to a given cloud-based storage
        (e.g., Amazon S3).

        :type  trans:               galaxy.web.framework.webapp.GalaxyWebTransaction
        :param trans:               Galaxy web transaction

        :type  history_id:          string
        :param history_id:          the (encoded) id of history from which the object should be sent.

        :type  bucket_name:         string
        :param bucket_name:         the name of a bucket to which data should be sent (e.g., a bucket
                                    name on AWS S3).

        :type  authz_id:            int
        :param authz_id:            the ID of CloudAuthz to be used for authorizing access to the resource provider.
                                    You may get a list of the defined authorizations via `/api/cloud/authz`. Also,
                                    you can use `/api/cloud/authz/create` to define a new authorization.

        :type  dataset_ids:         set
        :param dataset_ids:         [Optional] The list of (decoded) dataset ID(s) belonging to the given
                                    history which should be sent to the given provider. If not provided,
                                    Galaxy sends all the datasets belonging to the given history.

        :type  overwrite_existing:  boolean
        :param overwrite_existing:  [Optional] If set to "True", and an object with same name of the
                                    dataset to be sent already exist in the bucket, Galaxy replaces
                                    the existing object with the dataset to be sent. If set to
                                    "False", Galaxy appends datetime to the dataset name to prevent
                                    overwriting the existing object.

        :rtype:                     tuple
        :return:                    A tuple of two lists of labels of the objects that were successfully and
                                    unsuccessfully sent to cloud.
        """
        if CloudProviderFactory is None:
            raise Exception(NO_CLOUDBRIDGE_ERROR_MESSAGE)

        cloudauthz = trans.app.authnz_manager.try_get_authz_config(trans.sa_session, trans.user.id, authz_id)

        history = trans.sa_session.query(trans.app.model.History).get(history_id)
        if not history:
            raise ObjectNotFound("History with ID `{}` not found.".format(trans.app.security.encode_id(history_id)))

        sent = []
        failed = []
        for hda in history.datasets:
            if hda.deleted or hda.purged or hda.state != "ok" or hda.creating_job.tool_id == SEND_TOOL:
                continue
            if dataset_ids is None or hda.dataset.id in dataset_ids:
                try:
                    object_label = hda.name.replace(" ", "_")
                    args = {
                        # We encode ID here because it the tool wrapper assumes
                        # it receives an encoded ID and attempts decoding it.
                        "authz_id": trans.security.encode_id(cloudauthz.id),
                        "bucket": bucket_name,
                        "object_label": object_label,
                        "filename": hda,
                        "overwrite_existing": overwrite_existing
                    }
                    incoming = (util.Params(args, sanitize=False)).__dict__
                    d2c = trans.app.toolbox.get_tool(SEND_TOOL, SEND_TOOL_VERSION)
                    if not d2c:
                        log.debug("Failed to get the `send` tool per user `{}` request.".format(trans.user.id))
                        failed.append(json.dumps(
                            {
                                "object": object_label,
                                "error": "Unable to get the `send` tool."
                            }))
                        continue
                    res = d2c.execute(trans, incoming, history=history)
                    job = res[0]
                    sent.append(json.dumps(
                        {
                            "object": object_label,
                            "job_id": trans.app.security.encode_id(job.id)
                        }))
                except Exception as e:
<<<<<<< HEAD
                    err_msg = "maybe invalid or unauthorized credentials. {}".format(e.message)
                    log.debug("Failed to send the dataset `{}` per user `{}` request to cloud, {}".format(
                        object_label, trans.user.id, err_msg))
                    failed.append(json.dumps(
                        {
                            "object": object_label,
                            "error": err_msg
                        }))
        return sent, failed
=======
                    log.debug("Failed to download dataset to cloud, maybe invalid or unauthorized credentials. "
                              "{}".format(e))
                    failed.append(object_label)
        return downloaded, failed
>>>>>>> 56d8c634
<|MERGE_RESOLUTION|>--- conflicted
+++ resolved
@@ -354,7 +354,6 @@
                             "job_id": trans.app.security.encode_id(job.id)
                         }))
                 except Exception as e:
-<<<<<<< HEAD
                     err_msg = "maybe invalid or unauthorized credentials. {}".format(e.message)
                     log.debug("Failed to send the dataset `{}` per user `{}` request to cloud, {}".format(
                         object_label, trans.user.id, err_msg))
@@ -363,10 +362,4 @@
                             "object": object_label,
                             "error": err_msg
                         }))
-        return sent, failed
-=======
-                    log.debug("Failed to download dataset to cloud, maybe invalid or unauthorized credentials. "
-                              "{}".format(e))
-                    failed.append(object_label)
-        return downloaded, failed
->>>>>>> 56d8c634
+        return sent, failed