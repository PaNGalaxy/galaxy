--- conflicted
+++ resolved
@@ -670,22 +670,13 @@
             client = self.get_client_from_state(job_state)
             run_results = client.full_status()
             remote_metadata_directory = run_results.get("metadata_directory", None)
-<<<<<<< HEAD
-            tool_stdout = run_results.get("stdout", "")
-            tool_stderr = run_results.get("stderr", "")
-=======
             tool_stdout = unicodify(run_results.get("stdout", ""), strip_null=True)
             tool_stderr = unicodify(run_results.get("stderr", ""), strip_null=True)
->>>>>>> cc18d879
             for file in ("tool_stdout", "tool_stderr"):
                 if tool_stdout and tool_stderr:
                     pass
                 try:
-<<<<<<< HEAD
-                    file_path = Path(job_wrapper.working_directory) / "outputs" / file
-=======
                     file_path = os.path.join(job_wrapper.working_directory, "outputs", file)
->>>>>>> cc18d879
                     file_content = open(file_path)
                     if tool_stdout is None and file == "tool_stdout":
                         tool_stdout = file_content.read()
@@ -693,13 +684,10 @@
                         tool_stderr = file_content.read()
                 except Exception:
                     pass
-<<<<<<< HEAD
             if not tool_stdout:
                 tool_stdout = ''
             if not tool_stderr:
                 tool_stderr = ''
-=======
->>>>>>> cc18d879
             job_stdout = run_results.get("job_stdout")
             job_stderr = run_results.get("job_stderr")
             exit_code = run_results.get("returncode")
