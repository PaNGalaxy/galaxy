--- conflicted
+++ resolved
@@ -419,14 +419,9 @@
             ajs.running = False
             self.monitor_queue.put(ajs)
 
-<<<<<<< HEAD
     def fail_job(self, job_state: JobState, exception=False, message="Job failed", full_status=None):
-        if getattr(job_state, "stop_job", True):
-=======
-    def fail_job(self, job_state, exception=False):
         job = job_state.job_wrapper.get_job()
         if getattr(job_state, "stop_job", True) and job.state != model.Job.states.NEW:
->>>>>>> f3823055
             self.stop_job(job_state.job_wrapper)
         job_state.job_wrapper.reclaim_ownership()
         self._handle_runner_state("failure", job_state)
