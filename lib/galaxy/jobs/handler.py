"""
Galaxy job handler, prepares, runs, tracks, and finishes Galaxy jobs
"""

import abc
import datetime
import os
import time
from collections import defaultdict
from queue import (
    Empty,
    Queue,
)
from typing import (
    Optional,
    Union,
)

from sqlalchemy.exc import OperationalError
from sqlalchemy.sql.expression import (
    and_,
    func,
    not_,
    null,
    or_,
    select,
    true,
)

from galaxy import model
from galaxy.exceptions import ObjectNotFound
from galaxy.jobs import (
    JobDestination,
    JobQueueI,
    JobWrapper,
    TaskWrapper,
)
from galaxy.jobs.mapper import JobNotReadyException
from galaxy.managers.jobs import get_jobs_to_check_at_startup
from galaxy.model.base import check_database_connection
from galaxy.structured_app import MinimalManagerApp
from galaxy.util import unicodify
from galaxy.util.custom_logging import get_logger
from galaxy.util.monitors import Monitors
from galaxy.web_stack.handlers import HANDLER_ASSIGNMENT_METHODS

log = get_logger(__name__)

# States for running a job. These are NOT the same as data states
(
    JOB_WAIT,
    JOB_ERROR,
    JOB_INPUT_ERROR,
    JOB_INPUT_DELETED,
    JOB_READY,
    JOB_DELETED,
    JOB_ADMIN_DELETED,
    JOB_USER_OVER_QUOTA,
    JOB_USER_OVER_TOTAL_WALLTIME,
) = (
    "wait",
    "error",
    "input_error",
    "input_deleted",
    "ready",
    "deleted",
    "admin_deleted",
    "user_over_quota",
    "user_over_total_walltime",
)
DEFAULT_JOB_RUNNER_FAILURE_MESSAGE = "Unable to run job due to a misconfiguration of the Galaxy job running system.  Please contact a site administrator."


class JobHandlerI:
    dispatcher: Optional["DefaultJobDispatcher"]
    job_queue: JobQueueI
    job_stop_queue: JobQueueI

    @abc.abstractmethod
    def start(self): ...

    @abc.abstractmethod
    def shutdown(self): ...


class JobHandler(JobHandlerI):
    """
    Handle the preparation, running, tracking, and finishing of jobs
    """

    def __init__(self, app):
        self.app = app
        # The dispatcher launches the underlying job runners
        self.dispatcher = DefaultJobDispatcher(app)
        # Queues for starting and stopping jobs
        self.job_queue = JobHandlerQueue(app, self.dispatcher)
        self.job_stop_queue = JobHandlerStopQueue(app, self.dispatcher)

    def start(self):
        self.dispatcher.start()
        self.job_queue.start()
        self.job_stop_queue.start()

    def shutdown(self):
        self.job_queue.shutdown()
        self.job_stop_queue.shutdown()


class ItemGrabber:
    grab_model: Union[type[model.Job], type[model.WorkflowInvocation]]

    def __init__(
        self,
        app,
        handler_assignment_method=None,
        max_grab=None,
        self_handler_tags=None,
        handler_tags=None,
    ):
        self.app = app
        self.sa_session = app.model.context
        self.handler_assignment_method = handler_assignment_method
        self.self_handler_tags = self_handler_tags
        self.max_grab = max_grab
        self.handler_tags = handler_tags
        self._grab_conn_opts = {}
        self._grab_query = None
        self._supports_returning = self.app.application_stack.supports_returning()

    def setup_query(self):
        if self.grab_model is model.Job:
            grab_condition = self.grab_model.state == self.grab_model.states.NEW
        elif self.grab_model is model.WorkflowInvocation:
            grab_condition = self.grab_model.state.in_(
                (
                    self.grab_model.states.NEW,
                    self.grab_model.states.REQUIRES_MATERIALIZATION,
                    self.grab_model.states.CANCELLING,
                )
            )
        else:
            raise NotImplementedError(f"Grabbing {self.grab_model.__name__} not implemented")
        subq = (
            select(self.grab_model.id)
            .where(
                and_(
                    self.grab_model.handler.in_(self.self_handler_tags),
                    grab_condition,
                )
            )
            .order_by(self.grab_model.id)
        )
        if self.max_grab:
            subq = subq.limit(self.max_grab)
        if self.handler_assignment_method == HANDLER_ASSIGNMENT_METHODS.DB_SKIP_LOCKED:
            subq = subq.with_for_update(skip_locked=True)
        self._grab_query = (
            self.grab_model.table.update()
            .where(self.grab_model.id.in_(subq))
            .values(handler=self.app.config.server_name)
        )
        if self._supports_returning:
            self._grab_query = self._grab_query.returning(self.grab_model.id)
        if self.handler_assignment_method == HANDLER_ASSIGNMENT_METHODS.DB_TRANSACTION_ISOLATION:
            self._grab_conn_opts["isolation_level"] = "SERIALIZABLE"
        log.info(
            "Handler job grabber initialized with '%s' assignment method for handler '%s', tag(s): %s",
            self.handler_assignment_method,
            self.app.config.server_name,
            ", ".join(str(x) for x in self.handler_tags),
        )

    @staticmethod
    def get_grabbable_handler_assignment_method(handler_assignment_methods):
        grabbable_methods = {
            HANDLER_ASSIGNMENT_METHODS.DB_TRANSACTION_ISOLATION,
            HANDLER_ASSIGNMENT_METHODS.DB_SKIP_LOCKED,
        }
        if handler_assignment_methods:
            try:
                return [m for m in handler_assignment_methods if m in grabbable_methods][0]
            except IndexError:
                return

    def grab_unhandled_items(self):
        """
        Attempts to assign unassigned jobs or invocaions to itself using DB serialization methods, if enabled. This
        simply sets `Job.handler` or `WorkflowInvocation.handler` to the current server name, which causes the job to be picked up by
        the appropriate handler.
        """
        # an excellent discussion on PostgreSQL concurrency safety:
        # https://blog.2ndquadrant.com/what-is-select-skip-locked-for-in-postgresql-9-5/
        if self._grab_query is None:
            self.setup_query()

        with self.app.model.engine.connect() as conn:
            conn.execution_options(**self._grab_conn_opts)
            with conn.begin() as trans:
                try:
                    proxy = conn.execute(self._grab_query)
                    if self._supports_returning:
                        rows = proxy.fetchall()
                        if rows:
                            log.debug(
                                f"Grabbed {self.grab_model.__name__}(s): {', '.join(str(row[0]) for row in rows)}"
                            )
                        else:
                            trans.rollback()
                except OperationalError as e:
                    # If this is a serialization failure on PostgreSQL, then e.orig is a psycopg2 TransactionRollbackError
                    # and should have attribute `code`. Other engines should just report the message and move on.
                    if int(getattr(e.orig, "pgcode", -1)) != 40001:
                        log.debug(
                            "Grabbing %s failed (serialization failures are ok): %s",
                            self.grab_model.__name__,
                            unicodify(e),
                        )
                    trans.rollback()


class InvocationGrabber(ItemGrabber):
    grab_model = model.WorkflowInvocation


class JobGrabber(ItemGrabber):
    grab_model = model.Job


class StopSignalException(Exception):
    """Exception raised when queue returns a stop signal."""


class BaseJobHandlerQueue(JobQueueI, Monitors):
    STOP_SIGNAL = object()

    def __init__(self, app: MinimalManagerApp, dispatcher: "DefaultJobDispatcher"):
        """
        Initializes the Queue, creates (unstarted) monitoring thread.
        """
        self.app = app
        self.dispatcher = dispatcher
        self.sa_session = app.model.context  # scoped session registry
        self.track_jobs_in_database = self.app.config.track_jobs_in_database
        # Keep track of the pid that started the job manager, only it has valid threads
        self.parent_pid = os.getpid()
        # This queue is not used if track_jobs_in_database is True.
        self.queue: Queue[tuple[int, Optional[str]]] = Queue()


class JobHandlerQueue(BaseJobHandlerQueue):
    """
    Job Handler's Internal Queue, this is what actually implements waiting for
    jobs to be runnable and dispatching to a JobRunner.
    """

    def __init__(self, app: MinimalManagerApp, dispatcher):
        super().__init__(app, dispatcher)
        # self.queue contains tuples: (job_id, tool_id)

        # Initialize structures for handling job limits
        self.__clear_job_count()
        # Contains job ids for jobs that are waiting (only use from monitor thread)
        self.waiting_jobs: list[int] = []
        # Contains wrappers of jobs that are limited or ready (so they aren't created unnecessarily/multiple times)
        self.job_wrappers: dict[int, JobWrapper] = {}
        name = "JobHandlerQueue.monitor_thread"
        self._init_monitor_thread(name, target=self.__monitor, config=app.config)
        self.job_grabber = None
        handler_assignment_method = JobGrabber.get_grabbable_handler_assignment_method(
            self.app.job_config.handler_assignment_methods
        )
        if handler_assignment_method:
            self.job_grabber = JobGrabber(
                app=app,
                handler_assignment_method=handler_assignment_method,
                max_grab=self.app.job_config.handler_max_grab,
                self_handler_tags=self.app.job_config.self_handler_tags,
                handler_tags=self.app.job_config.handler_tags,
            )

    def start(self):
        """
        Starts the JobHandler's thread after checking for any unhandled jobs.
        """
        log.debug("Handler queue starting for jobs assigned to handler: %s", self.app.config.server_name)
        # Recover jobs at startup
        self.__check_jobs_at_startup()
        # Start the queue
        self.monitor_thread.start()
        log.info("job handler queue started")

    def job_wrapper(self, job, use_persisted_destination=False):
        return JobWrapper(job, self, use_persisted_destination=use_persisted_destination)

    def job_pair_for_id(self, id):
        job = self.sa_session.query(model.Job).get(id)
        return job, self.job_wrapper(job, use_persisted_destination=True)

    def __check_jobs_at_startup(self):
        """
        Checks all jobs that are in the 'new', 'queued', 'running', or 'stopped' state in
        the database and requeues or cleans up as necessary. Only run as the job handler starts.
        In case the activation is enforced it will filter out the jobs of inactive users.
        """
        with self.sa_session() as session:
            for job in get_jobs_to_check_at_startup(session, self.track_jobs_in_database, self.app.config):
                try:
                    self._check_job_at_startup(job)
                except Exception:
                    log.exception("Error while recovering job %s during application startup.", job.id)
            session.commit()

    def _check_job_at_startup(self, job: model.Job):
        assert job.tool_id or job.dynamic_tool_id
        tool_uuid = None
        if job.dynamic_tool and (uuid := job.dynamic_tool.uuid):
            tool_uuid = uuid
        if not self.app.toolbox.has_tool(
            tool_id=job.tool_id, tool_version=job.tool_version, tool_uuid=tool_uuid, exact=True, user=job.user
        ):
            log.warning(f"({job.id}) Tool '{job.tool_id}' removed from tool config, unable to recover job")
            self.job_wrapper(job).fail(
                "This tool was disabled before the job completed.  Please contact your Galaxy administrator."
            )
        elif job.copied_from_job_id:
            self.queue.put((job.id, job.tool_id))
        elif job.job_runner_name is not None and job.job_runner_external_id is None:
            # This could happen during certain revisions of Galaxy where a runner URL was persisted before the job was dispatched to a runner.
            log.debug(f"({job.id}) Job runner assigned but no external ID recorded, adding to the job handler queue")
            job.job_runner_name = None
            if self.track_jobs_in_database:
                job.set_state(model.Job.states.NEW)
            else:
                self.queue.put((job.id, job.tool_id))
        elif job.job_runner_name is not None and job.job_runner_external_id is not None and job.destination_id is None:
            # This is the first start after upgrading from URLs to destinations, convert the URL to a destination and persist
            job_wrapper = self.job_wrapper(job)
            job_destination = self.dispatcher.url_to_destination(job.job_runner_name)
            if job_destination.id is None:
                job_destination.id = "legacy_url"
            job_wrapper.set_job_destination(job_destination, job.job_runner_external_id)
            self.dispatcher.recover(job, job_wrapper)
            log.info(f"({job.id}) Converted job from a URL to a destination and recovered")
        elif job.job_runner_name is None:
            # Never (fully) dispatched
            log.debug(
                f"({job.id}) No job runner assigned and job still in '{job.state}' state, adding to the job handler queue"
            )
            if self.track_jobs_in_database:
                job.set_state(model.Job.states.NEW)
            else:
                self.queue.put((job.id, job.tool_id))
        else:
            # Already dispatched and running
            job_wrapper = self.__recover_job_wrapper(job)
            self.dispatcher.recover(job, job_wrapper)
        pass

    def __recover_job_wrapper(self, job):
        # Already dispatched and running
        job_wrapper = self.job_wrapper(job)
        # Use the persisted destination as its params may differ from
        # what's in the job config
        job_destination = JobDestination(
            id=job.destination_id, runner=job.job_runner_name, params=job.destination_params
        )
        # resubmits are not persisted (it's a good thing) so they
        # should be added back to the in-memory destination on startup
        try:
            config_job_destination = self.app.job_config.get_destination(job.destination_id)
            job_destination.resubmit = config_job_destination.resubmit
            job_destination.env = config_job_destination.env
            job_destination.tags = config_job_destination.tags
        except KeyError:
            log.debug(
                "(%s) Recovered destination id (%s) does not exist in job config (but this may be normal in the case of a dynamically generated destination)",
                job.id,
                job.destination_id,
            )
        job_wrapper.job_runner_mapper.cached_job_destination = job_destination
        return job_wrapper

    def __monitor(self):
        """
        Continually iterate the waiting jobs, checking is each is ready to
        run and dispatching if so.
        """
        while self.monitor_running:
            try:
                # If jobs are locked, there's nothing to monitor and we skip
                # to the sleep.
                if not self.app.job_manager.job_lock:
                    self.__monitor_step()
            except Exception:
                log.exception("Exception in monitor_step")
                # With sqlite backends we can run into locked databases occasionally
                # To avoid that the monitor step locks again we backoff a little longer.
                self._monitor_sleep(5)
            self._monitor_sleep(self.app.config.job_handler_monitor_sleep)

    def __monitor_step(self):
        """
        Called repeatedly by `monitor` to process waiting jobs.
        """
        monitor_step_timer = self.app.execution_timer_factory.get_timer(
            "internal.galaxy.jobs.handlers.monitor_step", "Job handler monitor step complete."
        )
        if self.job_grabber is not None:
            self.job_grabber.grab_unhandled_items()
        try:
            self.__handle_waiting_jobs()
        except StopSignalException:
            pass
        finally:
            self.sa_session.remove()
        log.trace(monitor_step_timer.to_str())

    def __handle_waiting_jobs(self):
        """
        Gets any new jobs (either from the database or from its own queue), then iterates over all new and waiting jobs
        to check the state of the jobs each depends on. If the job has dependencies that have not finished, it goes to
        the waiting queue. If the job has dependencies with errors, it is marked as having errors and removed from the
        queue. If the job belongs to an inactive user it is ignored.  Otherwise, the job is dispatched.
        """
        check_database_connection(self.sa_session)
        # Pull all new jobs from the queue at once
        jobs_to_check = []
        resubmit_jobs = []
        if self.track_jobs_in_database:
            # Clear the session so we get fresh states for job and all datasets
            self.sa_session.expunge_all()
            # Fetch all new jobs
            hda_not_ready = (
                self.sa_session.query(model.Job.id)
                .enable_eagerloads(False)
                .join(model.JobToInputDatasetAssociation)
                .join(model.HistoryDatasetAssociation)
                .join(model.Dataset)
                .filter(
                    and_(
                        model.Job.state == model.Job.states.NEW, model.Dataset.state.in_(model.Dataset.non_ready_states)
                    )
                )
                .subquery()
            )
            ldda_not_ready = (
                self.sa_session.query(model.Job.id)
                .enable_eagerloads(False)
                .join(model.JobToInputLibraryDatasetAssociation)
                .join(model.LibraryDatasetDatasetAssociation)
                .join(model.Dataset)
                .filter(
                    and_(
                        model.Job.state == model.Job.states.NEW, model.Dataset.state.in_(model.Dataset.non_ready_states)
                    )
                )
                .subquery()
            )
            coalesce_exp = func.coalesce(
                model.Job.table.c.user_id, model.Job.table.c.session_id
            )  # accommodate jobs by anonymous users
            rank = func.rank().over(partition_by=coalesce_exp, order_by=model.Job.table.c.id).label("rank")
            job_filter_conditions = (
                (model.Job.state == model.Job.states.NEW),
                (model.Job.handler == self.app.config.server_name),
                ~model.Job.table.c.id.in_(select(hda_not_ready)),
                ~model.Job.table.c.id.in_(select(ldda_not_ready)),
            )
            if self.app.config.user_activation_on:
                job_filter_conditions = job_filter_conditions + (
                    or_((model.Job.user_id == null()), (model.User.active == true())),
                )
            if self.sa_session.bind.name == "sqlite":
                query_objects = (model.Job,)
            else:
                query_objects = (model.Job, rank)
            ready_query = (
                self.sa_session.query(*query_objects)
                .enable_eagerloads(False)
                .outerjoin(model.User)
                .filter(and_(*job_filter_conditions))
                .order_by(model.Job.id)
            )
            if self.sa_session.bind.name == "sqlite":
                jobs_to_check = ready_query.all()
            else:
                ranked = ready_query.subquery()
                jobs_to_check = (
                    self.sa_session.query(model.Job)
                    .join(ranked, model.Job.id == ranked.c.id)
                    .filter(ranked.c.rank <= self.app.job_config.handler_ready_window_size)
                    .all()
                )
            # Filter jobs with invalid input states
            jobs_to_check = self.__filter_jobs_with_invalid_input_states(jobs_to_check)
            # Fetch all "resubmit" jobs
            resubmit_jobs = (
                self.sa_session.query(model.Job)
                .enable_eagerloads(False)
                .filter(
                    and_(
                        (model.Job.state == model.Job.states.RESUBMITTED),
                        (model.Job.handler == self.app.config.server_name),
                    )
                )
                .order_by(model.Job.id)
                .all()
            )
        else:
            # Get job objects and append to watch queue for any which were
            # previously waiting
            for job_id in self.waiting_jobs:
                jobs_to_check.append(self.sa_session.query(model.Job).get(job_id))
            try:
                while 1:
                    message = self.queue.get_nowait()
                    if message is self.STOP_SIGNAL:
                        raise StopSignalException()
                    # Unpack the message
                    job_id, tool_id = message
                    # Get the job object and append to watch queue
                    jobs_to_check.append(self.sa_session.query(model.Job).get(job_id))
            except Empty:
                pass
        # Ensure that we get new job counts on each iteration
        self.__clear_job_count()
        self.__cache_total_job_count_per_destination()
        self.__cache_user_job_count_per_destination()
        self.__cache_user_job_count()
        # Check resubmit jobs first so that limits of new jobs will still be enforced
        for job in resubmit_jobs:
            log.debug("(%s) Job was resubmitted and is being dispatched immediately", job.id)
            # Reassemble resubmit job destination from persisted value
            jw = self.__recover_job_wrapper(job)
            if jw.is_ready_for_resubmission(job):
                self.increase_running_job_count(job.user_id, jw.job_destination.id)
                self.dispatcher.put(jw)
        # Iterate over new and waiting jobs and look for any that are
        # ready to run
        new_waiting_jobs = []
        for job in jobs_to_check:
            try:
                # Check the job's dependencies, requeue if they're not done.
                # Some of these states will only happen when using the in-memory job queue
                if job.copied_from_job_id:
                    copied_from_job = self.sa_session.query(model.Job).get(job.copied_from_job_id)
                    job.copy_from_job(copied_from_job)
                    continue
                job_state = self.__check_job_state(job)
                if job_state == JOB_WAIT:
                    new_waiting_jobs.append(job.id)
                elif job_state == JOB_INPUT_ERROR:
                    log.info("(%d) Job unable to run: one or more inputs in error state", job.id)
                elif job_state == JOB_INPUT_DELETED:
                    log.info("(%d) Job unable to run: one or more inputs deleted", job.id)
                elif job_state == JOB_READY:
                    self.dispatcher.put(self.job_wrappers.pop(job.id))
                    log.info("(%d) Job dispatched", job.id)
                elif job_state == JOB_DELETED:
                    log.info("(%d) Job deleted by user while still queued", job.id)
                elif job_state == JOB_ADMIN_DELETED:
                    log.info("(%d) Job deleted by admin while still queued", job.id)
                elif job_state == JOB_USER_OVER_TOTAL_WALLTIME:
                    log.info("(%d) User (%s) is over total walltime limit: job paused", job.id, job.user_id)
                    job.set_state(model.Job.states.PAUSED)
                    for dataset_assoc in job.output_datasets + job.output_library_datasets:
                        dataset_assoc.dataset.dataset.state = model.Dataset.states.PAUSED
                        dataset_assoc.dataset.info = "Execution of this dataset's job is paused because you were over your total job runtime at the time it was ready to run"
                        self.sa_session.add(dataset_assoc.dataset.dataset)
                    self.sa_session.add(job)
                elif job_state == JOB_ERROR:
                    # A more informative message is shown wherever the job state is set to error
                    pass
                else:
                    log.error("(%d) Job in unknown state '%s'", job.id, job_state)
                    new_waiting_jobs.append(job.id)
            except Exception:
                log.exception("failure running job %d", job.id)
        # Update the waiting list
        if not self.track_jobs_in_database:
            self.waiting_jobs = new_waiting_jobs
        # Remove cached wrappers for any jobs that are no longer being tracked
        for id in set(self.job_wrappers.keys()) - set(new_waiting_jobs):
            del self.job_wrappers[id]
        # Commit updated state
        self.sa_session.commit()

    def __filter_jobs_with_invalid_input_states(self, jobs):
        """
        Takes  list of jobs and filters out jobs whose input datasets are in invalid state and
        set these jobs and their dependent jobs to paused.
        """
        job_ids_to_check = [j.id for j in jobs]
        queries = []
        for job_to_input, input_association in [
            (model.JobToInputDatasetAssociation, model.HistoryDatasetAssociation),
            (model.JobToInputLibraryDatasetAssociation, model.LibraryDatasetDatasetAssociation),
        ]:
            q = (
                self.sa_session.query(
                    model.Job.id,
                    input_association.deleted,
                    input_association._state,
                    input_association.name,
                    model.Dataset.deleted,
                    model.Dataset.purged,
                    model.Dataset.state,
                )
                .join(job_to_input.job)
                .join(input_association)
                .join(model.Dataset)
                .filter(model.Job.id.in_(job_ids_to_check))
                .filter(
                    or_(
                        model.Dataset.deleted == true(),
                        not_(
                            or_(
                                model.Dataset.state == model.Dataset.states.OK,
                                model.Dataset.state == model.Dataset.states.DEFERRED,
                            )
                        ),
                        input_association.deleted == true(),
                        input_association._state.in_(
                            (input_association.states.FAILED_METADATA, input_association.states.SETTING_METADATA)
                        ),
                    )
                )
                .all()
            )
            queries.extend(q)
        jobs_to_pause = defaultdict(list)
        jobs_to_fail = defaultdict(list)
        jobs_to_ignore = defaultdict(list)
        for job_id, hda_deleted, hda_state, hda_name, dataset_deleted, dataset_purged, dataset_state in queries:
            if hda_deleted or dataset_deleted:
                if dataset_purged:
                    # If the dataset has been purged we can't resume the job by undeleting the input
                    jobs_to_fail[job_id].append(f"Input dataset '{hda_name}' was deleted before the job started")
                else:
                    jobs_to_pause[job_id].append(f"Input dataset '{hda_name}' was deleted before the job started")
            elif hda_state == model.HistoryDatasetAssociation.states.FAILED_METADATA:
                jobs_to_pause[job_id].append(f"Input dataset '{hda_name}' failed to properly set metadata")
            elif dataset_state == model.Dataset.states.PAUSED:
                jobs_to_pause[job_id].append(f"Input dataset '{hda_name}' was paused before the job started")
            elif dataset_state == model.Dataset.states.ERROR:
                jobs_to_pause[job_id].append(f"Input dataset '{hda_name}' is in error state")
            elif dataset_state != model.Dataset.states.OK:
                jobs_to_ignore[job_id].append(f"Input dataset '{hda_name}' is in {dataset_state} state")
        for job_id in sorted(jobs_to_pause):
            pause_message = ", ".join(jobs_to_pause[job_id])
            pause_message = f"{pause_message}. To resume this job fix the input dataset(s)."
            job, job_wrapper = self.job_pair_for_id(job_id)
            try:
                job_wrapper.pause(job=job, message=pause_message)
            except Exception:
                log.exception("(%s) Caught exception while attempting to pause job.", job_id)
        for job_id in sorted(jobs_to_fail):
            fail_message = ", ".join(jobs_to_fail[job_id])
            job, job_wrapper = self.job_pair_for_id(job_id)
            try:
                job_wrapper.fail(fail_message)
            except Exception:
                log.exception("(%s) Caught exception while attempting to fail job.", job_id)
        jobs_to_ignore.update(jobs_to_pause)
        jobs_to_ignore.update(jobs_to_fail)
        return [j for j in jobs if j.id not in jobs_to_ignore]

    def __check_job_state(self, job):
        """
        Check if a job is ready to run by verifying that each of its input
        datasets is ready (specifically in the OK state). If any input dataset
        has an error, fail the job and return JOB_INPUT_ERROR. If any input
        dataset is deleted, fail the job and return JOB_INPUT_DELETED.  If all
        input datasets are in OK state, return JOB_READY indicating that the
        job can be dispatched. Otherwise, return JOB_WAIT indicating that input
        datasets are still being prepared.
        """
        if not self.track_jobs_in_database:
            in_memory_not_ready_state = self.__verify_in_memory_job_inputs(job)
            if in_memory_not_ready_state:
                return in_memory_not_ready_state

        # Else, if tracking in the database, job.state is guaranteed to be NEW and
        # the inputs are guaranteed to be OK.

        # Create the job wrapper so that the destination can be set
        job_id = job.id
        job_wrapper = self.job_wrappers.get(job_id, None)
        if not job_wrapper:
            job_wrapper = self.job_wrapper(job)
            self.job_wrappers[job_id] = job_wrapper

        # If state == JOB_READY, assume job_destination also set - otherwise
        # in case of various error or cancelled states do not assume
        # destination has been set.
        state, job_destination = self.__verify_job_ready(job, job_wrapper)

        if state == JOB_READY:
            # PASS.  increase usage by one job (if caching) so that multiple jobs aren't dispatched on this queue iteration
            self.increase_running_job_count(job.user_id, job_destination.id)
            for job_to_input_dataset_association in job.input_datasets:
                # We record the input dataset version, now that we know the inputs are ready
                if job_to_input_dataset_association.dataset:
                    job_to_input_dataset_association.dataset_version = job_to_input_dataset_association.dataset.version
        return state

    def __verify_job_ready(self, job, job_wrapper):
        """Compute job destination and verify job is ready at that
        destination by checking job limits and quota. If this method
        return a job state of JOB_READY - it MUST also return a job
        destination.
        """
        job_destination = None
        try:
            assert (
                job_wrapper.tool is not None
            ), "This tool was disabled before the job completed.  Please contact your Galaxy administrator."
            # Cause the job_destination to be set and cached by the mapper
            job_destination = job_wrapper.job_destination
        except AssertionError as e:
            log.warning(f"({job.id}) Tool '{job.tool_id}' removed from tool config, unable to run job")
            job_wrapper.fail(e)
            return JOB_ERROR, job_destination
        except JobNotReadyException as e:
            job_state = e.job_state or JOB_WAIT
            return job_state, None
        except Exception as e:
            failure_message = getattr(e, "failure_message", DEFAULT_JOB_RUNNER_FAILURE_MESSAGE)
            if failure_message == DEFAULT_JOB_RUNNER_FAILURE_MESSAGE:
                log.exception("Failed to generate job destination")
            else:
                log.debug(f"Intentionally failing job with message ({failure_message})")
            job_wrapper.fail(failure_message)
            return JOB_ERROR, job_destination
        # job is ready to run, check limits
        # TODO: these checks should be refactored to minimize duplication and made more modular/pluggable
        state = self.__check_destination_jobs(job, job_wrapper)

        if state == JOB_READY:
            state = self.__check_user_jobs(job, job_wrapper)
        # Check total walltime limits
        if state == JOB_READY and "delta" in self.app.job_config.limits.total_walltime:
            jobs_to_check = self.sa_session.query(model.Job).filter(
                model.Job.update_time
                >= datetime.datetime.now() - datetime.timedelta(self.app.job_config.limits.total_walltime["window"]),
                model.Job.state == "ok",
            )
            if job.user_id:
                jobs_to_check = jobs_to_check.filter(model.Job.user_id == job.user_id)
            else:
                jobs_to_check = jobs_to_check.filter(model.Job.session_id == job.session_id)
            time_spent = datetime.timedelta(0)
            for job in jobs_to_check:
                # History is job.state_history
                started = None
                finished = None
                for history in sorted(job.state_history, key=lambda h: h.create_time):
                    if history.state == "running":
                        started = history.create_time
                    elif history.state == "ok":
                        finished = history.create_time

                if started is not None and finished is not None:
                    time_spent += finished - started
                else:
                    log.warning(
                        "Unable to calculate time spent for job %s; started: %s, finished: %s",
                        job.id,
                        started,
                        finished,
                    )

            if time_spent > self.app.job_config.limits.total_walltime["delta"]:
                return JOB_USER_OVER_TOTAL_WALLTIME, job_destination

        return state, job_destination

    def __verify_in_memory_job_inputs(self, job):
        """Perform the same checks that happen via SQL for in-memory managed
        jobs.
        """
        if job.state == model.Job.states.DELETED:
            return JOB_DELETED
        elif job.state == model.Job.states.ERROR:
            return JOB_ADMIN_DELETED
        for dataset_assoc in job.input_datasets + job.input_library_datasets:
            idata = dataset_assoc.dataset
            if not idata:
                continue
            # don't run jobs for which the input dataset was deleted
            if idata.deleted:
                self.job_wrappers.pop(job.id, self.job_wrapper(job)).fail(
                    f"input data {idata.hid} (file: {idata.get_file_name()}) was deleted before the job started"
                )
                return JOB_INPUT_DELETED
            # an error in the input data causes us to bail immediately
            elif idata.state == idata.states.ERROR:
                self.job_wrappers.pop(job.id, self.job_wrapper(job)).fail(f"input data {idata.hid} is in error state")
                return JOB_INPUT_ERROR
            elif idata.state == idata.states.FAILED_METADATA:
                self.job_wrappers.pop(job.id, self.job_wrapper(job)).fail(
                    f"input data {idata.hid} failed to properly set metadata"
                )
                return JOB_INPUT_ERROR
            elif idata.state != idata.states.OK and not (
                idata.state == idata.states.SETTING_METADATA
                and job.tool_id is not None
                and job.tool_id == self.app.datatypes_registry.set_external_metadata_tool.id
            ):
                # need to requeue
                return JOB_WAIT

        # All inputs ready to go.
        return None

    def __clear_job_count(self):
        self.user_job_count = None
        self.user_job_count_per_destination = None
        self.total_job_count_per_destination = None

    def get_user_job_count(self, user_id):
        # This could have been incremented by a previous job dispatched on this iteration, even if we're not caching
        rval = self.user_job_count.get(user_id, 0)
        if not self.app.config.cache_user_job_count:
            result = self.sa_session.execute(
                select(func.count(model.Job.table.c.id)).where(
                    and_(
                        model.Job.table.c.state.in_(
                            (model.Job.states.QUEUED, model.Job.states.RUNNING, model.Job.states.RESUBMITTED)
                        ),
                        (model.Job.table.c.user_id == user_id),
                    )
                )
            )
            for row in result:
                # there should only be one row
                rval += row[0]
        return rval

    def __cache_user_job_count(self):
        # Cache the job count if necessary
        if self.user_job_count is None and self.app.config.cache_user_job_count:
            self.user_job_count = {}
            query = self.sa_session.execute(
                select(model.Job.table.c.user_id, func.count(model.Job.table.c.user_id))
                .where(
                    and_(
                        model.Job.table.c.state.in_(
                            (model.Job.states.QUEUED, model.Job.states.RUNNING, model.Job.states.RESUBMITTED)
                        ),
                        (model.Job.table.c.user_id != null()),
                    )
                )
                .group_by(model.Job.table.c.user_id)
            )
            for row in query:
                self.user_job_count[row[0]] = row[1]
        elif self.user_job_count is None:
            self.user_job_count = {}

    def get_user_job_count_per_destination(self, user_id):
        cached = self.user_job_count_per_destination.get(user_id, {})
        if self.app.config.cache_user_job_count:
            rval = cached
        else:
            # The cached count is still used even when we're not caching, it is
            # incremented when a job is run by this handler to ensure that
            # multiple jobs can't get past the limits in one iteration of the
            # queue.
            rval = {}
            rval.update(cached)
            result = self.sa_session.execute(
                select(
                    model.Job.table.c.destination_id, func.count(model.Job.table.c.destination_id).label("job_count")
                )
                .where(
                    and_(
                        model.Job.table.c.state.in_((model.Job.states.QUEUED, model.Job.states.RUNNING)),
                        (model.Job.table.c.user_id == user_id),
                    )
                )
                .group_by(model.Job.table.c.destination_id)
            )
            for row in result.mappings():
                # Add the count from the database to the cached count
                rval[row["destination_id"]] = rval.get(row["destination_id"], 0) + row["job_count"]
        return rval

    def __cache_user_job_count_per_destination(self):
        # Cache the job count if necessary
        if self.user_job_count_per_destination is None and self.app.config.cache_user_job_count:
            self.user_job_count_per_destination = {}
            result = self.sa_session.execute(
                select(
                    model.Job.table.c.user_id,
                    model.Job.table.c.destination_id,
                    func.count(model.Job.table.c.user_id).label("job_count"),
                )
                .where(and_(model.Job.table.c.state.in_((model.Job.states.QUEUED, model.Job.states.RUNNING))))
                .group_by(model.Job.table.c.user_id, model.Job.table.c.destination_id)
            )
            for row in result.mappings():
                if row["user_id"] not in self.user_job_count_per_destination:
                    self.user_job_count_per_destination[row["user_id"]] = {}
                self.user_job_count_per_destination[row["user_id"]][row["destination_id"]] = row["job_count"]
        elif self.user_job_count_per_destination is None:
            self.user_job_count_per_destination = {}

    def increase_running_job_count(self, user_id, destination_id):
        if (
            self.app.job_config.limits.registered_user_concurrent_jobs
            or self.app.job_config.limits.anonymous_user_concurrent_jobs
            or self.app.job_config.limits.destination_user_concurrent_jobs
        ):
            if self.user_job_count is None:
                self.user_job_count = {}
            if self.user_job_count_per_destination is None:
                self.user_job_count_per_destination = {}
            self.user_job_count[user_id] = self.user_job_count.get(user_id, 0) + 1
            if user_id not in self.user_job_count_per_destination:
                self.user_job_count_per_destination[user_id] = {}
            self.user_job_count_per_destination[user_id][destination_id] = (
                self.user_job_count_per_destination[user_id].get(destination_id, 0) + 1
            )
        if self.app.job_config.limits.destination_total_concurrent_jobs:
            if self.total_job_count_per_destination is None:
                self.total_job_count_per_destination = {}
            self.total_job_count_per_destination[destination_id] = (
                self.total_job_count_per_destination.get(destination_id, 0) + 1
            )

    def __check_user_jobs(self, job, job_wrapper):
        # TODO: Update output datasets' _state = LIMITED or some such new
        # state, so the UI can reflect what jobs are waiting due to concurrency
        # limits
        if job.user:
            # Check the hard limit first
            if self.app.job_config.limits.registered_user_concurrent_jobs:
                count = self.get_user_job_count(job.user_id)
                # Check the user's number of dispatched jobs against the overall limit
                if count >= self.app.job_config.limits.registered_user_concurrent_jobs:
                    return JOB_WAIT
            # If we pass the hard limit, also check the per-destination count
            id = job_wrapper.job_destination.id
            count_per_id = self.get_user_job_count_per_destination(job.user_id)
            if id in self.app.job_config.limits.destination_user_concurrent_jobs:
                count = count_per_id.get(id, 0)
                # Check the user's number of dispatched jobs in the assigned destination id against the limit for that id
                if count >= self.app.job_config.limits.destination_user_concurrent_jobs[id]:
                    return JOB_WAIT
            # If we pass the destination limit (if there is one), also check limits on any tags (if any)
            if job_wrapper.job_destination.tags:
                for tag in job_wrapper.job_destination.tags:
                    # Check each tag for this job's destination
                    if tag in self.app.job_config.limits.destination_user_concurrent_jobs:
                        # Only if there's a limit defined for this tag
                        count = 0
                        for id in [d.id for d in self.app.job_config.get_destinations(tag)]:
                            # Add up the aggregate job total for this tag
                            count += count_per_id.get(id, 0)
                        if count >= self.app.job_config.limits.destination_user_concurrent_jobs[tag]:
                            return JOB_WAIT
        elif job.galaxy_session:
            # Anonymous users only get the hard limit
            if self.app.job_config.limits.anonymous_user_concurrent_jobs:
                count = (
                    self.sa_session.query(model.Job)
                    .enable_eagerloads(False)
                    .filter(
                        and_(
                            model.Job.session_id == job.galaxy_session.id,
                            or_(
                                model.Job.state == model.Job.states.RUNNING, model.Job.state == model.Job.states.QUEUED
                            ),
                        )
                    )
                    .count()
                )
                if count >= self.app.job_config.limits.anonymous_user_concurrent_jobs:
                    return JOB_WAIT
        else:
            log.warning(
                f"Job {job.id} is not associated with a user or session so job concurrency limit cannot be checked."
            )
        return JOB_READY

    def __cache_total_job_count_per_destination(self):
        # Cache the job count if necessary
        if self.total_job_count_per_destination is None:
            self.total_job_count_per_destination = {}
            result = self.sa_session.execute(
                select(
                    model.Job.table.c.destination_id, func.count(model.Job.table.c.destination_id).label("job_count")
                )
                .where(and_(model.Job.table.c.state.in_((model.Job.states.QUEUED, model.Job.states.RUNNING))))
                .group_by(model.Job.table.c.destination_id)
            )
            for row in result.mappings():
                self.total_job_count_per_destination[row["destination_id"]] = row["job_count"]

    def get_total_job_count_per_destination(self):
        # Always use caching (at worst a job will have to wait one iteration,
        # and this would be more fair anyway as it ensures FIFO scheduling,
        # insofar as FIFO would be fair...)
        return self.total_job_count_per_destination

    def __check_destination_jobs(self, job, job_wrapper):
        if self.app.job_config.limits.destination_total_concurrent_jobs:
            id = job_wrapper.job_destination.id
            count_per_id = self.get_total_job_count_per_destination()
            if id in self.app.job_config.limits.destination_total_concurrent_jobs:
                count = count_per_id.get(id, 0)
                # Check the number of dispatched jobs in the assigned destination id against the limit for that id
                if count >= self.app.job_config.limits.destination_total_concurrent_jobs[id]:
                    return JOB_WAIT
            # If we pass the destination limit (if there is one), also check limits on any tags (if any)
            if job_wrapper.job_destination.tags:
                for tag in job_wrapper.job_destination.tags:
                    # Check each tag for this job's destination
                    if tag in self.app.job_config.limits.destination_total_concurrent_jobs:
                        # Only if there's a limit defined for this tag
                        count = 0
                        for id in [d.id for d in self.app.job_config.get_destinations(tag)]:
                            # Add up the aggregate job total for this tag
                            count += count_per_id.get(id, 0)
                        if count >= self.app.job_config.limits.destination_total_concurrent_jobs[tag]:
                            return JOB_WAIT
        return JOB_READY

    def put(self, job_id, tool_id):
        """Add a job to the queue (by job identifier)"""
        if not self.track_jobs_in_database:
            self.queue.put((job_id, tool_id))
            self.sleeper.wake()

    def shutdown(self):
        """Attempts to gracefully shut down the worker thread"""
        if self.parent_pid != os.getpid():
            # We're not the real job queue, do nothing
            return
        else:
            log.info("sending stop signal to worker thread")
            self.stop_monitoring()
            if not self.track_jobs_in_database:
                self.queue.put(self.STOP_SIGNAL)
            # A message could still be received while shutting down, should be ok since they will be picked up on next startup.
            self.sleeper.wake()
            self.shutdown_monitor()
            log.info("job handler queue stopped")
            self.dispatcher.shutdown()


class JobHandlerStopQueue(BaseJobHandlerQueue):
    """
    A queue for jobs which need to be terminated prematurely.
    """

    def __init__(self, app: MinimalManagerApp, dispatcher):
        super().__init__(app, dispatcher)
        # self.queue contains tuples: (job_id, error message)

        name = "JobHandlerStopQueue.monitor_thread"
        self._init_monitor_thread(name, target=self.__monitor, config=app.config)

    def start(self):
        # Start the queue
        self.monitor_thread.start()
        log.info("job handler stop queue started")

    def __monitor(self):
        """
        Continually iterate and stop appropriate jobs.
        """
        # HACK: Delay until after forking, we need a way to do post fork notification!!!
        time.sleep(10)
        while self.monitor_running:
            try:
                self.__monitor_step()
            except Exception:
                log.exception("Exception in monitor_step")
            # Sleep
            self._monitor_sleep(1)

    def __delete(self, job: model.Job, error_msg: Optional[str]):
        final_state = job.states.DELETED
        if error_msg is not None:
            final_state = job.states.ERROR
            job.info = error_msg
        job.set_final_state(final_state)
        self.sa_session.add(job)
        self.sa_session.flush()

    def __stop(self, job: model.Job):
        job.set_state(job.states.STOPPED)
        self.sa_session.add(job)
        self.sa_session.flush()

    def __monitor_step(self):
        """
        Called repeatedly by `monitor` to stop jobs.
        """
        # Pull all new jobs from the queue at once
        jobs_to_check: list[tuple[model.Job, Optional[str]]] = []
        with self.sa_session.begin():
            self._add_newly_deleted_jobs(jobs_to_check)
            try:
                self._pull_from_queue(jobs_to_check)
            except StopSignalException:
                return
            self._check_jobs(jobs_to_check)

    def put(self, job_id: int, error_msg: Optional[str] = None):
        if not self.track_jobs_in_database:
            self.queue.put((job_id, error_msg))

    def shutdown(self):
        """Attempts to gracefully shut down the worker thread"""
        if self.parent_pid != os.getpid():
            # We're not the real job queue, do nothing
            return
        else:
            log.info("sending stop signal to worker thread")
            self.stop_monitoring()
            if not self.track_jobs_in_database:
                self.queue.put(self.STOP_SIGNAL)
            self.shutdown_monitor()
            log.info("job handler stop queue stopped")

    def _add_newly_deleted_jobs(self, jobs_to_check: list[tuple[model.Job, Optional[str]]]):
        if self.track_jobs_in_database:
            newly_deleted_jobs = self._get_new_jobs()
            for job in newly_deleted_jobs:
                # job.stderr is always a string (job.job_stderr + job.tool_stderr, possibly `''`),
                # while any `not None` message returned in self.queue.get_nowait() is interpreted
                # as an error, so here we use None if job.stderr is false-y
                jobs_to_check.append((job, job.stderr or None))

    def _get_new_jobs(self):
        states = (model.Job.states.DELETING, model.Job.states.STOPPING)
        stmt = select(model.Job).filter(
            model.Job.state.in_(states) & (model.Job.handler == self.app.config.server_name)
        )
        return self.sa_session.scalars(stmt).all()

    def _pull_from_queue(self, jobs_to_check: list[tuple[model.Job, Optional[str]]]):
        # Pull jobs from the queue (in the case of Administrative stopped jobs)
        try:
            while 1:
                message = self.queue.get_nowait()
                if message is self.STOP_SIGNAL:
                    raise StopSignalException()
                job_id, error_msg = message
                job = self.sa_session.get(model.Job, job_id)
                assert job
                jobs_to_check.append((job, error_msg))
        except Empty:
            pass

    def _check_jobs(self, jobs_to_check: list[tuple[model.Job, Optional[str]]]):
        for job, error_msg in jobs_to_check:
            if (
                job.state
                not in (
                    job.states.DELETING,
                    job.states.DELETED,
                    job.states.STOPPING,
                    job.states.STOPPED,
                )
                and job.finished
            ):
                # terminated before it got here
                log.debug("Job %s already finished, not deleting or stopping", job.id)
                continue
            if job.state == job.states.DELETING:
                self.__delete(job, error_msg)
            elif job.state == job.states.STOPPING:
                self.__stop(job)
            if job.job_runner_name is not None:
                # tell the dispatcher to stop the job
                job_wrapper = JobWrapper(job, self, use_persisted_destination=True)
                self.dispatcher.stop(job, job_wrapper)


class DefaultJobDispatcher:
    def __init__(self, app: MinimalManagerApp):
        self.app = app
        self.job_runners = self.app.job_config.get_job_runner_plugins(self.app.config.server_name)
        # Once plugins are loaded, all job destinations that were created from
        # URLs can have their URL params converted to the destination's param
        # dict by the plugin.
        self.app.job_config.convert_legacy_destinations(self.job_runners)
        log.debug(f"Loaded job runners plugins: {':'.join(self.job_runners.keys())}")

    def start(self):
        for runner in self.job_runners.values():
            runner.start()

    def url_to_destination(self, url: str):
        """This is used by the runner mapper (a.k.a. dynamic runner) and
        recovery methods to have runners convert URLs to destinations.

        New-style runner plugin IDs must match the URL's scheme for this to work.
        """
        runner_name = url.split(":", 1)[0]
        try:
            return self.job_runners[runner_name].url_to_destination(url)
        except Exception:
            log.exception(
                "Unable to convert legacy job runner URL '%s' to job destination, destination will be the '%s' runner with no params",
                url,
                runner_name,
            )
            return JobDestination(runner=runner_name)

    def get_job_runner(self, job_wrapper, get_task_runner=False):
        runner_name = job_wrapper.job_destination.runner
        try:
            runner = self.job_runners[runner_name]
        except KeyError:
            log.error(f"({job_wrapper.job_id}) Invalid job runner: {runner_name}")
            job_wrapper.fail(DEFAULT_JOB_RUNNER_FAILURE_MESSAGE)
            return None
        if get_task_runner and job_wrapper.can_split() and runner.runner_name != "PulsarJobRunner":
            return self.job_runners["tasks"]
        return runner

    def put(self, job_wrapper):
        runner = self.get_job_runner(job_wrapper, get_task_runner=True)
        if runner is None:
            # Something went wrong, we've already failed the job wrapper
            return
        if isinstance(job_wrapper, TaskWrapper):
            # DBTODO Refactor
            log.debug(f"({job_wrapper.job_id}) Dispatching task {job_wrapper.task_id} to task runner")
        else:
            log.debug(f"({job_wrapper.job_id}) Dispatching to {job_wrapper.job_destination.runner} runner")
        runner.put(job_wrapper)

<<<<<<< HEAD
    def stop(self, job, job_wrapper, soft_kill=False):
=======
    def stop(self, job: model.Job, job_wrapper: "JobWrapper"):
>>>>>>> 0fae2608
        """
        Stop the given job. The input variable job may be either a Job or a Task.
        """
        # The Job and Task classes have been modified so that their accessors
        # will return the appropriate value.
        # Note that Jobs and Tasks have runner_names, which are distinct from
        # the job_runner_name and task_runner_name.

        # The runner name is not set until the job has started.
        # If we're stopping a task, then the runner_name may be
        # None, in which case it hasn't been scheduled.
        if self.app.config.enable_celery_tasks and job.tool_id == "__DATA_FETCH__":
            from galaxy.celery import celery_app

            celery_app.control.revoke(job.job_runner_external_id)
        if (job_runner_name := job.get_job_runner_name()) is not None:
            runner_name = job_runner_name.split(":", 1)[0]
            log.debug(f"Stopping job {job_wrapper.get_id_tag()} in {runner_name} runner")
            try:
                if job.state != model.Job.states.NEW:
                    try:
                        self.job_runners[runner_name].stop_job(job_wrapper, soft_kill=soft_kill)
                    except:
                        self.job_runners[runner_name].stop_job(job_wrapper)
            except KeyError:
                log.error(f"stop(): ({job_wrapper.get_id_tag()}) Invalid job runner: {runner_name}")
                # Job and output dataset states have already been updated, so nothing is done here.

    def recover(self, job: model.Job, job_wrapper: JobWrapper):
        assert job.job_runner_name
        runner_name = (job.job_runner_name.split(":", 1))[0]
        log.debug("recovering job %d in %s runner", job.id, runner_name)
        runner = self.get_job_runner(job_wrapper)
        try:
            runner.recover(job, job_wrapper)
        except ObjectNotFound:
            msg = "Could not recover job working directory after Galaxy restart"
            log.exception(f"recover(): ({job_wrapper.job_id}) {msg}")
            job_wrapper.fail(msg)

    def shutdown(self):
        failures = []
        for name, runner in self.job_runners.items():
            try:
                runner.shutdown()
            except Exception:
                failures.append(name)
                log.exception("Failed to shutdown runner %s", name)
        if failures:
            raise Exception(f"Failed to shutdown runners: {', '.join(failures)}")<|MERGE_RESOLUTION|>--- conflicted
+++ resolved
@@ -1236,11 +1236,7 @@
             log.debug(f"({job_wrapper.job_id}) Dispatching to {job_wrapper.job_destination.runner} runner")
         runner.put(job_wrapper)
 
-<<<<<<< HEAD
-    def stop(self, job, job_wrapper, soft_kill=False):
-=======
-    def stop(self, job: model.Job, job_wrapper: "JobWrapper"):
->>>>>>> 0fae2608
+    def stop(self, job: model.Job, job_wrapper: "JobWrapper", soft_kill: bool=False):
         """
         Stop the given job. The input variable job may be either a Job or a Task.
         """
