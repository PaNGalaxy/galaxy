--- conflicted
+++ resolved
@@ -1262,11 +1262,8 @@
             self.interactivetools,
         ) = tool_evaluator.build()
         job.command_line = self.command_line
-<<<<<<< HEAD
-
-=======
-        
->>>>>>> e3af76e3
+
+
         # Ensure galaxy_lib_dir is set in case there are any later chdirs
         self.galaxy_lib_dir  # noqa: B018
         if self.tool.requires_galaxy_python_environment or self.remote_command_line:
