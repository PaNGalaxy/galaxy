--- conflicted
+++ resolved
@@ -2197,13 +2197,8 @@
             for dataset_assoc in output_dataset_associations:
                 log.debug("(%s) setting dataset %s state to ERROR", job.id, dataset_assoc.dataset.dataset.id)
                 # TODO: This is where the state is being set to error. Change it!
-<<<<<<< HEAD
-                dataset_assoc.dataset.dataset.state = model.Dataset.states.ERROR
+                dataset_assoc.dataset.dataset.state = Dataset.states.ERROR
                 dataset_assoc.dataset.update_time = datetime.datetime.now()
-
-=======
-                dataset_assoc.dataset.dataset.state = Dataset.states.ERROR
->>>>>>> 0fae2608
                 # Pause any dependent jobs (and those jobs' outputs)
                 for dep_job_assoc in dataset_assoc.dataset.dependent_jobs:
                     self.pause(
