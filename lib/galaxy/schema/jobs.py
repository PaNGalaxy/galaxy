--- conflicted
+++ resolved
@@ -214,15 +214,9 @@
 
 
 class JobConsoleOutput(Model):
-<<<<<<< HEAD
-    state: str = Field(None, title="Job State", description="The current job's state")
-    stdout: Optional[str] = Field(None, title="STDOUT", description="Job STDOUT text")
-    stderr: Optional[str] = Field(None, title="STDERR", description="Job STDERR text")
-=======
     state: Optional[JobState] = Field(None, title="Job State", description="The current job's state")
     stdout: Optional[str] = Field(None, title="STDOUT", description="Tool STDOUT from job.")
     stderr: Optional[str] = Field(None, title="STDERR", description="Tool STDERR from job.")
->>>>>>> cc18d879
 
 
 class JobParameter(Model):
