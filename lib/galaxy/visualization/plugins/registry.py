--- conflicted
+++ resolved
@@ -200,74 +200,5 @@
                 model_class = getattr(galaxy.model, model_class, None)
                 if model_class and isinstance(target_object, model_class):
                     tests = data_source["tests"]
-<<<<<<< HEAD
-                    if tests is None or self.is_object_applicable(trans, target_object, tests):
-                        return visualization.to_dict()
-
-    def is_object_applicable(self, trans, target_object, data_source_tests):
-        """
-        Run a visualization's data_source tests to find out if
-        it can be applied to the target_object.
-        """
-        # log.debug( 'is_object_applicable( self, trans, %s, %s )', target_object, data_source_tests )
-        for test in data_source_tests:
-            test_type = test["type"]
-            result_type = test["result_type"]
-            test_result = test["result"]
-            test_fn = test["fn"]
-            supported_protocols = test.get("allow_uri_if_protocol", [])
-            # log.debug( '%s %s: %s, %s, %s, %s', str( target_object ), 'is_object_applicable',
-            #           test_type, result_type, test_result, test_fn )
-
-            if test_type == "isinstance" or test_type == "not_isinstance":
-                # parse test_result based on result_type (curr: only datatype has to do this)
-                if result_type == "datatype":
-                    # convert datatypes to their actual classes (for use with isinstance)
-                    datatype_class_name = test_result
-                    test_result = trans.app.datatypes_registry.get_datatype_class_by_name(datatype_class_name)
-                    if not test_result:
-                        # but continue (with other tests) if can't find class by that name
-                        # if self.debug:
-                        #    log.warning( 'visualizations_registry cannot find class (%s)' +
-                        #              ' for applicability test on: %s, id: %s', datatype_class_name,
-                        #              target_object, getattr( target_object, 'id', '' ) )
-                        continue
-
-            # NOTE: tests are OR'd, if any test passes - the visualization can be applied
-            if test_fn(target_object, test_result) and self._check_uri_support(target_object, supported_protocols):
-                # log.debug( '\t test passed' )
-                return True
-
-        return False
-
-    def _is_deferred(self, target_object) -> bool:
-        """Whether the target object is a deferred object."""
-        return getattr(target_object, "state", None) == "deferred"
-
-    def _deferred_source_uri(self, target_object) -> Optional[str]:
-        """Get the source uri from a deferred object."""
-        sources = getattr(target_object, "sources", None)
-        if sources and sources[0]:
-            return sources[0].source_uri
-        return None
-
-    def _check_uri_support(self, target_object, supported_protocols: List[str]) -> bool:
-        """Test if the target object is deferred and has a supported protocol."""
-        if not self._is_deferred(target_object):
-            return True  # not deferred, so no uri to check
-
-        if not supported_protocols:
-            return False  # no protocols defined, means no support for deferred objects
-
-        if "*" in supported_protocols:
-            return True  # wildcard support for all protocols
-
-        deferred_source_uri = self._deferred_source_uri(target_object)
-        if deferred_source_uri:
-            protocol = deferred_source_uri.split("://")[0]
-            return protocol in supported_protocols
-        return False
-=======
                     if tests is None or is_object_applicable(trans, target_object, tests):
-                        return visualization.to_dict()
->>>>>>> 0fae2608
+                        return visualization.to_dict()