"""
Galaxy data model classes

Naming: try to use class names that have a distinct plural form so that
the relationship cardinalities are obvious (e.g. prefer Dataset to Data)
"""

import abc
import base64
import errno
import json
import logging
import numbers
import operator
import os
import pwd
import random
import string
from collections import defaultdict
from collections.abc import Callable
from datetime import (
    datetime,
    timedelta,
)
from decimal import Decimal
from enum import Enum
from secrets import token_hex
from string import Template
from typing import (
    Any,
    cast,
    Dict,
    Generic,
    Iterable,
    List,
    NamedTuple,
    Optional,
    overload,
    Set,
    Tuple,
    Type,
    TYPE_CHECKING,
    TypeVar,
    Union,
)
from uuid import (
    UUID,
    uuid4,
)

import sqlalchemy
from boltons.iterutils import remap
from pydantic import BaseModel
from social_core.storage import (
    AssociationMixin,
    CodeMixin,
    NonceMixin,
    PartialMixin,
    UserMixin,
)
from sqlalchemy import (
    alias,
    and_,
    asc,
    BigInteger,
    bindparam,
    Boolean,
    case,
    Column,
    column,
    DateTime,
    delete,
    desc,
    event,
    false,
    ForeignKey,
    func,
    Index,
    inspect,
    Integer,
    join,
    MetaData,
    not_,
    Numeric,
    or_,
    PrimaryKeyConstraint,
    select,
    String,
    Table,
    TEXT,
    Text,
    text,
    true,
    tuple_,
    type_coerce,
    Unicode,
    UniqueConstraint,
    update,
    VARCHAR,
)
from sqlalchemy.exc import OperationalError
from sqlalchemy.ext import hybrid
from sqlalchemy.ext.associationproxy import (
    association_proxy,
    AssociationProxy,
)
from sqlalchemy.ext.orderinglist import ordering_list
from sqlalchemy.orm import (
    aliased,
    column_property,
    DeclarativeBase,
    deferred,
    joinedload,
    Mapped,
    mapped_column,
    object_session,
    Query,
    reconstructor,
    registry,
    relationship,
)
from sqlalchemy.orm.attributes import flag_modified
from sqlalchemy.orm.collections import attribute_keyed_dict
from sqlalchemy.sql import exists
from sqlalchemy.sql.expression import FromClause
from typing_extensions import (
    Literal,
    Protocol,
    TypeAlias,
    TypedDict,
)

import galaxy.exceptions
import galaxy.model.metadata
import galaxy.model.tags
import galaxy.security.passwords
import galaxy.util
from galaxy.files.templates import (
    FileSourceConfiguration,
    FileSourceTemplate,
    template_to_configuration as file_source_template_to_configuration,
)
from galaxy.model.base import (
    ensure_object_added_to_session,
    transaction,
)
from galaxy.model.custom_types import (
    DoubleEncodedJsonType,
    JSONType,
    MetadataType,
    MutableJSONType,
    TrimmedString,
    UUIDType,
)
from galaxy.model.database_object_names import NAMING_CONVENTION
from galaxy.model.item_attrs import (
    get_item_annotation_str,
    UsesAnnotations,
)
from galaxy.model.orm.now import now
from galaxy.model.orm.util import add_object_to_object_session
from galaxy.objectstore import ObjectStorePopulator
from galaxy.objectstore.templates import (
    ObjectStoreConfiguration,
    ObjectStoreTemplate,
    template_to_configuration as object_store_template_to_configuration,
)
from galaxy.schema.invocation import (
    InvocationCancellationUserRequest,
    InvocationState,
    InvocationStepState,
)
from galaxy.schema.schema import (
    DatasetCollectionPopulatedState,
    DatasetState,
    DatasetValidatedState,
    InvocationsStateCounts,
    JobState,
)
from galaxy.schema.workflow.comments import WorkflowCommentModel
from galaxy.security import get_permitted_actions
from galaxy.security.idencoding import IdEncodingHelper
from galaxy.security.validate_user_input import validate_password_str
from galaxy.util import (
    directory_hash_id,
    enum_values,
    hex_to_lowercase_alphanum,
    listify,
    ready_name_for_url,
    unicodify,
    unique_id,
)
from galaxy.util.config_templates import (
    EnvironmentDict,
    SecretsDict,
    Template as ConfigTemplate,
    TemplateEnvironment,
)
from galaxy.util.dictifiable import (
    dict_for,
    Dictifiable,
)
from galaxy.util.form_builder import (
    AddressField,
    CheckboxField,
    HistoryField,
    PasswordField,
    SelectField,
    TextArea,
    TextField,
    WorkflowField,
    WorkflowMappingField,
)
from galaxy.util.hash_util import (
    md5_hash_str,
    new_insecure_hash,
)
from galaxy.util.json import safe_loads
from galaxy.util.sanitize_html import sanitize_html

if TYPE_CHECKING:
    from galaxy.schema.invocation import InvocationMessageUnion

log = logging.getLogger(__name__)

_datatypes_registry = None

STR_TO_STR_DICT = Dict[str, str]


class ConfigurationTemplateEnvironmentSecret(TypedDict):
    name: str
    type: Literal["secret"]
    vault_key: str


class ConfigurationTemplateEnvironmentVariable(TypedDict):
    name: str
    type: Literal["variable"]
    variable: str


CONFIGURATION_TEMPLATE_ENVIRONMENT_ENTRY = Union[
    ConfigurationTemplateEnvironmentSecret, ConfigurationTemplateEnvironmentVariable
]
CONFIGURATION_TEMPLATE_ENVIRONMENT = List[CONFIGURATION_TEMPLATE_ENVIRONMENT_ENTRY]
CONFIGURATION_TEMPLATE_CONFIGURATION_VALUE_TYPE = Union[str, bool, int]
CONFIGURATION_TEMPLATE_CONFIGURATION_VARIABLES_TYPE = Dict[str, CONFIGURATION_TEMPLATE_CONFIGURATION_VALUE_TYPE]
CONFIGURATION_TEMPLATE_CONFIGURATION_SECRET_NAMES_TYPE = List[str]
CONFIGURATION_TEMPLATE_DEFINITION_TYPE = Dict[str, Any]


class TransformAction(TypedDict):
    action: str


TRANSFORM_ACTIONS = List[TransformAction]

mapper_registry = registry(
    type_annotation_map={
        Optional[STR_TO_STR_DICT]: JSONType,
        Optional[TRANSFORM_ACTIONS]: MutableJSONType,
        Optional[CONFIGURATION_TEMPLATE_CONFIGURATION_VARIABLES_TYPE]: JSONType,
        Optional[CONFIGURATION_TEMPLATE_CONFIGURATION_SECRET_NAMES_TYPE]: JSONType,
        Optional[CONFIGURATION_TEMPLATE_DEFINITION_TYPE]: JSONType,
        Optional[CONFIGURATION_TEMPLATE_ENVIRONMENT]: JSONType,
    },
)

# When constructing filters with in for a fixed set of ids, maximum
# number of items to place in the IN statement. Different databases
# are going to have different limits so it is likely best to not let
# this be unlimited - filter in Python if over this limit.
MAX_IN_FILTER_LENGTH = 100

# The column sizes for job metrics. Note: changing these values does not change the column sizes, a migration must be
# performed to do that.
JOB_METRIC_MAX_LENGTH = 1023
JOB_METRIC_PRECISION = 26
JOB_METRIC_SCALE = 7
# Tags that get automatically propagated from inputs to outputs when running jobs.
AUTO_PROPAGATED_TAGS = ["name"]
YIELD_PER_ROWS = 100
CANNOT_SHARE_PRIVATE_DATASET_MESSAGE = "Attempting to share a non-shareable dataset."


if TYPE_CHECKING:
    from galaxy.datatypes.data import Data
    from galaxy.tools import DefaultToolState
    from galaxy.workflow.modules import WorkflowModule

    class _HasTable:
        table: FromClause
        __table__: FromClause

else:
    _HasTable = object


def get_uuid(uuid: Optional[Union[UUID, str]] = None) -> UUID:
    if isinstance(uuid, UUID):
        return uuid
    if not uuid:
        return uuid4()
    return UUID(str(uuid))


class Base(DeclarativeBase, _HasTable):
    __abstract__ = True
    metadata = MetaData(naming_convention=NAMING_CONVENTION)
    mapper_registry.metadata = metadata
    registry = mapper_registry

    @classmethod
    def __declare_last__(cls):
        cls.table = cls.__table__


class RepresentById:
    id: Mapped[int]

    def __repr__(self):
        try:
            r = f"<galaxy.model.{self.__class__.__name__}({cached_id(self)}) at {hex(id(self))}>"
        except Exception:
            r = object.__repr__(self)
            log.exception("Caught exception attempting to generate repr for: %s", r)
        return r


class NoConverterException(Exception):
    def __init__(self, value):
        self.value = value

    def __str__(self):
        return repr(self.value)


class ConverterDependencyException(Exception):
    def __init__(self, value):
        self.value = value

    def __str__(self):
        return repr(self.value)


def _get_datatypes_registry():
    if _datatypes_registry is None:
        raise Exception(
            "galaxy.model.set_datatypes_registry must be called before performing certain DatasetInstance operations."
        )
    return _datatypes_registry


def set_datatypes_registry(d_registry):
    """
    Set up datatypes_registry
    """
    global _datatypes_registry
    _datatypes_registry = d_registry


class HasTags:
    dict_collection_visible_keys = ["tags"]
    dict_element_visible_keys = ["tags"]

    def to_dict(self, *args, **kwargs):
        rval = super().to_dict(*args, **kwargs)
        rval["tags"] = self.make_tag_string_list()
        return rval

    def make_tag_string_list(self):
        # add tags string list
        tags_str_list = []
        for tag in self.tags:
            tag_str = tag.user_tname
            if tag.value is not None:
                tag_str += f":{tag.user_value}"
            tags_str_list.append(tag_str)
        return tags_str_list

    def copy_tags_from(self, target_user, source):
        for source_tag_assoc in source.tags:
            new_tag_assoc = source_tag_assoc.copy()
            new_tag_assoc.user = target_user
            self.tags.append(new_tag_assoc)

    @property
    def auto_propagated_tags(self):
        return [t for t in self.tags if t.user_tname in AUTO_PROPAGATED_TAGS]


class SerializeFilesHandler(Protocol):
    def serialize_files(self, dataset: "DatasetInstance", as_dict: Dict[str, Any]) -> None:
        pass


class SerializationOptions:
    def __init__(
        self,
        for_edit: bool,
        serialize_dataset_objects: Optional[bool] = None,
        serialize_files_handler: Optional[SerializeFilesHandler] = None,
        strip_metadata_files: Optional[bool] = None,
    ) -> None:
        self.for_edit = for_edit
        if serialize_dataset_objects is None:
            serialize_dataset_objects = for_edit
        self.serialize_dataset_objects = serialize_dataset_objects
        self.serialize_files_handler = serialize_files_handler
        if strip_metadata_files is None:
            # If we're editing datasets - keep MetadataFile(s) in tact. For pure export
            # expect metadata tool to be rerun.
            strip_metadata_files = not for_edit
        self.strip_metadata_files = strip_metadata_files

    def attach_identifier(self, id_encoder, obj, ret_val):
        if self.for_edit and obj.id:
            ret_val["id"] = obj.id
        elif obj.id:
            ret_val["encoded_id"] = id_encoder.encode_id(obj.id, kind="model_export")
        else:
            if not hasattr(obj, "temp_id"):
                obj.temp_id = uuid4().hex
            ret_val["encoded_id"] = obj.temp_id

    def get_identifier(self, id_encoder, obj):
        if self.for_edit and obj.id:
            return obj.id
        elif obj.id:
            return id_encoder.encode_id(obj.id, kind="model_export")
        else:
            if not hasattr(obj, "temp_id"):
                obj.temp_id = uuid4().hex
            return obj.temp_id

    def get_identifier_for_id(self, id_encoder, obj_id):
        if self.for_edit and obj_id:
            return obj_id
        elif obj_id:
            return id_encoder.encode_id(obj_id, kind="model_export")
        else:
            raise NotImplementedError()

    def serialize_files(self, dataset, as_dict):
        if self.serialize_files_handler is not None:
            self.serialize_files_handler.serialize_files(dataset, as_dict)


class Serializable(RepresentById):
    def serialize(
        self, id_encoder: IdEncodingHelper, serialization_options: SerializationOptions, for_link: bool = False
    ) -> Dict[str, Any]:
        """Serialize model for a re-population in (potentially) another Galaxy instance."""
        if for_link:
            rval = dict_for(self)
            serialization_options.attach_identifier(id_encoder, self, rval)
            return rval
        return self._serialize(id_encoder, serialization_options)

    @abc.abstractmethod
    def _serialize(self, id_encoder: IdEncodingHelper, serialization_options: SerializationOptions) -> Dict[str, Any]:
        """Serialize model for a re-population in (potentially) another Galaxy instance."""


class HasName:
    def get_display_name(self):
        """
        These objects have a name attribute can be either a string or a unicode
        object. If string, convert to unicode object assuming 'utf-8' format.
        """
        name = self.name
        name = unicodify(name, "utf-8")
        return name


class UsesCreateAndUpdateTime:
    update_time: Mapped[Optional[datetime]]

    @property
    def seconds_since_updated(self):
        update_time = self.update_time or now()  # In case not yet flushed
        return (now() - update_time).total_seconds()

    @property
    def seconds_since_created(self):
        create_time = self.create_time or now()  # In case not yet flushed
        return (now() - create_time).total_seconds()

    def update(self):
        self.update_time = now()


class WorkerProcess(Base, UsesCreateAndUpdateTime):
    __tablename__ = "worker_process"
    __table_args__ = (UniqueConstraint("server_name", "hostname"),)

    id: Mapped[int] = mapped_column(primary_key=True)
    server_name: Mapped[Optional[str]] = mapped_column(String(255), index=True)
    hostname: Mapped[Optional[str]] = mapped_column(String(255))
    pid: Mapped[Optional[int]]
    update_time: Mapped[Optional[datetime]] = mapped_column(default=now, onupdate=now)


def cached_id(galaxy_model_object):
    """Get model object id attribute without a firing a database query.

    Useful to fetching the id of a typical Galaxy model object after a flush,
    where SA is going to mark the id attribute as unloaded but we know the id
    is immutable and so we can use the database identity to fetch.

    With Galaxy's default SA initialization - any flush marks all attributes as
    unloaded - even objects completely unrelated to the flushed changes and
    even attributes we know to be immutable like id. See test_galaxy_mapping.py
    for verification of this behavior. This method is a workaround that uses
    the fact that we know all Galaxy objects use the id attribute as identity
    and SA internals (_sa_instance_state) to infer the previously loaded ID
    value. I tried digging into the SA internals extensively and couldn't find
    a way to get the previously loaded values after a flush to allow a
    generalization of this for other attributes.
    """
    if hasattr(galaxy_model_object, "_sa_instance_state"):
        identity = galaxy_model_object._sa_instance_state.identity
        if identity:
            assert len(identity) == 1
            return identity[0]

    return galaxy_model_object.id


class JobLike:
    MAX_NUMERIC = 10 ** (JOB_METRIC_PRECISION - JOB_METRIC_SCALE) - 1

    def _init_metrics(self):
        self.text_metrics = []
        self.numeric_metrics = []

    def add_metric(self, plugin, metric_name, metric_value):
        plugin = unicodify(plugin, "utf-8")
        metric_name = unicodify(metric_name, "utf-8")
        number = isinstance(metric_value, numbers.Number)
        if number and int(metric_value) <= JobLike.MAX_NUMERIC:
            metric = self._numeric_metric(plugin, metric_name, metric_value)
            self.numeric_metrics.append(metric)
        elif number:
            log.warning(
                "Cannot store metric due to database column overflow (max: %s): %s: %s",
                JobLike.MAX_NUMERIC,
                metric_name,
                metric_value,
            )
        else:
            metric_value = unicodify(metric_value, "utf-8")
            if len(metric_value) > (JOB_METRIC_MAX_LENGTH - 1):
                # Truncate these values - not needed with sqlite
                # but other backends must need it.
                metric_value = metric_value[: (JOB_METRIC_MAX_LENGTH - 1)]
            metric = self._text_metric(plugin, metric_name, metric_value)
            self.text_metrics.append(metric)

    @property
    def metrics(self):
        # TODO: Make iterable, concatenate with chain
        return self.text_metrics + self.numeric_metrics

    def set_streams(self, tool_stdout, tool_stderr, job_stdout=None, job_stderr=None, job_messages=None):
        def shrink_and_unicodify(what, stream):
            if stream and len(stream) > galaxy.util.DATABASE_MAX_STRING_SIZE:
                log.info(
                    "%s for %s %d is greater than %s, only a portion will be logged to database",
                    what,
                    type(self),
                    self.id,
                    galaxy.util.DATABASE_MAX_STRING_SIZE_PRETTY,
                )
            return galaxy.util.shrink_and_unicodify(stream)

        self.tool_stdout = shrink_and_unicodify("tool_stdout", tool_stdout)
        self.tool_stderr = shrink_and_unicodify("tool_stderr", tool_stderr)
        if job_stdout is not None:
            self.job_stdout = shrink_and_unicodify("job_stdout", job_stdout)
        else:
            self.job_stdout = None

        if job_stderr is not None:
            self.job_stderr = shrink_and_unicodify("job_stderr", job_stderr)
        else:
            self.job_stderr = None

        if job_messages is not None:
            self.job_messages = job_messages

    def log_str(self):
        extra = ""
        if (safe_id := getattr(self, "id", None)) is not None:
            extra += f"id={safe_id}"
        else:
            extra += "unflushed"

        return f"{self.__class__.__name__}[{extra},tool_id={self.tool_id}]"

    @property
    def stdout(self):
        stdout = self.tool_stdout or ""
        if self.job_stdout:
            stdout += f"\n{self.job_stdout}"
        return stdout

    @stdout.setter
    def stdout(self, stdout):
        raise NotImplementedError("Attempt to set stdout, must set tool_stdout or job_stdout")

    @property
    def stderr(self):
        stderr = self.tool_stderr or ""
        if self.job_stderr:
            stderr += f"\n{self.job_stderr}"
        return stderr

    @stderr.setter
    def stderr(self, stderr):
        raise NotImplementedError("Attempt to set stdout, must set tool_stderr or job_stderr")


UNIQUE_DATASET_USER_USAGE = """
WITH per_user_histories AS
(
    SELECT id
    FROM history
    WHERE user_id = :id
        AND NOT purged
),
per_hist_hdas AS (
    SELECT DISTINCT dataset_id
    FROM history_dataset_association
    WHERE NOT purged
        AND history_id IN (SELECT id FROM per_user_histories)
)
SELECT COALESCE(SUM(COALESCE(dataset.total_size, dataset.file_size, 0)), 0)
FROM dataset
LEFT OUTER JOIN library_dataset_dataset_association ON dataset.id = library_dataset_dataset_association.dataset_id
WHERE dataset.id IN (SELECT dataset_id FROM per_hist_hdas)
    AND library_dataset_dataset_association.id IS NULL
    {and_dataset_condition}
"""


def calculate_user_disk_usage_statements(user_id, quota_source_map, for_sqlite=False):
    """Standalone function so can be reused for postgres directly in pgcleanup.py."""
    statements = []
    default_quota_enabled = quota_source_map.default_quota_enabled
    default_exclude_ids = quota_source_map.default_usage_excluded_ids()
    default_cond = "dataset.object_store_id IS NULL" if default_quota_enabled and default_exclude_ids else ""
    exclude_cond = "dataset.object_store_id NOT IN :exclude_object_store_ids" if default_exclude_ids else ""
    use_or = " OR " if (default_cond != "" and exclude_cond != "") else ""
    default_usage_dataset_condition = f"{default_cond} {use_or} {exclude_cond}"
    if default_usage_dataset_condition.strip():
        default_usage_dataset_condition = f"AND ( {default_usage_dataset_condition} )"
    default_usage = UNIQUE_DATASET_USER_USAGE.format(and_dataset_condition=default_usage_dataset_condition)
    default_usage = f"""
UPDATE galaxy_user SET disk_usage = ({default_usage})
WHERE id = :id
"""
    params = {"id": user_id}
    if default_exclude_ids:
        params["exclude_object_store_ids"] = default_exclude_ids
    statements.append((default_usage, params))
    source = quota_source_map.ids_per_quota_source()
    # TODO: Merge a lot of these settings together by generating a temp table for
    # the object_store_id to quota_source_label into a temp table of values
    for quota_source_label, object_store_ids in source.items():
        label_usage = UNIQUE_DATASET_USER_USAGE.format(
            and_dataset_condition="AND ( dataset.object_store_id IN :include_object_store_ids )"
        )
        if for_sqlite:
            # hacky alternative for older sqlite
            statement = f"""
WITH new (user_id, quota_source_label, disk_usage) AS (
    VALUES(:id, :label, ({label_usage}))
)
INSERT OR REPLACE INTO user_quota_source_usage (id, user_id, quota_source_label, disk_usage)
SELECT old.id, new.user_id, new.quota_source_label, new.disk_usage
FROM new
    LEFT JOIN user_quota_source_usage AS old
        ON new.user_id = old.user_id
            AND new.quota_source_label = old.quota_source_label
"""
        else:
            statement = f"""
INSERT INTO user_quota_source_usage(user_id, quota_source_label, disk_usage)
VALUES(:id, :label, ({label_usage}))
ON CONFLICT
ON constraint uqsu_unique_label_per_user
DO UPDATE SET disk_usage = excluded.disk_usage
"""
        statements.append(
            (statement, {"id": user_id, "label": quota_source_label, "include_object_store_ids": object_store_ids})
        )

    params = {"id": user_id}
    source_labels = list(source.keys())
    if len(source_labels) > 0:
        clean_old_statement = """
DELETE FROM user_quota_source_usage
WHERE user_id = :id AND quota_source_label NOT IN :labels
"""
        params["labels"] = source_labels
    else:
        clean_old_statement = """
DELETE FROM user_quota_source_usage
WHERE user_id = :id AND quota_source_label IS NOT NULL
"""
    statements.append((clean_old_statement, params))
    return statements


UNIQUE_DATASET_USER_USAGE_PER_OBJECTSTORE = """
WITH per_user_histories AS
(
    SELECT id
    FROM history
    WHERE user_id = :id
        AND NOT purged
),
per_hist_hdas AS (
    SELECT DISTINCT dataset_id
    FROM history_dataset_association
    WHERE NOT purged
        AND history_id IN (SELECT id FROM per_user_histories)
)
SELECT SUM(COALESCE(dataset.total_size, dataset.file_size, 0)) as usage, dataset.object_store_id
FROM dataset
LEFT OUTER JOIN library_dataset_dataset_association ON dataset.id = library_dataset_dataset_association.dataset_id
WHERE dataset.id IN (SELECT dataset_id FROM per_hist_hdas)
    AND library_dataset_dataset_association.id IS NULL
GROUP BY dataset.object_store_id
"""


def calculate_disk_usage_per_objectstore(sa_session, user_id: int):
    statement = UNIQUE_DATASET_USER_USAGE_PER_OBJECTSTORE
    params = {"id": user_id}
    return sa_session.execute(text(statement), params).all()


# move these to galaxy.schema.schema once galaxy-data depends on
# galaxy-schema.
class UserQuotaBasicUsage(BaseModel):
    quota_source_label: Optional[str] = None
    total_disk_usage: float


class UserQuotaUsage(UserQuotaBasicUsage):
    quota_percent: Optional[float] = None
    quota_bytes: Optional[int] = None
    quota: Optional[str] = None


class UserObjectstoreUsage(BaseModel):
    object_store_id: str
    total_disk_usage: float


class User(Base, Dictifiable, RepresentById):
    """
    Data for a Galaxy user or admin and relations to their
    histories, credentials, and roles.
    """

    use_pbkdf2 = True
    bootstrap_admin_user = False
    # api_keys: 'List[APIKeys]'  already declared as relationship()

    __tablename__ = "galaxy_user"

    id: Mapped[int] = mapped_column(primary_key=True)
    create_time: Mapped[datetime] = mapped_column(default=now, nullable=True)
    update_time: Mapped[datetime] = mapped_column(default=now, onupdate=now, nullable=True)
    email: Mapped[str] = mapped_column(TrimmedString(255), index=True)
    username: Mapped[Optional[str]] = mapped_column(TrimmedString(255), index=True, unique=True)
    password: Mapped[str] = mapped_column(TrimmedString(255))
    last_password_change: Mapped[Optional[datetime]] = mapped_column(default=now)
    external: Mapped[Optional[bool]] = mapped_column(default=False)
    form_values_id: Mapped[Optional[int]] = mapped_column(ForeignKey("form_values.id"), index=True)
    preferred_object_store_id: Mapped[str] = mapped_column(String(255), nullable=True)
    deleted: Mapped[Optional[bool]] = mapped_column(index=True, default=False)
    purged: Mapped[Optional[bool]] = mapped_column(index=True, default=False)
    disk_usage: Mapped[Optional[Decimal]] = mapped_column(Numeric(15, 0), index=True)
    # Column("person_metadata", JSONType),  # TODO: add persistent, configurable metadata rep for workflow creator
    active: Mapped[bool] = mapped_column(index=True, default=True)
    activation_token: Mapped[Optional[str]] = mapped_column(TrimmedString(64), index=True)

    addresses: Mapped[List["UserAddress"]] = relationship(
        back_populates="user", order_by=lambda: desc(UserAddress.update_time), cascade_backrefs=False
    )
    cloudauthz: Mapped[List["CloudAuthz"]] = relationship(back_populates="user")
    custos_auth: Mapped[List["CustosAuthnzToken"]] = relationship(back_populates="user")
    default_permissions: Mapped[List["DefaultUserPermissions"]] = relationship(back_populates="user")
    groups: Mapped[List["UserGroupAssociation"]] = relationship(back_populates="user")
    histories: Mapped[List["History"]] = relationship(
        back_populates="user", order_by=lambda: desc(History.update_time), cascade_backrefs=False  # type: ignore[has-type]
    )
    active_histories: Mapped[List["History"]] = relationship(
        primaryjoin=(lambda: (History.user_id == User.id) & (not_(History.deleted)) & (not_(History.archived))),
        viewonly=True,
        order_by=lambda: desc(History.update_time),  # type: ignore[has-type]
    )
    galaxy_sessions: Mapped[List["GalaxySession"]] = relationship(
        back_populates="user", order_by=lambda: desc(GalaxySession.update_time), cascade_backrefs=False
    )
    object_stores: Mapped[List["UserObjectStore"]] = relationship(back_populates="user")
    file_sources: Mapped[List["UserFileSource"]] = relationship(back_populates="user")
    quotas: Mapped[List["UserQuotaAssociation"]] = relationship(back_populates="user")
    quota_source_usages: Mapped[List["UserQuotaSourceUsage"]] = relationship(back_populates="user")
    social_auth: Mapped[List["UserAuthnzToken"]] = relationship(back_populates="user")
    stored_workflow_menu_entries: Mapped[List["StoredWorkflowMenuEntry"]] = relationship(
        primaryjoin=(
            lambda: (StoredWorkflowMenuEntry.user_id == User.id)
            & (StoredWorkflowMenuEntry.stored_workflow_id == StoredWorkflow.id)
            & not_(StoredWorkflow.deleted)
        ),
        back_populates="user",
        cascade="all, delete-orphan",
        collection_class=ordering_list("order_index"),
    )
    _preferences: Mapped[Dict[str, "UserPreference"]] = relationship(collection_class=attribute_keyed_dict("name"))
    values: Mapped[List["FormValues"]] = relationship(primaryjoin=(lambda: User.form_values_id == FormValues.id))
    # Add type hint (will this work w/SA?)
    api_keys: Mapped[List["APIKeys"]] = relationship(
        back_populates="user",
        order_by=lambda: desc(APIKeys.create_time),
        primaryjoin=(
            lambda: and_(
                User.id == APIKeys.user_id,
                not_(APIKeys.deleted == true()),
            )
        ),
    )
    data_manager_histories: Mapped[List["DataManagerHistoryAssociation"]] = relationship(back_populates="user")
    roles: Mapped[List["UserRoleAssociation"]] = relationship(back_populates="user")
    stored_workflows: Mapped[List["StoredWorkflow"]] = relationship(
        back_populates="user",
        primaryjoin=(lambda: User.id == StoredWorkflow.user_id),
        cascade_backrefs=False,
    )
    all_notifications: Mapped[List["UserNotificationAssociation"]] = relationship(
        back_populates="user", cascade_backrefs=False
    )
    non_private_roles: Mapped[List["UserRoleAssociation"]] = relationship(
        viewonly=True,
        primaryjoin=(
            lambda: (User.id == UserRoleAssociation.user_id)
            & (UserRoleAssociation.role_id == Role.id)
            & not_(Role.name == User.email)
        ),
    )

    preferences: AssociationProxy[Any]

    # attributes that will be accessed and returned when calling to_dict( view='collection' )
    dict_collection_visible_keys = ["id", "email", "username", "deleted", "active", "last_password_change"]
    # attributes that will be accessed and returned when calling to_dict( view='element' )
    dict_element_visible_keys = [
        "id",
        "email",
        "username",
        "total_disk_usage",
        "nice_total_disk_usage",
        "deleted",
        "active",
        "last_password_change",
        "preferred_object_store_id",
    ]

    def __init__(self, email=None, password=None, username=None):
        self.email = email
        self.password = password
        self.external = False
        self.deleted = False
        self.purged = False
        self.active = False
        self.username = username

    def get_user_data_tables(self, data_table: str):
        session = object_session(self)
        assert session
        metadata_select = (
            select(HistoryDatasetAssociation)
            .join(Dataset)
            .join(History)
            .where(
                HistoryDatasetAssociation.deleted == false(),
                HistoryDatasetAssociation.extension == "data_manager_json",
                History.user_id == self.id,
                Dataset.state == "ok",
                # excludes data manager runs that actually populated tables.
                # maybe track this formally by creating a different datatype for bundles ?
                Dataset.total_size != Dataset.file_size,
                HistoryDatasetAssociation._metadata.contains(data_table),
            )
            .order_by(HistoryDatasetAssociation.id)
        )
        return session.execute(metadata_select).scalars().all()

    @property
    def extra_preferences(self):
        data = defaultdict(lambda: None)
        if extra_user_preferences := self.preferences.get("extra_user_preferences"):
            try:
                data.update(json.loads(extra_user_preferences))
            except Exception:
                pass
        return data

    def set_password_cleartext(self, cleartext):
        """
        Set user password to the digest of `cleartext`.
        """
        if message := validate_password_str(cleartext):
            raise Exception(f"Invalid password: {message}")
        if User.use_pbkdf2:
            self.password = galaxy.security.passwords.hash_password(cleartext)
        else:
            self.password = new_insecure_hash(text_type=cleartext)
        self.last_password_change = now()

    def set_random_password(self, length=16):
        """
        Sets user password to a random string of the given length.
        :return: void
        """
        self.set_password_cleartext(
            "".join(random.SystemRandom().choice(string.ascii_letters + string.digits) for _ in range(length))
        )

    def check_password(self, cleartext):
        """
        Check if `cleartext` matches user password when hashed.
        """
        return galaxy.security.passwords.check_password(cleartext, self.password)

    def system_user_pwent(self, real_system_username):
        """
        Gives the system user pwent entry based on e-mail or username depending
        on the value in real_system_username
        """
        if real_system_username == "user_email":
            username = self.email.split("@")[0]
        elif real_system_username == "username":
            username = self.username
        else:
            username = real_system_username
        try:
            return pwd.getpwnam(username)
        except Exception:
            log.exception(f"Error getting the password database entry for user {username}")
            raise

    def all_roles(self):
        """
        Return a unique list of Roles associated with this user or any of their groups.
        """
        try:
            db_session = object_session(self)
            user = (
                db_session.query(User)
                .filter_by(id=self.id)  # don't use get, it will use session variant.
                .options(
                    joinedload(User.roles),
                    joinedload(User.roles.role),
                    joinedload(User.groups),
                    joinedload(User.groups.group),
                    joinedload(User.groups.group.roles),
                    joinedload(User.groups.group.roles.role),
                )
                .one()
            )
        except Exception:
            # If not persistent user, just use models normaly and
            # skip optimizations...
            user = self

        roles = [ura.role for ura in user.roles]
        for group in [uga.group for uga in user.groups]:
            for role in [gra.role for gra in group.roles]:
                if role not in roles:
                    roles.append(role)
        return roles

    def all_roles_exploiting_cache(self):
        """ """
        roles = [ura.role for ura in self.roles]
        for group in [uga.group for uga in self.groups]:
            for role in [gra.role for gra in group.roles]:
                if role not in roles:
                    roles.append(role)
        return roles

    def get_disk_usage(self, nice_size=False, quota_source_label=None):
        """
        Return byte count of disk space used by user or a human-readable
        string if `nice_size` is `True`.
        """
        if quota_source_label is None:
            rval = 0
            if self.disk_usage is not None:
                rval = self.disk_usage
        else:
            statement = """
SELECT DISK_USAGE
FROM user_quota_source_usage
WHERE user_id = :user_id and quota_source_label = :label
"""
            sa_session = object_session(self)
            params = {
                "user_id": self.id,
                "label": quota_source_label,
            }
            row = sa_session.execute(text(statement), params).fetchone()
            if row is not None:
                rval = row[0]
            else:
                rval = 0
        if nice_size:
            rval = galaxy.util.nice_size(rval)
        return rval

    def set_disk_usage(self, bytes):
        """
        Manually set the disk space used by a user to `bytes`.
        """
        self.disk_usage = bytes

    total_disk_usage = property(get_disk_usage, set_disk_usage)

    def adjust_total_disk_usage(self, amount, quota_source_label):
        assert amount is not None
        if amount != 0:
            if quota_source_label is None:
                self.disk_usage = (self.disk_usage or 0) + amount
            else:
                # else would work on newer sqlite - 3.24.0
                engine = object_session(self).bind
                if "sqlite" in engine.dialect.name:
                    # hacky alternative for older sqlite
                    statement = """
WITH new (user_id, quota_source_label) AS ( VALUES(:user_id, :label) )
INSERT OR REPLACE INTO user_quota_source_usage (id, user_id, quota_source_label, disk_usage)
SELECT old.id, new.user_id, new.quota_source_label, COALESCE(old.disk_usage + :amount, :amount)
FROM new LEFT JOIN user_quota_source_usage AS old ON new.user_id = old.user_id AND NEW.quota_source_label = old.quota_source_label;
"""
                else:
                    statement = """
INSERT INTO user_quota_source_usage(user_id, disk_usage, quota_source_label)
VALUES(:user_id, :amount, :label)
ON CONFLICT
    ON constraint uqsu_unique_label_per_user
    DO UPDATE SET disk_usage = user_quota_source_usage.disk_usage + :amount
"""
                statement = text(statement)
                params = {
                    "user_id": self.id,
                    "amount": int(amount),
                    "label": quota_source_label,
                }
                with engine.connect() as conn, conn.begin():
                    conn.execute(statement, params)

    def _get_social_auth(self, provider_backend):
        if not self.social_auth:
            return None
        for auth in self.social_auth:
            if auth.provider == provider_backend and auth.extra_data:
                return auth
        return None

    def _get_custos_auth(self, provider_backend):
        if not self.custos_auth:
            return None
        for auth in self.custos_auth:
            if auth.provider == provider_backend and auth.refresh_token:
                return auth
        return None

    def get_oidc_tokens(self, provider_backend):
        tokens = {"id": None, "access": None, "refresh": None}
        auth = self._get_social_auth(provider_backend)
        if auth:
            tokens["access"] = auth.extra_data.get("access_token", None)
            tokens["refresh"] = auth.extra_data.get("refresh_token", None)
            tokens["id"] = auth.extra_data.get("id_token", None)
            return tokens

        # no social auth found, check custos auth
        auth = self._get_custos_auth(provider_backend)
        if auth:
            tokens["access"] = auth.access_token
            tokens["refresh"] = auth.refresh_token
            tokens["id"] = auth.id_token

        return tokens

    @property
    def nice_total_disk_usage(self):
        """
        Return byte count of disk space used in a human-readable string.
        """
        return self.get_disk_usage(nice_size=True)

    def calculate_disk_usage_default_source(self, object_store):
        """
        Return byte count total of disk space used by all non-purged, non-library
        HDAs in non-purged histories assigned to default quota source.
        """
        # only used in set_user_disk_usage.py
        assert object_store is not None
        quota_source_map = object_store.get_quota_source_map()
        default_quota_enabled = quota_source_map.default_quota_enabled
        exclude_objectstore_ids = quota_source_map.default_usage_excluded_ids()
        default_cond = "dataset.object_store_id IS NULL OR" if default_quota_enabled and exclude_objectstore_ids else ""
        default_usage_dataset_condition = (
            f"AND ( {default_cond} dataset.object_store_id NOT IN :exclude_object_store_ids )"
            if exclude_objectstore_ids
            else ""
        )
        default_usage = UNIQUE_DATASET_USER_USAGE.format(and_dataset_condition=default_usage_dataset_condition)
        sql_calc = text(default_usage)
        params = {"id": self.id}
        bindparams = [bindparam("id")]
        if exclude_objectstore_ids:
            params["exclude_object_store_ids"] = exclude_objectstore_ids
            bindparams.append(bindparam("exclude_object_store_ids", expanding=True))
        sql_calc = sql_calc.bindparams(*bindparams)
        sa_session = object_session(self)
        usage = sa_session.scalar(sql_calc, params)
        return usage

    def calculate_and_set_disk_usage(self, object_store):
        """
        Calculates and sets user disk usage.
        """
        self._calculate_or_set_disk_usage(object_store=object_store)

    def _calculate_or_set_disk_usage(self, object_store):
        """
        Utility to calculate and return the disk usage.  If dryrun is False,
        the new value is set immediately.
        """
        assert object_store is not None
        quota_source_map = object_store.get_quota_source_map()
        sa_session = object_session(self)
        for_sqlite = "sqlite" in sa_session.bind.dialect.name
        statements = calculate_user_disk_usage_statements(self.id, quota_source_map, for_sqlite)
        for sql, args in statements:
            statement = text(sql)
            binds = []
            for key, _ in args.items():
                expand_binding = key.endswith("s")
                binds.append(bindparam(key, expanding=expand_binding))
            statement = statement.bindparams(*binds)
            sa_session.execute(statement, args)
            # expire user.disk_usage so sqlalchemy knows to ignore
            # the existing value - we're setting it in raw SQL for
            # performance reasons and bypassing object properties.
            sa_session.expire(self, ["disk_usage"])
        with transaction(sa_session):
            sa_session.commit()

    @staticmethod
    def user_template_environment(user):
        """

        >>> env = User.user_template_environment(None)
        >>> env['__user_email__']
        'Anonymous'
        >>> env['__user_id__']
        'Anonymous'
        >>> user = User('foo@example.com')
        >>> user.id = 6
        >>> user.username = 'foo2'
        >>> env = User.user_template_environment(user)
        >>> env['__user_id__']
        '6'
        >>> env['__user_name__']
        'foo2'
        """
        if user:
            user_id = "%d" % user.id
            user_email = str(user.email)
            user_name = str(user.username)
        else:
            user = None
            user_id = "Anonymous"
            user_email = "Anonymous"
            user_name = "Anonymous"
        environment = {}
        environment["__user__"] = user
        environment["__user_id__"] = environment["userId"] = user_id
        environment["__user_email__"] = environment["userEmail"] = user_email
        environment["__user_name__"] = user_name
        return environment

    @staticmethod
    def expand_user_properties(user, in_string):
        """ """
        environment = User.user_template_environment(user)
        return Template(in_string).safe_substitute(environment)

    # above templating is for Cheetah in tools where we discouraged user details from being exposed.
    # the following templating if user details in Jinja for object stores and file sources where user
    # details are critical and documented.
    def config_template_details(self) -> Dict[str, Any]:
        return {
            "username": self.username,
            "email": self.email,
            "id": self.id,
        }

    def is_active(self):
        return self.active

    def is_authenticated(self):
        # TODO: is required for python social auth (PSA); however, a user authentication is relative to the backend.
        # For instance, a user who is authenticated with Google, is not necessarily authenticated
        # with Amazon. Therefore, this function should also receive the backend and check if this
        # user is already authenticated on that backend or not. For now, returning always True
        # seems reasonable. Besides, this is also how a PSA example is implemented:
        # https://github.com/python-social-auth/social-examples/blob/master/example-cherrypy/example/db/user.py
        return True

    def attempt_create_private_role(self):
        session = object_session(self)
        role_name = self.email
        role_desc = f"Private Role for {self.email}"
        role_type = Role.types.PRIVATE
        role = Role(name=role_name, description=role_desc, type=role_type)
        assoc = UserRoleAssociation(self, role)
        session.add(assoc)
        with transaction(session):
            session.commit()

    def dictify_objectstore_usage(self) -> List[UserObjectstoreUsage]:
        session = object_session(self)
        rows = calculate_disk_usage_per_objectstore(session, self.id)
        return [
            UserObjectstoreUsage(object_store_id=r.object_store_id, total_disk_usage=r.usage)
            for r in rows
            if r.object_store_id
        ]

    def dictify_usage(self, object_store=None) -> List[UserQuotaBasicUsage]:
        """Include object_store to include empty/unused usage info."""
        used_labels: Set[Union[str, None]] = set()
        rval: List[UserQuotaBasicUsage] = [
            UserQuotaBasicUsage(
                quota_source_label=None,
                total_disk_usage=float(self.disk_usage or 0),
            )
        ]
        used_labels.add(None)
        for quota_source_usage in self.quota_source_usages:
            label = quota_source_usage.quota_source_label
            rval.append(
                UserQuotaBasicUsage(
                    quota_source_label=label,
                    total_disk_usage=float(quota_source_usage.disk_usage),
                )
            )
            used_labels.add(label)

        if object_store is not None:
            for label in object_store.get_quota_source_map().ids_per_quota_source().keys():
                if label not in used_labels:
                    rval.append(
                        UserQuotaBasicUsage(
                            quota_source_label=label,
                            total_disk_usage=0.0,
                        )
                    )

        return rval

    def dictify_usage_for(self, quota_source_label: Optional[str]) -> UserQuotaBasicUsage:
        rval: UserQuotaBasicUsage
        if quota_source_label is None:
            rval = UserQuotaBasicUsage(
                quota_source_label=None,
                total_disk_usage=float(self.disk_usage or 0),
            )
        else:
            quota_source_usage = self.quota_source_usage_for(quota_source_label)
            if quota_source_usage is None:
                rval = UserQuotaBasicUsage(
                    quota_source_label=quota_source_label,
                    total_disk_usage=0.0,
                )
            else:
                rval = UserQuotaBasicUsage(
                    quota_source_label=quota_source_label,
                    total_disk_usage=float(quota_source_usage.disk_usage),
                )

        return rval

    def quota_source_usage_for(self, quota_source_label: Optional[str]) -> Optional["UserQuotaSourceUsage"]:
        for quota_source_usage in self.quota_source_usages:
            if quota_source_usage.quota_source_label == quota_source_label:
                return quota_source_usage
        return None

    def count_stored_workflow_user_assocs(self, stored_workflow) -> int:
        sq = select(StoredWorkflowUserShareAssociation).filter_by(user=self, stored_workflow=stored_workflow).subquery()
        stmt = select(func.count()).select_from(sq)
        session = object_session(self)
        assert session
        return session.scalar(stmt) or 0


class PasswordResetToken(Base):
    __tablename__ = "password_reset_token"

    token: Mapped[str] = mapped_column(String(32), primary_key=True, unique=True, index=True)
    expiration_time: Mapped[Optional[datetime]]
    user_id: Mapped[Optional[int]] = mapped_column(ForeignKey("galaxy_user.id"), index=True)
    user: Mapped[Optional["User"]] = relationship()

    def __init__(self, user, token=None):
        if token:
            self.token = token
        else:
            self.token = unique_id()
        self.user = user
        self.expiration_time = now() + timedelta(hours=24)


class DynamicTool(Base, Dictifiable, RepresentById):
    __tablename__ = "dynamic_tool"

    id: Mapped[int] = mapped_column(primary_key=True)
    uuid: Mapped[Optional[Union[UUID, str]]] = mapped_column(UUIDType())
    create_time: Mapped[datetime] = mapped_column(default=now, nullable=True)
    update_time: Mapped[datetime] = mapped_column(index=True, default=now, onupdate=now, nullable=True)
    tool_id: Mapped[Optional[str]] = mapped_column(Unicode(255))
    tool_version: Mapped[Optional[str]] = mapped_column(Unicode(255))
    tool_format: Mapped[Optional[str]] = mapped_column(Unicode(255))
    tool_path: Mapped[Optional[str]] = mapped_column(Unicode(255))
    tool_directory: Mapped[Optional[str]] = mapped_column(Unicode(255))
    hidden: Mapped[Optional[bool]] = mapped_column(default=True)
    active: Mapped[Optional[bool]] = mapped_column(default=True)
    value: Mapped[Optional[bytes]] = mapped_column(MutableJSONType)

    dict_collection_visible_keys = ("id", "tool_id", "tool_format", "tool_version", "uuid", "active", "hidden")
    dict_element_visible_keys = ("id", "tool_id", "tool_format", "tool_version", "uuid", "active", "hidden")

    def __init__(self, active=True, hidden=True, **kwd):
        super().__init__(**kwd)
        self.active = active
        self.hidden = hidden
        _uuid = kwd.get("uuid")
        self.uuid = get_uuid(_uuid)


class BaseJobMetric(Base):
    __abstract__ = True

    def __init__(self, plugin, metric_name, metric_value):
        super().__init__()
        self.plugin = plugin
        self.metric_name = metric_name
        self.metric_value = metric_value


class JobMetricText(BaseJobMetric, RepresentById):
    __tablename__ = "job_metric_text"

    id: Mapped[int] = mapped_column(primary_key=True)
    job_id: Mapped[Optional[int]] = mapped_column(ForeignKey("job.id"), index=True)
    plugin: Mapped[Optional[str]] = mapped_column(Unicode(255))
    metric_name: Mapped[Optional[str]] = mapped_column(Unicode(255))
    metric_value: Mapped[Optional[str]] = mapped_column(Unicode(JOB_METRIC_MAX_LENGTH))


class JobMetricNumeric(BaseJobMetric, RepresentById):
    __tablename__ = "job_metric_numeric"

    id: Mapped[int] = mapped_column(primary_key=True)
    job_id: Mapped[Optional[int]] = mapped_column(ForeignKey("job.id"), index=True)
    plugin: Mapped[Optional[str]] = mapped_column(Unicode(255))
    metric_name: Mapped[Optional[str]] = mapped_column(Unicode(255))
    metric_value: Mapped[Optional[Decimal]] = mapped_column(Numeric(JOB_METRIC_PRECISION, JOB_METRIC_SCALE))


class TaskMetricText(BaseJobMetric, RepresentById):
    __tablename__ = "task_metric_text"

    id: Mapped[int] = mapped_column(primary_key=True)
    task_id: Mapped[Optional[int]] = mapped_column(ForeignKey("task.id"), index=True)
    plugin: Mapped[Optional[str]] = mapped_column(Unicode(255))
    metric_name: Mapped[Optional[str]] = mapped_column(Unicode(255))
    metric_value: Mapped[Optional[str]] = mapped_column(Unicode(JOB_METRIC_MAX_LENGTH))


class TaskMetricNumeric(BaseJobMetric, RepresentById):
    __tablename__ = "task_metric_numeric"

    id: Mapped[int] = mapped_column(primary_key=True)
    task_id: Mapped[Optional[int]] = mapped_column(ForeignKey("task.id"), index=True)
    plugin: Mapped[Optional[str]] = mapped_column(Unicode(255))
    metric_name: Mapped[Optional[str]] = mapped_column(Unicode(255))
    metric_value: Mapped[Optional[Decimal]] = mapped_column(Numeric(JOB_METRIC_PRECISION, JOB_METRIC_SCALE))


class IoDicts(NamedTuple):
    inp_data: Dict[str, Optional["DatasetInstance"]]
    out_data: Dict[str, "DatasetInstance"]
    out_collections: Dict[str, Union["DatasetCollectionInstance", "DatasetCollection"]]


class Job(Base, JobLike, UsesCreateAndUpdateTime, Dictifiable, Serializable):
    """
    A job represents a request to run a tool given input datasets, tool
    parameters, and output datasets.
    """

    __tablename__ = "job"

<<<<<<< HEAD
    id = Column(Integer, primary_key=True)
    create_time = Column(DateTime, default=now)
    update_time = Column(DateTime, default=now, onupdate=now, index=True)
    history_id = Column(Integer, ForeignKey("history.id"), index=True)
    library_folder_id = Column(Integer, ForeignKey("library_folder.id"), index=True)
    tool_id = Column(String(255))
    tool_version = Column(TEXT, default="1.0.0")
    galaxy_version = Column(String(64), default=None)
    dynamic_tool_id = Column(Integer, ForeignKey("dynamic_tool.id"), index=True, nullable=True)
    state = Column(String(64), index=True)
    info = Column(TrimmedString(255))
    copied_from_job_id = Column(Integer, nullable=True)
    command_line = Column(TEXT)
    dependencies = Column(MutableJSONType, nullable=True)
    job_messages = Column(MutableJSONType, nullable=True)
    param_filename = Column(String(1024))
    runner_name = Column(String(255))
    job_stdout = Column(TEXT)
    job_stderr = Column(TEXT)
    tool_stdout = Column(TEXT)
    tool_stderr = Column(TEXT)
    exit_code = Column(Integer, nullable=True)
    traceback = Column(TEXT)
    session_id = Column(Integer, ForeignKey("galaxy_session.id"), index=True, nullable=True)
    user_id = Column(Integer, ForeignKey("galaxy_user.id"), index=True, nullable=True)
    job_runner_name = Column(String(255))
    job_runner_external_id = Column(String(255), index=True)
    destination_id = Column(String(255), nullable=True)
    destination_params = Column(MutableJSONType, nullable=True)
    object_store_id = Column(TrimmedString(255), index=True)
    imported = Column(Boolean, default=False, index=True)
    params = Column(TrimmedString(255), index=True)
    handler = Column(TrimmedString(255), index=True)
    preferred_object_store_id = Column(String(255), nullable=True)
    object_store_id_overrides = Column(JSONType)
    stopped = Column(Boolean, index=True, default=False)

    user = relationship("User")
    galaxy_session = relationship("GalaxySession")
    history = relationship("History", back_populates="jobs")
    library_folder = relationship("LibraryFolder")
=======
    id: Mapped[int] = mapped_column(primary_key=True)
    create_time: Mapped[datetime] = mapped_column(default=now, nullable=True)
    update_time: Mapped[datetime] = mapped_column(default=now, onupdate=now, index=True, nullable=True)
    history_id: Mapped[Optional[int]] = mapped_column(ForeignKey("history.id"), index=True)
    library_folder_id: Mapped[Optional[int]] = mapped_column(ForeignKey("library_folder.id"), index=True)
    tool_id: Mapped[Optional[str]] = mapped_column(String(255))
    tool_version: Mapped[Optional[str]] = mapped_column(TEXT, default="1.0.0")
    galaxy_version: Mapped[Optional[str]] = mapped_column(String(64), default=None)
    dynamic_tool_id: Mapped[Optional[int]] = mapped_column(ForeignKey("dynamic_tool.id"), index=True)
    state: Mapped[str] = mapped_column(String(64), index=True, nullable=True)
    info: Mapped[Optional[str]] = mapped_column(TrimmedString(255))
    copied_from_job_id: Mapped[Optional[int]]
    command_line: Mapped[Optional[str]] = mapped_column(TEXT)
    dependencies: Mapped[Optional[bytes]] = mapped_column(MutableJSONType)
    job_messages: Mapped[Optional[bytes]] = mapped_column(MutableJSONType)
    param_filename: Mapped[Optional[str]] = mapped_column(String(1024))
    runner_name: Mapped[Optional[str]] = mapped_column(String(255))
    job_stdout: Mapped[Optional[str]] = mapped_column(TEXT)
    job_stderr: Mapped[Optional[str]] = mapped_column(TEXT)
    tool_stdout: Mapped[Optional[str]] = mapped_column(TEXT)
    tool_stderr: Mapped[Optional[str]] = mapped_column(TEXT)
    exit_code: Mapped[Optional[int]]
    traceback: Mapped[Optional[str]] = mapped_column(TEXT)
    session_id: Mapped[Optional[int]] = mapped_column(ForeignKey("galaxy_session.id"), index=True)
    user_id: Mapped[Optional[int]] = mapped_column(ForeignKey("galaxy_user.id"), index=True)
    job_runner_name: Mapped[Optional[str]] = mapped_column(String(255))
    job_runner_external_id: Mapped[Optional[str]] = mapped_column(String(255), index=True)
    destination_id: Mapped[Optional[str]] = mapped_column(String(255))
    destination_params: Mapped[Optional[bytes]] = mapped_column(MutableJSONType)
    object_store_id: Mapped[Optional[str]] = mapped_column(TrimmedString(255), index=True)
    imported: Mapped[Optional[bool]] = mapped_column(default=False, index=True)
    params: Mapped[Optional[str]] = mapped_column(TrimmedString(255), index=True)
    handler: Mapped[Optional[str]] = mapped_column(TrimmedString(255), index=True)
    preferred_object_store_id: Mapped[Optional[str]] = mapped_column(String(255))
    object_store_id_overrides: Mapped[Optional[STR_TO_STR_DICT]] = mapped_column(JSONType)

    user: Mapped[Optional["User"]] = relationship()
    galaxy_session: Mapped[Optional["GalaxySession"]] = relationship()
    history: Mapped[Optional["History"]] = relationship(back_populates="jobs")
    library_folder: Mapped[Optional["LibraryFolder"]] = relationship()
>>>>>>> f2de606c
    parameters = relationship("JobParameter")
    input_datasets: Mapped[List["JobToInputDatasetAssociation"]] = relationship(
        "JobToInputDatasetAssociation", back_populates="job"
    )
    input_dataset_collections: Mapped[List["JobToInputDatasetCollectionAssociation"]] = relationship(
        back_populates="job"
    )
    input_dataset_collection_elements: Mapped[List["JobToInputDatasetCollectionElementAssociation"]] = relationship(
        back_populates="job"
    )
    output_dataset_collection_instances: Mapped[List["JobToOutputDatasetCollectionAssociation"]] = relationship(
        back_populates="job"
    )
    output_dataset_collections: Mapped[List["JobToImplicitOutputDatasetCollectionAssociation"]] = relationship(
        back_populates="job"
    )
    post_job_actions: Mapped[List["PostJobActionAssociation"]] = relationship(
        back_populates="job", cascade_backrefs=False
    )
    input_library_datasets: Mapped[List["JobToInputLibraryDatasetAssociation"]] = relationship(back_populates="job")
    output_library_datasets: Mapped[List["JobToOutputLibraryDatasetAssociation"]] = relationship(back_populates="job")
    external_output_metadata: Mapped[List["JobExternalOutputMetadata"]] = relationship(back_populates="job")
    tasks: Mapped[List["Task"]] = relationship(back_populates="job")
    output_datasets: Mapped[List["JobToOutputDatasetAssociation"]] = relationship(back_populates="job")
    state_history: Mapped[List["JobStateHistory"]] = relationship()
    text_metrics: Mapped[List["JobMetricText"]] = relationship()
    numeric_metrics: Mapped[List["JobMetricNumeric"]] = relationship()
    interactivetool_entry_points: Mapped[List["InteractiveToolEntryPoint"]] = relationship(
        back_populates="job", uselist=True
    )
    implicit_collection_jobs_association: Mapped[List["ImplicitCollectionJobsJobAssociation"]] = relationship(
        back_populates="job", uselist=False, cascade_backrefs=False
    )
    container: Mapped[Optional["JobContainerAssociation"]] = relationship(back_populates="job", uselist=False)
    data_manager_association: Mapped[Optional["DataManagerJobAssociation"]] = relationship(
        back_populates="job", uselist=False, cascade_backrefs=False
    )
    history_dataset_collection_associations: Mapped[List["HistoryDatasetCollectionAssociation"]] = relationship(
        back_populates="job"
    )
    workflow_invocation_step: Mapped[Optional["WorkflowInvocationStep"]] = relationship(
        back_populates="job", uselist=False, cascade_backrefs=False
    )

    any_output_dataset_collection_instances_deleted = None
    any_output_dataset_deleted = None

    dict_collection_visible_keys = ["id", "state", "exit_code", "update_time", "create_time", "galaxy_version"]
    dict_element_visible_keys = [
        "id",
        "state",
        "exit_code",
        "update_time",
        "create_time",
        "galaxy_version",
        "command_version",
        "copied_from_job_id",
    ]

    _numeric_metric = JobMetricNumeric
    _text_metric = JobMetricText

    states: TypeAlias = JobState

    # states that are not expected to change, except through admin action or re-scheduling
    terminal_states = [states.OK, states.ERROR, states.DELETED]
    # deleting state should not turn back into any of the non-ready states
    finished_states = terminal_states + [states.DELETING]
    #: job states where the job hasn't finished and the model may still change
    non_ready_states = [
        states.NEW,
        states.RESUBMITTED,
        states.UPLOAD,
        states.WAITING,
        states.QUEUED,
        states.RUNNING,
    ]

    # Please include an accessor (get/set pair) for any new columns/members.
    def __init__(self):
        self.dependencies = []
        self.state = Job.states.NEW
        self.imported = False
        self._init_metrics()
        self.state_history.append(JobStateHistory(self))

    @property
    def running(self):
        return self.state == Job.states.RUNNING

    @property
    def finished(self):
        return self.state in self.finished_states

    def io_dicts(self, exclude_implicit_outputs=False) -> IoDicts:
        inp_data: Dict[str, Optional[DatasetInstance]] = {da.name: da.dataset for da in self.input_datasets}
        out_data: Dict[str, DatasetInstance] = {da.name: da.dataset for da in self.output_datasets}
        inp_data.update([(da.name, da.dataset) for da in self.input_library_datasets])
        out_data.update([(da.name, da.dataset) for da in self.output_library_datasets])

        out_collections: Dict[str, Union[DatasetCollectionInstance, DatasetCollection]]
        if not exclude_implicit_outputs:
            out_collections = {
                obj.name: obj.dataset_collection_instance for obj in self.output_dataset_collection_instances
            }
        else:
            out_collections = {}
            for obj in self.output_dataset_collection_instances:
                if obj.name not in out_data:
                    out_collections[obj.name] = obj.dataset_collection_instance
                # else this is a mapped over output
        out_collections.update([(obj.name, obj.dataset_collection) for obj in self.output_dataset_collections])
        return IoDicts(inp_data, out_data, out_collections)

    # TODO: Add accessors for members defined in SQL Alchemy for the Job table and
    # for the mapper defined to the Job table.
    def get_external_output_metadata(self):
        """
        The external_output_metadata is currently a reference from Job to
        JobExternalOutputMetadata. It exists for a job but not a task.
        """
        return self.external_output_metadata

    def get_session_id(self):
        return self.session_id

    def get_user_id(self):
        return self.user_id

    def get_tool_id(self):
        return self.tool_id

    def get_tool_version(self):
        return self.tool_version

    def get_command_line(self):
        return self.command_line

    def get_dependencies(self):
        return self.dependencies

    def get_param_filename(self):
        return self.param_filename

    def get_parameters(self):
        return self.parameters

    def get_copied_from_job_id(self):
        return self.copied_from_job_id

    def get_input_datasets(self):
        return self.input_datasets

    def get_output_datasets(self):
        return self.output_datasets

    def get_input_library_datasets(self):
        return self.input_library_datasets

    def get_output_library_datasets(self):
        return self.output_library_datasets

    def get_state(self):
        return self.state

    def get_info(self):
        return self.info

    def get_job_runner_name(self):
        # This differs from the Task class in that job_runner_name is
        # accessed instead of task_runner_name. Note that the field
        # runner_name is not the same thing.
        return self.job_runner_name

    def get_job_runner_external_id(self):
        # This is different from the Task just in the member accessed:
        return self.job_runner_external_id

    def get_post_job_actions(self):
        return self.post_job_actions

    def get_imported(self):
        return self.imported

    def get_handler(self):
        return self.handler

    def get_params(self):
        return self.params

    def get_user(self):
        # This is defined in the SQL Alchemy mapper as a relation to the User.
        return self.user

    def get_tasks(self):
        # The tasks member is pert of a reference in the SQL Alchemy schema:
        return self.tasks

    def get_id_tag(self):
        """
        Return a tag that can be useful in identifying a Job.
        This returns the Job's get_id
        """
        return f"{self.id}"

    def set_session_id(self, session_id):
        self.session_id = session_id

    def set_user_id(self, user_id):
        self.user_id = user_id

    def set_tool_id(self, tool_id):
        self.tool_id = tool_id

    def get_user_email(self):
        if self.user is not None:
            return self.user.email
        elif self.galaxy_session is not None and self.galaxy_session.user is not None:
            return self.galaxy_session.user.email
        elif self.history is not None and self.history.user is not None:
            return self.history.user.email
        return None

    def set_tool_version(self, tool_version):
        self.tool_version = tool_version

    def set_command_line(self, command_line):
        self.command_line = command_line

    def set_dependencies(self, dependencies):
        self.dependencies = dependencies

    def set_param_filename(self, param_filename):
        self.param_filename = param_filename

    def set_parameters(self, parameters):
        self.parameters = parameters

    def set_copied_from_job_id(self, job_id):
        self.copied_from_job_id = job_id

    def set_input_datasets(self, input_datasets):
        self.input_datasets = input_datasets

    def set_output_datasets(self, output_datasets):
        self.output_datasets = output_datasets

    def set_input_library_datasets(self, input_library_datasets):
        self.input_library_datasets = input_library_datasets

    def set_output_library_datasets(self, output_library_datasets):
        self.output_library_datasets = output_library_datasets

    def set_info(self, info):
        self.info = info

    def set_runner_name(self, job_runner_name):
        self.job_runner_name = job_runner_name

    def get_job(self):
        # Added so job and task have same interface (.get_job() ) to get at
        # underlying job object.
        return self

    def set_runner_external_id(self, job_runner_external_id):
        self.job_runner_external_id = job_runner_external_id

    def set_post_job_actions(self, post_job_actions):
        self.post_job_actions = post_job_actions

    def set_imported(self, imported):
        self.imported = imported

    def set_handler(self, handler):
        self.handler = handler

    def set_params(self, params):
        self.params = params

    def add_parameter(self, name, value):
        self.parameters.append(JobParameter(name, value))

    def add_input_dataset(self, name, dataset=None, dataset_id=None):
        assoc = JobToInputDatasetAssociation(name, dataset)
        if dataset is None and dataset_id is not None:
            assoc.dataset_id = dataset_id
        add_object_to_object_session(self, assoc)
        self.input_datasets.append(assoc)

    def add_output_dataset(self, name, dataset):
        joda = JobToOutputDatasetAssociation(name, dataset)
        if dataset.dataset.job is None:
            # Only set job if dataset doesn't already have associated job.
            # database operation tools that make copies should not modify the job here.
            dataset.dataset.job = self
        add_object_to_object_session(self, joda)
        self.output_datasets.append(joda)

    def add_input_dataset_collection(self, name, dataset_collection):
        self.input_dataset_collections.append(JobToInputDatasetCollectionAssociation(name, dataset_collection))

    def add_input_dataset_collection_element(self, name, dataset_collection_element):
        self.input_dataset_collection_elements.append(
            JobToInputDatasetCollectionElementAssociation(name, dataset_collection_element)
        )

    def add_output_dataset_collection(self, name, dataset_collection_instance):
        self.output_dataset_collection_instances.append(
            JobToOutputDatasetCollectionAssociation(name, dataset_collection_instance)
        )

    def add_implicit_output_dataset_collection(self, name, dataset_collection):
        self.output_dataset_collections.append(
            JobToImplicitOutputDatasetCollectionAssociation(name, dataset_collection)
        )

    def add_input_library_dataset(self, name, dataset):
        self.input_library_datasets.append(JobToInputLibraryDatasetAssociation(name, dataset))

    def add_output_library_dataset(self, name, dataset):
        self.output_library_datasets.append(JobToOutputLibraryDatasetAssociation(name, dataset))

    def add_post_job_action(self, pja):
        self.post_job_actions.append(PostJobActionAssociation(pja, self))

    def get_change_datatype_actions(self):
        return {
            pja.post_job_action.output_name: pja.post_job_action.action_arguments["newtype"]
            for pja in self.post_job_actions
            if pja.post_job_action.action_type == "ChangeDatatypeAction"
        }

    @property
    def all_entry_points_configured(self):
        # consider an actual DB attribute for this.
        all_configured = True
        for ep in self.interactivetool_entry_points:
            all_configured = ep.configured and all_configured
        return all_configured

    def set_state(self, state: JobState) -> bool:
        """
        Save state history. Returns True if state has changed, else False.
        """
        if self.state == state:
            # Nothing changed, no action needed
            return False
        session = object_session(self)
        if session and self.id and state not in Job.finished_states:
            # Do not update if job is in a terminal state
            rval = session.execute(
                update(Job).where(Job.id == self.id, ~Job.state.in_((state, *Job.finished_states))).values(state=state)
            )
            if rval.rowcount == 1:
                # Need to expire state since we just updated it, but ORM doesn't know about it.
                session.expire(self, ["state"])
                self.state_history.append(JobStateHistory(self))
                return True
            else:
                return False
        else:
            self.state = state
            self.state_history.append(JobStateHistory(self))
            return True

    def get_param_values(self, app, ignore_errors=False):
        """
        Read encoded parameter values from the database and turn back into a
        dict of tool parameter values.
        """
        param_dict = self.raw_param_dict()
        tool = app.toolbox.get_tool(self.tool_id, tool_version=self.tool_version)
        param_dict = tool.params_from_strings(param_dict, app, ignore_errors=ignore_errors)
        return param_dict

    def raw_param_dict(self):
        param_dict = {p.name: p.value for p in self.parameters}
        return param_dict

    def check_if_output_datasets_deleted(self):
        """
        Return true if all of the output datasets associated with this job are
        in the deleted state
        """
        for dataset_assoc in self.output_datasets:
            dataset = dataset_assoc.dataset
            # only the originator of the job can delete a dataset to cause
            # cancellation of the job, no need to loop through history_associations
            if not dataset.deleted:
                return False
        return True

    def mark_stopped(self, track_jobs_in_database=False):
        """
        Mark this job as stopped
        """
        if self.finished:
            # Do not modify the state/outputs of jobs that are already terminal
            return
        if track_jobs_in_database:
            self.state = Job.states.STOPPING
        else:
            self.state = Job.states.STOPPED
        self.stopped = True

    def mark_deleted(self, track_jobs_in_database=False):
        """
        Mark this job as deleted, and mark any output datasets as discarded.
        """
        if self.finished:
            # Do not modify the state/outputs of jobs that are already terminal
            return
        if track_jobs_in_database:
            self.state = Job.states.DELETING
        else:
            self.state = Job.states.DELETED
        self.info = "Job output deleted by user before job completed."
        for jtoda in self.output_datasets:
            output_hda = jtoda.dataset
            output_hda.deleted = True
            output_hda.state = output_hda.states.DISCARDED
            for shared_hda in output_hda.dataset.history_associations:
                # propagate info across shared datasets
                shared_hda.deleted = True
                shared_hda.blurb = "deleted"
                shared_hda.peek = "Job deleted"
                shared_hda.info = "Job output deleted by user before job completed"

    def mark_failed(self, info="Job execution failed", blurb=None, peek=None):
        """
        Mark this job as failed, and mark any output datasets as errored.
        """
        self.state = self.states.FAILED
        self.info = info
        for jtod in self.output_datasets:
            jtod.dataset.state = jtod.dataset.states.ERROR
            for hda in jtod.dataset.dataset.history_associations:
                hda.state = hda.states.ERROR
                if blurb:
                    hda.blurb = blurb
                if peek:
                    hda.peek = peek
                hda.info = info

    def resume(self, flush=True):
        if self.state == self.states.PAUSED:
            self.set_state(self.states.NEW)
            object_session(self).add(self)
            jobs_to_resume = set()
            for jtod in self.output_datasets:
                jobs_to_resume.update(jtod.dataset.unpause_dependent_jobs(jobs_to_resume))
            for job in jobs_to_resume:
                job.resume(flush=False)
            if flush:
                session = object_session(self)
                with transaction(session):
                    session.commit()

    def _serialize(self, id_encoder, serialization_options):
        job_attrs = dict_for(self)
        serialization_options.attach_identifier(id_encoder, self, job_attrs)
        job_attrs["tool_id"] = self.tool_id
        job_attrs["tool_version"] = self.tool_version
        job_attrs["galaxy_version"] = self.galaxy_version
        job_attrs["state"] = self.state
        job_attrs["info"] = self.info
        job_attrs["traceback"] = self.traceback
        job_attrs["command_line"] = self.command_line
        job_attrs["tool_stderr"] = self.tool_stderr
        job_attrs["job_stderr"] = self.job_stderr
        job_attrs["tool_stdout"] = self.tool_stdout
        job_attrs["job_stdout"] = self.job_stdout
        job_attrs["exit_code"] = self.exit_code
        job_attrs["create_time"] = self.create_time.isoformat()
        job_attrs["update_time"] = self.update_time.isoformat()
        job_attrs["job_messages"] = self.job_messages

        # Get the job's parameters
        param_dict = self.raw_param_dict()
        params_objects = {}
        for key in param_dict:
            params_objects[key] = safe_loads(param_dict[key])

        def remap_objects(p, k, obj):
            if isinstance(obj, dict) and "src" in obj and obj["src"] in ["hda", "hdca", "dce"]:
                new_id = serialization_options.get_identifier_for_id(id_encoder, obj["id"])
                new_obj = obj.copy()
                new_obj["id"] = new_id
                return (k, new_obj)
            return (k, obj)

        params_objects = remap(params_objects, remap_objects)

        params_dict = {}
        for name, value in params_objects.items():
            params_dict[name] = value
        job_attrs["params"] = params_dict
        return job_attrs

    def requires_shareable_storage(self, security_agent):
        # An easy optimization would be to calculate this in galaxy.tools.actions when the
        # job is created and all the output permissions are already known. Having to reload
        # these permissions in the job code shouldn't strictly be needed.

        requires_sharing = False
        for dataset_assoc in self.output_datasets + self.output_library_datasets:
            if not security_agent.dataset_is_private_to_a_user(dataset_assoc.dataset.dataset):
                requires_sharing = True
                break

        return requires_sharing

    def to_dict(self, view="collection", system_details=False):
        if view == "admin_job_list":
            rval = super().to_dict(view="collection")
        else:
            rval = super().to_dict(view=view)
        rval["tool_id"] = self.tool_id
        rval["tool_version"] = self.tool_version
        rval["history_id"] = self.history_id
        if system_details or view == "admin_job_list":
            # System level details that only admins should have.
            rval["external_id"] = self.job_runner_external_id
            rval["command_line"] = self.command_line
            rval["traceback"] = self.traceback
        if view == "admin_job_list":
            rval["user_email"] = self.user.email if self.user else None
            rval["handler"] = self.handler
            rval["job_runner_name"] = self.job_runner_name
            rval["info"] = self.info
            rval["session_id"] = self.session_id
            if self.galaxy_session and self.galaxy_session.remote_host:
                rval["remote_host"] = self.galaxy_session.remote_host
        if view == "element":
            param_dict = {p.name: p.value for p in self.parameters}
            rval["params"] = param_dict

            input_dict = {}
            for i in self.input_datasets:
                if i.dataset is not None:
                    input_dict[i.name] = {
                        "id": i.dataset.id,
                        "src": "hda",
                        "uuid": str(i.dataset.dataset.uuid) if i.dataset.dataset.uuid is not None else None,
                    }
            for i in self.input_library_datasets:
                if i.dataset is not None:
                    input_dict[i.name] = {
                        "id": i.dataset.id,
                        "src": "ldda",
                        "uuid": str(i.dataset.dataset.uuid) if i.dataset.dataset.uuid is not None else None,
                    }
            for k in input_dict:
                if k in param_dict:
                    del param_dict[k]
            rval["inputs"] = input_dict

            output_dict = {}
            for i in self.output_datasets:
                if i.dataset is not None:
                    output_dict[i.name] = {
                        "id": i.dataset.id,
                        "src": "hda",
                        "uuid": str(i.dataset.dataset.uuid) if i.dataset.dataset.uuid is not None else None,
                    }
            for i in self.output_library_datasets:
                if i.dataset is not None:
                    output_dict[i.name] = {
                        "id": i.dataset.id,
                        "src": "ldda",
                        "uuid": str(i.dataset.dataset.uuid) if i.dataset.dataset.uuid is not None else None,
                    }
            rval["outputs"] = output_dict
            rval["output_collections"] = {
                jtodca.name: {"id": jtodca.dataset_collection_instance.id, "src": "hdca"}
                for jtodca in self.output_dataset_collection_instances
            }

        return rval

    def update_hdca_update_time_for_job(self, update_time, sa_session, supports_skip_locked):
        subq = (
            sa_session.query(HistoryDatasetCollectionAssociation.id)
            .join(ImplicitCollectionJobs)
            .join(ImplicitCollectionJobsJobAssociation)
            .filter(ImplicitCollectionJobsJobAssociation.job_id == self.id)
        )
        if supports_skip_locked:
            subq = subq.with_for_update(skip_locked=True).subquery()
        implicit_statement = (
            HistoryDatasetCollectionAssociation.table.update()
            .where(HistoryDatasetCollectionAssociation.id.in_(select(subq)))
            .values(update_time=update_time)
        )
        explicit_statement = (
            HistoryDatasetCollectionAssociation.table.update()
            .where(HistoryDatasetCollectionAssociation.job_id == self.id)
            .values(update_time=update_time)
        )
        sa_session.execute(explicit_statement)
        if supports_skip_locked:
            sa_session.execute(implicit_statement)
        else:
            conn = sa_session.connection(execution_options={"isolation_level": "SERIALIZABLE"})
            with conn.begin() as trans:
                try:
                    conn.execute(implicit_statement)
                    trans.commit()
                except OperationalError as e:
                    # If this is a serialization failure on PostgreSQL, then e.orig is a psycopg2 TransactionRollbackError
                    # and should have attribute `code`. Other engines should just report the message and move on.
                    if int(getattr(e.orig, "pgcode", -1)) != 40001:
                        log.debug(
                            f"Updating implicit collection uptime_time for job {self.id} failed (this is expected for large collections and not a problem): {unicodify(e)}"
                        )
                    trans.rollback()

    def set_final_state(self, final_state, supports_skip_locked):
        self.set_state(final_state)
        # TODO: migrate to where-in subqueries?
        statement = text(
            """
            UPDATE workflow_invocation_step
            SET update_time = :update_time
            WHERE job_id = :job_id;
        """
        )
        sa_session = object_session(self)
        update_time = now()
        self.update_hdca_update_time_for_job(
            update_time=update_time, sa_session=sa_session, supports_skip_locked=supports_skip_locked
        )
        params = {"job_id": self.id, "update_time": update_time}
        sa_session.execute(statement, params)

    def get_destination_configuration(self, dest_params, config, key, default=None):
        """Get a destination parameter that can be defaulted back
        in specified config if it needs to be applied globally.
        """
        param_unspecified = object()
        config_value = (self.destination_params or {}).get(key, param_unspecified)
        if config_value is param_unspecified:
            config_value = dest_params.get(key, param_unspecified)
        if config_value is param_unspecified:
            config_value = getattr(config, key, param_unspecified)
        if config_value is param_unspecified:
            config_value = default
        return config_value

    @property
    def command_version(self):
        # TODO: make actual database property and track properly - we should be recording this on the job and not on the datasets
        for dataset_assoc in self.output_datasets:
            return dataset_assoc.dataset.tool_version

    def update_output_states(self, supports_skip_locked):
        # TODO: migrate to where-in subqueries?
        statements = [
            text(
                """
            UPDATE dataset
            SET
                state = :state,
                update_time = :update_time
            WHERE
                dataset.job_id = :job_id
        """
            ),
            text(
                """
            UPDATE history_dataset_association
            SET
                info = :info,
                update_time = :update_time
            FROM dataset
            WHERE
                history_dataset_association.dataset_id = dataset.id
                AND dataset.job_id = :job_id;
        """
            ),
            text(
                """
            UPDATE library_dataset_dataset_association
            SET
                info = :info,
                update_time = :update_time
            FROM dataset
            WHERE
                library_dataset_dataset_association.dataset_id = dataset.id
                AND dataset.job_id = :job_id;
        """
            ),
        ]
        sa_session = object_session(self)
        update_time = now()
        self.update_hdca_update_time_for_job(
            update_time=update_time, sa_session=sa_session, supports_skip_locked=supports_skip_locked
        )
        params = {"job_id": self.id, "state": self.state, "info": self.info, "update_time": update_time}
        for statement in statements:
            sa_session.execute(statement, params)

    def remappable(self):
        """
        Check whether job is remappable when rerun
        """
        if self.state == self.states.ERROR:
            try:
                for jtod in self.output_datasets:
                    if jtod.dataset.dependent_jobs:
                        return True
                if self.output_dataset_collection_instances:
                    # We'll want to replace this item
                    return "job_produced_collection_elements"
            except Exception:
                log.exception(f"Error trying to determine if job {self.id} is remappable")
        return False

    def hide_outputs(self, flush=True):
        for output_association in self.output_datasets + self.output_dataset_collection_instances:
            output_association.item.visible = False
        if flush:
            session = object_session(self)
            with transaction(session):
                session.commit()


class Task(Base, JobLike, RepresentById):
    """
    A task represents a single component of a job.
    """

    __tablename__ = "task"

    id: Mapped[int] = mapped_column(primary_key=True)
    create_time: Mapped[datetime] = mapped_column(default=now, nullable=True)
    execution_time: Mapped[Optional[datetime]]
    update_time: Mapped[Optional[datetime]] = mapped_column(default=now, onupdate=now)
    state: Mapped[Optional[str]] = mapped_column(String(64), index=True)
    command_line: Mapped[Optional[str]] = mapped_column(TEXT)
    param_filename: Mapped[Optional[str]] = mapped_column(String(1024))
    runner_name: Mapped[Optional[str]] = mapped_column(String(255))
    job_stdout: Mapped[Optional[str]] = mapped_column(
        TEXT
    )  # job_stdout makes sense here because it is short for job script standard out
    job_stderr: Mapped[Optional[str]] = mapped_column(TEXT)
    tool_stdout: Mapped[Optional[str]] = mapped_column(TEXT)
    tool_stderr: Mapped[Optional[str]] = mapped_column(TEXT)
    exit_code: Mapped[Optional[int]]
    job_messages: Mapped[Optional[bytes]] = mapped_column(MutableJSONType)
    info: Mapped[Optional[str]] = mapped_column(TrimmedString(255))
    traceback: Mapped[Optional[str]] = mapped_column(TEXT)
    job_id: Mapped[int] = mapped_column(ForeignKey("job.id"), index=True)
    working_directory: Mapped[Optional[str]] = mapped_column(String(1024))
    task_runner_name: Mapped[Optional[str]] = mapped_column(String(255))
    task_runner_external_id: Mapped[Optional[str]] = mapped_column(String(255))
    prepare_input_files_cmd: Mapped[Optional[str]] = mapped_column(TEXT)
    job: Mapped["Job"] = relationship(back_populates="tasks")
    text_metrics: Mapped[List["TaskMetricText"]] = relationship()
    numeric_metrics: Mapped[List["TaskMetricNumeric"]] = relationship()

    _numeric_metric = TaskMetricNumeric
    _text_metric = TaskMetricText

    class states(str, Enum):
        NEW = "new"
        WAITING = "waiting"
        QUEUED = "queued"
        RUNNING = "running"
        OK = "ok"
        ERROR = "error"
        DELETED = "deleted"

    # Please include an accessor (get/set pair) for any new columns/members.
    def __init__(self, job, working_directory, prepare_files_cmd):
        self.parameters = []
        self.state = Task.states.NEW
        self.working_directory = working_directory
        add_object_to_object_session(self, job)
        self.job = job
        self.prepare_input_files_cmd = prepare_files_cmd
        self._init_metrics()

    def get_param_values(self, app):
        """
        Read encoded parameter values from the database and turn back into a
        dict of tool parameter values.
        """
        param_dict = {p.name: p.value for p in self.job.parameters}
        tool = app.toolbox.get_tool(self.job.tool_id, tool_version=self.job.tool_version)
        param_dict = tool.params_from_strings(param_dict, app)
        return param_dict

    def get_id_tag(self):
        """
        Return an id tag suitable for identifying the task.
        This combines the task's job id and the task's own id.
        """
        return f"{self.job.id}_{self.id}"

    def get_command_line(self):
        return self.command_line

    def get_parameters(self):
        return self.parameters

    def get_state(self):
        return self.state

    def get_info(self):
        return self.info

    def get_working_directory(self):
        return self.working_directory

    def get_task_runner_name(self):
        return self.task_runner_name

    def get_task_runner_external_id(self):
        return self.task_runner_external_id

    def get_job(self):
        return self.job

    def get_prepare_input_files_cmd(self):
        return self.prepare_input_files_cmd

    # The following accessors are for members that are in the Job class but
    # not in the Task class. So they can either refer to the parent Job
    # or return None, depending on whether Tasks need to point to the parent
    # (e.g., for a session) or never use the member (e.g., external output
    # metdata). These can be filled in as needed.
    def get_external_output_metadata(self):
        """
        The external_output_metadata is currently a backref to
        JobExternalOutputMetadata. It exists for a job but not a task,
        and when a task is cancelled its corresponding parent Job will
        be cancelled. So None is returned now, but that could be changed
        to self.get_job().get_external_output_metadata().
        """
        return None

    def get_job_runner_name(self):
        """
        Since runners currently access Tasks the same way they access Jobs,
        this method just refers to *this* instance's runner.
        """
        return self.task_runner_name

    def get_job_runner_external_id(self):
        """
        Runners will use the same methods to get information about the Task
        class as they will about the Job class, so this method just returns
        the task's external id.
        """
        # TODO: Merge into get_runner_external_id.
        return self.task_runner_external_id

    def get_session_id(self):
        # The Job's galaxy session is equal to the Job's session, so the
        # Job's session is the same as the Task's session.
        return self.get_job().get_session_id()

    def set_id(self, id):
        # This is defined in the SQL Alchemy's mapper and not here.
        # This should never be called.
        self.id = id

    def set_command_line(self, command_line):
        self.command_line = command_line

    def set_parameters(self, parameters):
        self.parameters = parameters

    def set_state(self, state):
        self.state = state

    def set_info(self, info):
        self.info = info

    def set_working_directory(self, working_directory):
        self.working_directory = working_directory

    def set_task_runner_name(self, task_runner_name):
        self.task_runner_name = task_runner_name

    def set_job_runner_external_id(self, task_runner_external_id):
        # This method is available for runners that do not want/need to
        # differentiate between the kinds of Runnable things (Jobs and Tasks)
        # that they're using.
        log.debug("Task %d: Set external id to %s" % (self.id, task_runner_external_id))
        self.task_runner_external_id = task_runner_external_id

    def set_task_runner_external_id(self, task_runner_external_id):
        self.task_runner_external_id = task_runner_external_id

    def set_job(self, job):
        self.job = job

    def set_prepare_input_files_cmd(self, prepare_input_files_cmd):
        self.prepare_input_files_cmd = prepare_input_files_cmd


class JobParameter(Base, RepresentById):
    __tablename__ = "job_parameter"

    id: Mapped[int] = mapped_column(primary_key=True)
    job_id: Mapped[Optional[int]] = mapped_column(ForeignKey("job.id"), index=True)
    name: Mapped[Optional[str]] = mapped_column(String(255))
    value: Mapped[Optional[str]] = mapped_column(TEXT)

    def __init__(self, name, value):
        self.name = name
        self.value = value

    def copy(self):
        return JobParameter(name=self.name, value=self.value)


class JobToInputDatasetAssociation(Base, RepresentById):
    __tablename__ = "job_to_input_dataset"

    id: Mapped[int] = mapped_column(primary_key=True)
    job_id: Mapped[int] = mapped_column(ForeignKey("job.id"), index=True, nullable=True)
    dataset_id: Mapped[int] = mapped_column(ForeignKey("history_dataset_association.id"), index=True, nullable=True)
    dataset_version: Mapped[Optional[int]]
    name: Mapped[str] = mapped_column(String(255), nullable=True)
    dataset: Mapped["HistoryDatasetAssociation"] = relationship(lazy="joined", back_populates="dependent_jobs")
    job: Mapped["Job"] = relationship(back_populates="input_datasets")

    def __init__(self, name, dataset):
        self.name = name
        add_object_to_object_session(self, dataset)
        self.dataset = dataset
        self.dataset_version = 0  # We start with version 0 and update once the job is ready


class JobToOutputDatasetAssociation(Base, RepresentById):
    __tablename__ = "job_to_output_dataset"

    id: Mapped[int] = mapped_column(primary_key=True)
    job_id: Mapped[int] = mapped_column(ForeignKey("job.id"), index=True, nullable=True)
    dataset_id: Mapped[int] = mapped_column(ForeignKey("history_dataset_association.id"), index=True, nullable=True)
    name: Mapped[str] = mapped_column(String(255), nullable=True)
    dataset: Mapped["HistoryDatasetAssociation"] = relationship(
        lazy="joined", back_populates="creating_job_associations"
    )
    job: Mapped["Job"] = relationship(back_populates="output_datasets")

    def __init__(self, name, dataset):
        self.name = name
        add_object_to_object_session(self, dataset)
        self.dataset = dataset

    @property
    def item(self):
        return self.dataset


class JobToInputDatasetCollectionAssociation(Base, RepresentById):
    __tablename__ = "job_to_input_dataset_collection"

    id: Mapped[int] = mapped_column(primary_key=True)
    job_id: Mapped[int] = mapped_column(ForeignKey("job.id"), index=True, nullable=True)
    dataset_collection_id: Mapped[int] = mapped_column(
        ForeignKey("history_dataset_collection_association.id"), index=True, nullable=True
    )
    name: Mapped[str] = mapped_column(String(255), nullable=True)
    dataset_collection: Mapped["HistoryDatasetCollectionAssociation"] = relationship(lazy="joined")
    job: Mapped["Job"] = relationship(back_populates="input_dataset_collections")

    def __init__(self, name, dataset_collection):
        self.name = name
        self.dataset_collection = dataset_collection


class JobToInputDatasetCollectionElementAssociation(Base, RepresentById):
    __tablename__ = "job_to_input_dataset_collection_element"

    id: Mapped[int] = mapped_column(primary_key=True)
    job_id: Mapped[int] = mapped_column(ForeignKey("job.id"), index=True, nullable=True)
    dataset_collection_element_id: Mapped[int] = mapped_column(
        ForeignKey("dataset_collection_element.id"), index=True, nullable=True
    )
    name: Mapped[str] = mapped_column(Unicode(255), nullable=True)
    dataset_collection_element: Mapped["DatasetCollectionElement"] = relationship(lazy="joined")
    job: Mapped["Job"] = relationship(back_populates="input_dataset_collection_elements")

    def __init__(self, name, dataset_collection_element):
        self.name = name
        self.dataset_collection_element = dataset_collection_element


# Many jobs may map to one HistoryDatasetCollection using these for a given
# tool output (if mapping over an input collection).
class JobToOutputDatasetCollectionAssociation(Base, RepresentById):
    __tablename__ = "job_to_output_dataset_collection"

    id: Mapped[int] = mapped_column(primary_key=True)
    job_id: Mapped[int] = mapped_column(ForeignKey("job.id"), index=True, nullable=True)
    dataset_collection_id: Mapped[int] = mapped_column(
        ForeignKey("history_dataset_collection_association.id"), index=True, nullable=True
    )
    name: Mapped[str] = mapped_column(Unicode(255), nullable=True)
    dataset_collection_instance: Mapped["HistoryDatasetCollectionAssociation"] = relationship(lazy="joined")
    job: Mapped["Job"] = relationship(back_populates="output_dataset_collection_instances")

    def __init__(self, name, dataset_collection_instance):
        self.name = name
        self.dataset_collection_instance = dataset_collection_instance

    @property
    def item(self):
        return self.dataset_collection_instance


# A DatasetCollection will be mapped to at most one job per tool output
# using these. (You can think of many of these models as going into the
# creation of a JobToOutputDatasetCollectionAssociation.)
class JobToImplicitOutputDatasetCollectionAssociation(Base, RepresentById):
    __tablename__ = "job_to_implicit_output_dataset_collection"

    id: Mapped[int] = mapped_column(primary_key=True)
    job_id: Mapped[int] = mapped_column(ForeignKey("job.id"), index=True, nullable=True)
    dataset_collection_id: Mapped[int] = mapped_column(ForeignKey("dataset_collection.id"), index=True, nullable=True)
    name: Mapped[str] = mapped_column(Unicode(255), nullable=True)
    dataset_collection: Mapped["DatasetCollection"] = relationship()
    job: Mapped["Job"] = relationship(back_populates="output_dataset_collections")

    def __init__(self, name, dataset_collection):
        self.name = name
        self.dataset_collection = dataset_collection


class JobToInputLibraryDatasetAssociation(Base, RepresentById):
    __tablename__ = "job_to_input_library_dataset"

    id: Mapped[int] = mapped_column(primary_key=True)
    job_id: Mapped[int] = mapped_column(ForeignKey("job.id"), index=True, nullable=True)
    ldda_id: Mapped[int] = mapped_column(
        ForeignKey("library_dataset_dataset_association.id"), index=True, nullable=True
    )
    name: Mapped[str] = mapped_column(Unicode(255), nullable=True)
    job: Mapped["Job"] = relationship(back_populates="input_library_datasets")
    dataset: Mapped["LibraryDatasetDatasetAssociation"] = relationship(lazy="joined", back_populates="dependent_jobs")

    def __init__(self, name, dataset):
        self.name = name
        add_object_to_object_session(self, dataset)
        self.dataset = dataset


class JobToOutputLibraryDatasetAssociation(Base, RepresentById):
    __tablename__ = "job_to_output_library_dataset"

    id: Mapped[int] = mapped_column(primary_key=True)
    job_id: Mapped[int] = mapped_column(ForeignKey("job.id"), index=True, nullable=True)
    ldda_id: Mapped[int] = mapped_column(
        ForeignKey("library_dataset_dataset_association.id"), index=True, nullable=True
    )
    name: Mapped[str] = mapped_column(Unicode(255), nullable=True)
    job: Mapped["Job"] = relationship(back_populates="output_library_datasets")
    dataset: Mapped["LibraryDatasetDatasetAssociation"] = relationship(
        lazy="joined", back_populates="creating_job_associations"
    )

    def __init__(self, name, dataset):
        self.name = name
        add_object_to_object_session(self, dataset)
        self.dataset = dataset


class JobStateHistory(Base, RepresentById):
    __tablename__ = "job_state_history"

    id: Mapped[int] = mapped_column(primary_key=True)
    create_time: Mapped[datetime] = mapped_column(default=now, nullable=True)
    job_id: Mapped[Optional[int]] = mapped_column(ForeignKey("job.id"), index=True)
    state: Mapped[Optional[str]] = mapped_column(String(64), index=True)
    info: Mapped[Optional[str]] = mapped_column(TrimmedString(255))

    def __init__(self, job):
        self.job_id = job.id
        self.state = job.state
        self.info = job.info


class ImplicitlyCreatedDatasetCollectionInput(Base, RepresentById):
    __tablename__ = "implicitly_created_dataset_collection_inputs"

    id: Mapped[int] = mapped_column(primary_key=True)
    dataset_collection_id: Mapped[Optional[int]] = mapped_column(
        ForeignKey("history_dataset_collection_association.id"), index=True
    )
    input_dataset_collection_id: Mapped[Optional[int]] = mapped_column(
        ForeignKey("history_dataset_collection_association.id"), index=True
    )
    name: Mapped[Optional[str]] = mapped_column(Unicode(255))

    input_dataset_collection: Mapped[Optional["HistoryDatasetCollectionAssociation"]] = relationship(
        primaryjoin=(
            lambda: HistoryDatasetCollectionAssociation.id
            == ImplicitlyCreatedDatasetCollectionInput.input_dataset_collection_id
        ),
    )

    def __init__(self, name, input_dataset_collection):
        self.name = name
        self.input_dataset_collection = input_dataset_collection


class ImplicitCollectionJobs(Base, Serializable):
    __tablename__ = "implicit_collection_jobs"

    id: Mapped[int] = mapped_column(primary_key=True)
    populated_state: Mapped[str] = mapped_column(TrimmedString(64), default="new")
    jobs: Mapped[List["ImplicitCollectionJobsJobAssociation"]] = relationship(
        back_populates="implicit_collection_jobs", cascade_backrefs=False
    )

    class populated_states(str, Enum):
        NEW = "new"  # New implicit jobs object, unpopulated job associations
        OK = "ok"  # Job associations are set and fixed.
        FAILED = "failed"  # There were issues populating job associations, object is in error.

    def __init__(self, populated_state=None):
        self.populated_state = populated_state or ImplicitCollectionJobs.populated_states.NEW

    @property
    def job_list(self):
        return [icjja.job for icjja in self.jobs]

    def _serialize(self, id_encoder, serialization_options):
        rval = dict_for(
            self,
            populated_state=self.populated_state,
            jobs=[serialization_options.get_identifier(id_encoder, j_a.job) for j_a in self.jobs],
        )
        serialization_options.attach_identifier(id_encoder, self, rval)
        return rval


class ImplicitCollectionJobsJobAssociation(Base, RepresentById):
    __tablename__ = "implicit_collection_jobs_job_association"

    id: Mapped[int] = mapped_column(primary_key=True)
    implicit_collection_jobs_id: Mapped[int] = mapped_column(
        ForeignKey("implicit_collection_jobs.id"), index=True, nullable=True
    )
    job_id: Mapped[int] = mapped_column(
        ForeignKey("job.id"), index=True, nullable=True
    )  # Consider making this nullable...
    order_index: Mapped[int]
    implicit_collection_jobs = relationship("ImplicitCollectionJobs", back_populates="jobs")
    job: Mapped["Job"] = relationship(back_populates="implicit_collection_jobs_association")


class PostJobAction(Base, RepresentById):
    __tablename__ = "post_job_action"

    id: Mapped[int] = mapped_column(primary_key=True)
    workflow_step_id: Mapped[Optional[int]] = mapped_column(ForeignKey("workflow_step.id"), index=True)
    action_type: Mapped[str] = mapped_column(String(255))
    output_name: Mapped[Optional[str]] = mapped_column(String(255))
    action_arguments: Mapped[Optional[bytes]] = mapped_column(MutableJSONType)
    workflow_step: Mapped[Optional["WorkflowStep"]] = relationship(
        back_populates="post_job_actions",
        primaryjoin=(lambda: WorkflowStep.id == PostJobAction.workflow_step_id),
    )

    def __init__(self, action_type, workflow_step=None, output_name=None, action_arguments=None):
        self.action_type = action_type
        self.output_name = output_name
        self.action_arguments = action_arguments
        self.workflow_step = workflow_step
        ensure_object_added_to_session(self, object_in_session=workflow_step)


class PostJobActionAssociation(Base, RepresentById):
    __tablename__ = "post_job_action_association"

    id: Mapped[int] = mapped_column(primary_key=True)
    job_id: Mapped[int] = mapped_column(ForeignKey("job.id"), index=True)
    post_job_action_id: Mapped[int] = mapped_column(ForeignKey("post_job_action.id"), index=True)
    post_job_action: Mapped["PostJobAction"] = relationship()
    job: Mapped["Job"] = relationship(back_populates="post_job_actions")

    def __init__(self, pja, job=None, job_id=None):
        if job is not None:
            self.job = job
            ensure_object_added_to_session(self, object_in_session=job)
        elif job_id is not None:
            self.job_id = job_id
        else:
            raise Exception("PostJobActionAssociation must be created with a job or a job_id.")
        self.post_job_action = pja


class JobExternalOutputMetadata(Base, RepresentById):
    __tablename__ = "job_external_output_metadata"

    id: Mapped[int] = mapped_column(primary_key=True)
    job_id: Mapped[Optional[int]] = mapped_column(ForeignKey("job.id"), index=True)
    history_dataset_association_id: Mapped[Optional[int]] = mapped_column(
        ForeignKey("history_dataset_association.id"), index=True
    )
    library_dataset_dataset_association_id: Mapped[Optional[int]] = mapped_column(
        ForeignKey("library_dataset_dataset_association.id"), index=True
    )
    is_valid: Mapped[Optional[bool]] = mapped_column(default=True)
    filename_in: Mapped[Optional[str]] = mapped_column(String(255))
    filename_out: Mapped[Optional[str]] = mapped_column(String(255))
    filename_results_code: Mapped[Optional[str]] = mapped_column(String(255))
    filename_kwds: Mapped[Optional[str]] = mapped_column(String(255))
    filename_override_metadata: Mapped[Optional[str]] = mapped_column(String(255))
    job_runner_external_pid: Mapped[Optional[str]] = mapped_column(String(255))
    history_dataset_association: Mapped[Optional["HistoryDatasetAssociation"]] = relationship(lazy="joined")
    library_dataset_dataset_association: Mapped[Optional["LibraryDatasetDatasetAssociation"]] = relationship(
        lazy="joined"
    )
    job: Mapped[Optional["Job"]] = relationship(back_populates="external_output_metadata")

    def __init__(self, job=None, dataset=None):
        add_object_to_object_session(self, job)
        self.job = job
        if isinstance(dataset, galaxy.model.HistoryDatasetAssociation):
            self.history_dataset_association = dataset
        elif isinstance(dataset, galaxy.model.LibraryDatasetDatasetAssociation):
            self.library_dataset_dataset_association = dataset

    @property
    def dataset(self):
        if self.history_dataset_association:
            return self.history_dataset_association
        elif self.library_dataset_dataset_association:
            return self.library_dataset_dataset_association
        return None


# Set up output dataset association for export history jobs. Because job
# uses a Dataset rather than an HDA or LDA, it's necessary to set up a
# fake dataset association that provides the needed attributes for
# preparing a job.
class FakeDatasetAssociation:
    fake_dataset_association = True

    def __init__(self, dataset=None):
        self.dataset = dataset
        self.metadata = {}

    def get_file_name(self, sync_cache=True, user=None):
        return self.dataset.get_file_name(sync_cache, user)

    def __eq__(self, other):
        return isinstance(other, FakeDatasetAssociation) and self.dataset == other.dataset


class JobExportHistoryArchive(Base, RepresentById):
    __tablename__ = "job_export_history_archive"

    id: Mapped[int] = mapped_column(primary_key=True)
    job_id: Mapped[Optional[int]] = mapped_column(ForeignKey("job.id"), index=True)
    history_id: Mapped[Optional[int]] = mapped_column(ForeignKey("history.id"), index=True)
    dataset_id: Mapped[Optional[int]] = mapped_column(ForeignKey("dataset.id"), index=True)
    compressed: Mapped[Optional[bool]] = mapped_column(index=True, default=False)
    history_attrs_filename: Mapped[Optional[str]] = mapped_column(TEXT)
    job: Mapped[Optional["Job"]] = relationship()
    dataset: Mapped[Optional["Dataset"]] = relationship()
    history: Mapped[Optional["History"]] = relationship(back_populates="exports")

    ATTRS_FILENAME_HISTORY = "history_attrs.txt"

    def __init__(self, compressed=False, **kwd):
        if "history" in kwd:
            add_object_to_object_session(self, kwd["history"])
        super().__init__(**kwd)
        self.compressed = compressed

    @property
    def fda(self):
        return FakeDatasetAssociation(self.dataset)

    @property
    def temp_directory(self):
        return os.path.split(self.history_attrs_filename)[0]

    @property
    def up_to_date(self):
        """Return False, if a new export should be generated for corresponding
        history.
        """
        job = self.job
        return job.state not in [Job.states.ERROR, Job.states.DELETED] and job.update_time > self.history.update_time

    @property
    def ready(self):
        return self.job.state == Job.states.OK

    @property
    def preparing(self):
        return self.job.state in [Job.states.RUNNING, Job.states.QUEUED, Job.states.WAITING]

    @property
    def export_name(self):
        # Stream archive.
        hname = ready_name_for_url(self.history.name)
        hname = f"Galaxy-History-{hname}.tar"
        if self.compressed:
            hname += ".gz"
        return hname

    @staticmethod
    def create_for_history(history, job, sa_session, object_store, compressed):
        # Create dataset that will serve as archive.
        archive_dataset = Dataset()
        sa_session.add(archive_dataset)

        with transaction(sa_session):
            sa_session.commit()  # ensure job.id and archive_dataset.id are available

        object_store.create(archive_dataset)  # set the object store id, create dataset (if applicable)
        # Add association for keeping track of job, history, archive relationship.
        jeha = JobExportHistoryArchive(job=job, history=history, dataset=archive_dataset, compressed=compressed)
        sa_session.add(jeha)

        #
        # Create attributes/metadata files for export.
        #
        jeha.dataset.create_extra_files_path()
        temp_output_dir = jeha.dataset.extra_files_path

        history_attrs_filename = os.path.join(temp_output_dir, jeha.ATTRS_FILENAME_HISTORY)
        jeha.history_attrs_filename = history_attrs_filename
        return jeha

    def to_dict(self):
        return {
            "id": self.id,
            "job_id": self.job.id,
            "ready": self.ready,
            "preparing": self.preparing,
            "up_to_date": self.up_to_date,
        }


class JobImportHistoryArchive(Base, RepresentById):
    __tablename__ = "job_import_history_archive"

    id: Mapped[int] = mapped_column(primary_key=True)
    job_id: Mapped[Optional[int]] = mapped_column(ForeignKey("job.id"), index=True)
    history_id: Mapped[Optional[int]] = mapped_column(ForeignKey("history.id"), index=True)
    archive_dir: Mapped[Optional[str]] = mapped_column(TEXT)
    job: Mapped[Optional["Job"]] = relationship()
    history: Mapped[Optional["History"]] = relationship()


class StoreExportAssociation(Base, RepresentById):
    __tablename__ = "store_export_association"
    __table_args__ = (Index("ix_store_export_object", "object_id", "object_type"),)

    id: Mapped[int] = mapped_column(primary_key=True)
    task_uuid: Mapped[Optional[Union[UUID, str]]] = mapped_column(UUIDType(), index=True, unique=True)
    create_time: Mapped[datetime] = mapped_column(default=now, nullable=True)
    object_type: Mapped[Optional[str]] = mapped_column(TrimmedString(32))
    object_id: Mapped[Optional[int]]
    export_metadata: Mapped[Optional[bytes]] = mapped_column(JSONType)


class JobContainerAssociation(Base, RepresentById):
    __tablename__ = "job_container_association"

    id: Mapped[int] = mapped_column(primary_key=True)
    job_id: Mapped[int] = mapped_column(ForeignKey("job.id"), index=True, nullable=True)
    container_type: Mapped[Optional[str]] = mapped_column(TEXT)
    container_name: Mapped[Optional[str]] = mapped_column(TEXT)
    container_info: Mapped[Optional[bytes]] = mapped_column(MutableJSONType)
    created_time: Mapped[Optional[datetime]] = mapped_column(default=now)
    modified_time: Mapped[Optional[datetime]] = mapped_column(default=now, onupdate=now)
    job: Mapped["Job"] = relationship(back_populates="container")

    def __init__(self, **kwd):
        if "job" in kwd:
            add_object_to_object_session(self, kwd["job"])
        super().__init__(**kwd)
        self.container_info = self.container_info or {}


class InteractiveToolEntryPoint(Base, Dictifiable, RepresentById):
    __tablename__ = "interactivetool_entry_point"

    id: Mapped[int] = mapped_column(primary_key=True)
    job_id: Mapped[Optional[int]] = mapped_column(ForeignKey("job.id"), index=True)
    name: Mapped[Optional[str]] = mapped_column(TEXT)
    token: Mapped[Optional[str]] = mapped_column(TEXT)
    tool_port: Mapped[Optional[int]]
    host: Mapped[Optional[str]] = mapped_column(TEXT)
    port: Mapped[Optional[int]]
    protocol: Mapped[Optional[str]] = mapped_column(TEXT)
    entry_url: Mapped[Optional[str]] = mapped_column(TEXT)
    requires_domain: Mapped[Optional[bool]] = mapped_column(default=True)
    requires_path_in_url: Mapped[Optional[bool]] = mapped_column(default=False)
    requires_path_in_header_named: Mapped[Optional[str]] = mapped_column(TEXT)
    info: Mapped[Optional[bytes]] = mapped_column(MutableJSONType)
    configured: Mapped[Optional[bool]] = mapped_column(default=False)
    deleted: Mapped[Optional[bool]] = mapped_column(default=False)
    created_time: Mapped[Optional[datetime]] = mapped_column(default=now)
    modified_time: Mapped[Optional[datetime]] = mapped_column(default=now, onupdate=now)
    label: Mapped[Optional[str]] = mapped_column(TEXT)
    job: Mapped[Optional["Job"]] = relationship(back_populates="interactivetool_entry_points", uselist=False)

    dict_collection_visible_keys = [
        "id",
        "job_id",
        "name",
        "label",
        "active",
        "created_time",
        "modified_time",
        "output_datasets_ids",
    ]
    dict_element_visible_keys = [
        "id",
        "job_id",
        "name",
        "label",
        "active",
        "created_time",
        "modified_time",
        "output_datasets_ids",
    ]

    def __init__(
        self,
        requires_domain=True,
        requires_path_in_url=False,
        configured=False,
        deleted=False,
        **kwd,
    ):
        super().__init__(**kwd)
        self.requires_domain = requires_domain
        self.requires_path_in_url = requires_path_in_url
        self.configured = configured
        self.deleted = deleted
        self.token = self.token or hex_to_lowercase_alphanum(token_hex(8))
        self.info = self.info or {}

    @property
    def active(self):
        if self.configured and not self.deleted:
            # FIXME: don't included queued?
            return not self.job.finished
        return False

    @property
    def class_id(self):
        return "ep"

    @property
    def output_datasets_ids(self):
        return [da.dataset.id for da in self.job.output_datasets]


class GenomeIndexToolData(Base, RepresentById):  # TODO: params arg is lost
    __tablename__ = "genome_index_tool_data"

    id: Mapped[int] = mapped_column(primary_key=True)
    job_id: Mapped[Optional[int]] = mapped_column(ForeignKey("job.id"), index=True)
    dataset_id: Mapped[Optional[int]] = mapped_column(ForeignKey("dataset.id"), index=True)
    fasta_path: Mapped[Optional[str]] = mapped_column(String(255))
    created_time: Mapped[Optional[datetime]] = mapped_column(default=now)
    modified_time: Mapped[Optional[datetime]] = mapped_column(default=now, onupdate=now)
    indexer: Mapped[Optional[str]] = mapped_column(String(64))
    user_id: Mapped[Optional[int]] = mapped_column(ForeignKey("galaxy_user.id"), index=True)
    job: Mapped[Optional["Job"]] = relationship()
    dataset: Mapped[Optional["Dataset"]] = relationship()
    user: Mapped[Optional["User"]] = relationship()


class Group(Base, Dictifiable, RepresentById):
    __tablename__ = "galaxy_group"

    id: Mapped[int] = mapped_column(primary_key=True)
    create_time: Mapped[datetime] = mapped_column(default=now, nullable=True)
    update_time: Mapped[datetime] = mapped_column(default=now, onupdate=now, nullable=True)
    name: Mapped[Optional[str]] = mapped_column(String(255), index=True, unique=True)
    deleted: Mapped[Optional[bool]] = mapped_column(index=True, default=False)
    quotas: Mapped[List["GroupQuotaAssociation"]] = relationship(back_populates="group")
    roles: Mapped[List["GroupRoleAssociation"]] = relationship(back_populates="group", cascade_backrefs=False)
    users: Mapped[List["UserGroupAssociation"]] = relationship("UserGroupAssociation", back_populates="group")

    dict_collection_visible_keys = ["id", "name"]
    dict_element_visible_keys = ["id", "name"]

    def __init__(self, name=None):
        self.name = name
        self.deleted = False


class UserGroupAssociation(Base, RepresentById):
    __tablename__ = "user_group_association"

    id: Mapped[int] = mapped_column(primary_key=True)
    user_id: Mapped[int] = mapped_column(ForeignKey("galaxy_user.id"), index=True, nullable=True)
    group_id: Mapped[int] = mapped_column(ForeignKey("galaxy_group.id"), index=True, nullable=True)
    create_time: Mapped[datetime] = mapped_column(default=now, nullable=True)
    update_time: Mapped[datetime] = mapped_column(default=now, onupdate=now, nullable=True)
    user: Mapped["User"] = relationship(back_populates="groups")
    group: Mapped["Group"] = relationship(back_populates="users")

    def __init__(self, user, group):
        add_object_to_object_session(self, user)
        self.user = user
        self.group = group


class Notification(Base, Dictifiable, RepresentById):
    __tablename__ = "notification"

    id: Mapped[int] = mapped_column(primary_key=True)
    create_time: Mapped[datetime] = mapped_column(default=now, nullable=True)
    update_time: Mapped[datetime] = mapped_column(default=now, onupdate=now, nullable=True)
    publication_time: Mapped[Optional[datetime]] = mapped_column(
        default=now
    )  # The date of publication, can be a future date to allow scheduling
    expiration_time: Mapped[Optional[datetime]] = mapped_column(
        default=now() + timedelta(days=30 * 6)
    )  # The expiration date, expired notifications will be permanently removed from DB regularly
    source: Mapped[str] = mapped_column(
        String(32), index=True, nullable=True
    )  # Who (or what) generated the notification
    category: Mapped[str] = mapped_column(
        String(64), index=True, nullable=True
    )  # Category of the notification, defines its contents. Used for filtering, un/subscribing, etc
    variant: Mapped[str] = mapped_column(
        String(16), index=True, nullable=True
    )  # Defines the 'importance' of the notification ('info', 'warning', 'urgent', etc.). Used for filtering, highlight rendering, etc
    dispatched: Mapped[bool] = mapped_column(
        Boolean, index=True, default=False
    )  # Whether the notification has been dispatched to users via other channels
    galaxy_url: Mapped[Optional[str]] = mapped_column(
        String(255)
    )  # The URL to the Galaxy instance, used for generating links in the notification
    # A bug in early 23.1 led to values being stored as json string, so we use this special type to process the result value twice.
    # content should always be a dict
    content: Mapped[Optional[bytes]] = mapped_column(DoubleEncodedJsonType)

    user_notification_associations: Mapped[List["UserNotificationAssociation"]] = relationship(
        back_populates="notification"
    )

    def __init__(self, source: str, category: str, variant: str, content):
        self.source = source
        self.category = category
        self.variant = variant
        self.content = content


class UserNotificationAssociation(Base, RepresentById):
    __tablename__ = "user_notification_association"

    id: Mapped[int] = mapped_column(primary_key=True)
    user_id: Mapped[int] = mapped_column(ForeignKey("galaxy_user.id"), index=True, nullable=True)
    notification_id: Mapped[int] = mapped_column(ForeignKey("notification.id"), index=True, nullable=True)
    seen_time: Mapped[Optional[datetime]]
    deleted: Mapped[Optional[bool]] = mapped_column(index=True, default=False)
    update_time: Mapped[Optional[datetime]] = mapped_column(default=now, onupdate=now)

    user: Mapped["User"] = relationship(back_populates="all_notifications")
    notification: Mapped["Notification"] = relationship(back_populates="user_notification_associations")

    def __init__(self, user, notification):
        self.user = user
        ensure_object_added_to_session(self, object_in_session=user)
        self.notification = notification


def is_hda(d):
    return isinstance(d, HistoryDatasetAssociation)


class HistoryAudit(Base):
    __tablename__ = "history_audit"
    __table_args__ = (PrimaryKeyConstraint(sqlite_on_conflict="IGNORE"),)

    history_id: Mapped[int] = mapped_column(ForeignKey("history.id"), primary_key=True)
    update_time: Mapped[datetime] = mapped_column(default=now, primary_key=True)

    # This class should never be instantiated.
    # See https://github.com/galaxyproject/galaxy/pull/11914 for details.
    __init__ = None  # type: ignore[assignment]

    def __repr__(self):
        try:
            r = f"<galaxy.model.{self.__class__.__name__}({cached_id(self)}) at {hex(id(self))}>"
        except Exception:
            r = object.__repr__(self)
            log.exception("Caught exception attempting to generate repr for: %s", r)
        return r

    @classmethod
    def prune(cls, sa_session):
        latest_subq = (
            select(cls.history_id, func.max(cls.update_time).label("max_update_time"))
            .group_by(cls.history_id)
            .subquery()
        )
        not_latest_query = (
            select(cls.history_id, cls.update_time)
            .select_from(latest_subq)
            .join(
                cls,
                and_(
                    cls.update_time < latest_subq.columns.max_update_time,
                    cls.history_id == latest_subq.columns.history_id,
                ),
            )
            .subquery()
        )
        q = cls.__table__.delete().where(tuple_(cls.history_id, cls.update_time).in_(select(not_latest_query)))
        with sa_session() as session, session.begin():
            session.execute(q)


class History(Base, HasTags, Dictifiable, UsesAnnotations, HasName, Serializable, UsesCreateAndUpdateTime):
    __tablename__ = "history"
    __table_args__ = (Index("ix_history_slug", "slug", mysql_length=200),)

    id: Mapped[int] = mapped_column(primary_key=True)
    create_time: Mapped[datetime] = mapped_column(default=now, nullable=True)
    _update_time: Mapped[datetime] = mapped_column(
        "update_time", DateTime, index=True, default=now, onupdate=now, nullable=True
    )
    user_id: Mapped[Optional[int]] = mapped_column(ForeignKey("galaxy_user.id"), index=True)
    name: Mapped[Optional[str]] = mapped_column(TrimmedString(255))
    hid_counter: Mapped[Optional[int]] = mapped_column(default=1)
    deleted: Mapped[Optional[bool]] = mapped_column(index=True, default=False)
    purged: Mapped[Optional[bool]] = mapped_column(index=True, default=False)
    importing: Mapped[Optional[bool]] = mapped_column(index=True, default=False)
    genome_build: Mapped[Optional[str]] = mapped_column(TrimmedString(40))
    importable: Mapped[Optional[bool]] = mapped_column(default=False)
    slug: Mapped[Optional[str]] = mapped_column(TEXT)
    published: Mapped[Optional[bool]] = mapped_column(index=True, default=False)
    preferred_object_store_id: Mapped[Optional[str]] = mapped_column(String(255))
    archived: Mapped[Optional[bool]] = mapped_column(index=True, default=False, server_default=false())
    archive_export_id: Mapped[Optional[int]] = mapped_column(ForeignKey("store_export_association.id"), default=None)

    datasets: Mapped[List["HistoryDatasetAssociation"]] = relationship(
        back_populates="history", cascade_backrefs=False, order_by=lambda: asc(HistoryDatasetAssociation.hid)  # type: ignore[has-type]
    )
    exports: Mapped[List["JobExportHistoryArchive"]] = relationship(
        back_populates="history",
        primaryjoin=lambda: JobExportHistoryArchive.history_id == History.id,
        order_by=lambda: desc(JobExportHistoryArchive.id),
    )
    active_datasets: Mapped[List["HistoryDatasetAssociation"]] = relationship(
        primaryjoin=(
            lambda: and_(
                HistoryDatasetAssociation.history_id == History.id,  # type: ignore[arg-type]
                not_(HistoryDatasetAssociation.deleted),  # type: ignore[has-type]
            )
        ),
        order_by=lambda: asc(HistoryDatasetAssociation.hid),  # type: ignore[has-type]
        viewonly=True,
    )
    dataset_collections: Mapped[List["HistoryDatasetCollectionAssociation"]] = relationship(back_populates="history")
    active_dataset_collections: Mapped[List["HistoryDatasetCollectionAssociation"]] = relationship(
        primaryjoin=(
            lambda: (
                and_(
                    HistoryDatasetCollectionAssociation.history_id == History.id,
                    not_(HistoryDatasetCollectionAssociation.deleted),  # type: ignore[arg-type]
                )
            )
        ),
        order_by=lambda: asc(HistoryDatasetCollectionAssociation.hid),
        viewonly=True,
    )
    visible_datasets: Mapped[List["HistoryDatasetAssociation"]] = relationship(
        primaryjoin=(
            lambda: and_(
                HistoryDatasetAssociation.history_id == History.id,  # type: ignore[arg-type]
                not_(HistoryDatasetAssociation.deleted),  # type: ignore[has-type]
                HistoryDatasetAssociation.visible,  # type: ignore[has-type]
            )
        ),
        order_by=lambda: asc(HistoryDatasetAssociation.hid),  # type: ignore[has-type]
        viewonly=True,
    )
    visible_dataset_collections: Mapped[List["HistoryDatasetCollectionAssociation"]] = relationship(
        primaryjoin=(
            lambda: and_(
                HistoryDatasetCollectionAssociation.history_id == History.id,
                not_(HistoryDatasetCollectionAssociation.deleted),  # type: ignore[arg-type]
                HistoryDatasetCollectionAssociation.visible,  # type: ignore[arg-type]
            )
        ),
        order_by=lambda: asc(HistoryDatasetCollectionAssociation.hid),
        viewonly=True,
    )
    tags: Mapped[List["HistoryTagAssociation"]] = relationship(
        order_by=lambda: HistoryTagAssociation.id, back_populates="history"
    )
    annotations: Mapped[List["HistoryAnnotationAssociation"]] = relationship(
        order_by=lambda: HistoryAnnotationAssociation.id, back_populates="history"
    )
    ratings: Mapped[List["HistoryRatingAssociation"]] = relationship(
        order_by=lambda: HistoryRatingAssociation.id,
        back_populates="history",
    )
    default_permissions: Mapped[List["DefaultHistoryPermissions"]] = relationship(back_populates="history")
    users_shared_with: Mapped[List["HistoryUserShareAssociation"]] = relationship(back_populates="history")
    galaxy_sessions = relationship("GalaxySessionToHistoryAssociation", back_populates="history")
    workflow_invocations: Mapped[List["WorkflowInvocation"]] = relationship(
        back_populates="history", cascade_backrefs=False
    )
    user: Mapped[Optional["User"]] = relationship(back_populates="histories")
    jobs: Mapped[List["Job"]] = relationship(back_populates="history", cascade_backrefs=False)

    update_time = column_property(
        select(func.max(HistoryAudit.update_time)).where(HistoryAudit.history_id == id).scalar_subquery(),
    )
    users_shared_with_count = None
    average_rating = None

    # Set up proxy so that
    #   History.users_shared_with
    # returns a list of users that history is shared with.
    users_shared_with_dot_users = association_proxy("users_shared_with", "user")

    dict_collection_visible_keys = ["id", "name", "published", "deleted"]
    dict_element_visible_keys = [
        "id",
        "name",
        "archived",
        "create_time",
        "deleted",
        "empty",
        "genome_build",
        "hid_counter",
        "importable",
        "preferred_object_store_id",
        "purged",
        "published",
        "slug",
        "tags",
        "update_time",
        "username",
    ]
    default_name = "Unnamed history"

    def __init__(self, id=None, name=None, user=None):
        self.id = id
        self.name = name or History.default_name
        self.deleted = False
        self.purged = False
        self.importing = False
        self.published = False
        add_object_to_object_session(self, user)
        self.user = user
        # Objects to eventually add to history
        self._pending_additions = []
        self._item_by_hid_cache = None

    @reconstructor
    def init_on_load(self):
        # Restores properties that are not tracked in the database
        self._pending_additions = []

    def stage_addition(self, items):
        history_id = self.id
        for item in listify(items):
            item.history = self
            if history_id:
                item.history_id = history_id
            self._pending_additions.append(item)

    @property
    def empty(self):
        return self.hid_counter is None or self.hid_counter == 1

    @property
    def username(self):
        if user := self.user:
            return user.username
        return None

    @property
    def count(self):
        return self.hid_counter - 1

    def update(self):
        self._update_time = now()

    def add_pending_items(self, set_output_hid=True):
        # These are assumed to be either copies of existing datasets or new, empty datasets,
        # so we don't need to set the quota.
        self.add_datasets(
            object_session(self), self._pending_additions, set_hid=set_output_hid, quota=False, flush=False
        )
        self._pending_additions = []

    def _next_hid(self, n=1):
        """
        Generate next_hid from the database in a concurrency safe way:
        1. Retrieve hid_counter from database
        2. Increment hid_counter by n and store in database
        3. Return retrieved hid_counter.

        Handle with SQLAlchemy Core to keep this independent from current session state, except:
        expire hid_counter attribute, since its value in the session is no longer valid.
        """
        session = object_session(self)
        engine = session.bind
        table = self.__table__
        history_id = cached_id(self)
        update_stmt = update(table).where(table.c.id == history_id).values(hid_counter=table.c.hid_counter + n)

        with engine.begin() as conn:
            if engine.name in ["postgres", "postgresql"]:
                stmt = update_stmt.returning(table.c.hid_counter)
                updated_hid = conn.execute(stmt).scalar()
                hid = updated_hid - n
            else:
                select_stmt = select(table.c.hid_counter).where(table.c.id == history_id).with_for_update()
                hid = conn.execute(select_stmt).scalar()
                conn.execute(update_stmt)

        session.expire(self, ["hid_counter"])
        return hid

    def add_galaxy_session(self, galaxy_session, association=None):
        if association is None:
            self.galaxy_sessions.append(GalaxySessionToHistoryAssociation(galaxy_session, self))
        else:
            self.galaxy_sessions.append(association)

    def add_dataset(self, dataset, parent_id=None, genome_build=None, set_hid=True, quota=True):
        if isinstance(dataset, Dataset):
            dataset = HistoryDatasetAssociation(dataset=dataset)
            object_session(self).add(dataset)

            session = object_session(self)
            with transaction(session):
                session.commit()

        elif not isinstance(dataset, (HistoryDatasetAssociation, HistoryDatasetCollectionAssociation)):
            raise TypeError(
                "You can only add Dataset and HistoryDatasetAssociation instances to a history"
                f" ( you tried to add {str(dataset)} )."
            )
        is_dataset = is_hda(dataset)
        if parent_id:
            for data in self.datasets:
                if data.id == parent_id:
                    dataset.hid = data.hid
                    break
            else:
                if set_hid:
                    dataset.hid = self._next_hid()
        else:
            if set_hid:
                dataset.hid = self._next_hid()
        add_object_to_object_session(dataset, self)
        if quota and is_dataset and self.user:
            quota_source_info = dataset.dataset.quota_source_info
            if quota_source_info.use:
                self.user.adjust_total_disk_usage(dataset.quota_amount(self.user), quota_source_info.label)
        dataset.history = self
        if is_dataset and genome_build not in [None, "?"]:
            self.genome_build = genome_build
        dataset.history_id = self.id
        return dataset

    def add_datasets(
        self, sa_session, datasets, parent_id=None, genome_build=None, set_hid=True, quota=True, flush=False
    ):
        """Optimized version of add_dataset above that minimizes database
        interactions when adding many datasets and collections to history at once.
        """
        optimize = len(datasets) > 1 and parent_id is None and set_hid
        if optimize:
            self.__add_datasets_optimized(datasets, genome_build=genome_build)
            if quota and self.user:
                disk_usage = sum(d.get_total_size() for d in datasets if is_hda(d))
                if disk_usage:
                    quota_source_info = datasets[0].dataset.quota_source_info
                    if quota_source_info.use:
                        self.user.adjust_total_disk_usage(disk_usage, quota_source_info.label)
            sa_session.add_all(datasets)
            if flush:
                with transaction(sa_session):
                    sa_session.commit()
        else:
            for dataset in datasets:
                self.add_dataset(dataset, parent_id=parent_id, genome_build=genome_build, set_hid=set_hid, quota=quota)
                sa_session.add(dataset)
                if flush:
                    with transaction(sa_session):
                        sa_session.commit()

    def __add_datasets_optimized(self, datasets, genome_build=None):
        """Optimized version of add_dataset above that minimizes database
        interactions when adding many datasets to history at once under
        certain circumstances.
        """
        n = len(datasets)

        base_hid = self._next_hid(n=n)
        set_genome = genome_build not in [None, "?"]
        for i, dataset in enumerate(datasets):
            dataset.hid = base_hid + i
            dataset.history = self
            dataset.history_id = cached_id(self)
            if set_genome and is_hda(dataset):
                self.genome_build = genome_build
        return datasets

    def add_dataset_collection(self, history_dataset_collection, set_hid=True):
        if set_hid:
            history_dataset_collection.hid = self._next_hid()
        add_object_to_object_session(history_dataset_collection, self)
        history_dataset_collection.history = self
        # TODO: quota?
        self.dataset_collections.append(history_dataset_collection)
        return history_dataset_collection

    def copy(self, name=None, target_user=None, activatable=False, all_datasets=False):
        """
        Return a copy of this history using the given `name` and `target_user`.
        If `activatable`, copy only non-deleted datasets. If `all_datasets`, copy
        non-deleted, deleted, and purged datasets.
        """
        name = name or self.name
        applies_to_quota = target_user != self.user

        # Create new history.
        new_history = History(name=name, user=target_user)
        db_session = object_session(self)
        db_session.add(new_history)
        db_session.flush([new_history])

        # copy history tags and annotations (if copying user is not anonymous)
        if target_user:
            self.copy_item_annotation(db_session, self.user, self, target_user, new_history)
            new_history.copy_tags_from(target_user=target_user, source=self)

        # Copy HDAs.
        if activatable:
            hdas = self.activatable_datasets
        elif all_datasets:
            hdas = self.datasets
        else:
            hdas = self.active_datasets
        for hda in hdas:
            # Copy HDA.
            new_hda = hda.copy(flush=False)
            new_history.add_dataset(new_hda, set_hid=False, quota=applies_to_quota)

            if target_user:
                new_hda.copy_item_annotation(db_session, self.user, hda, target_user, new_hda)
                new_hda.copy_tags_from(target_user, hda)

        # Copy history dataset collections
        if all_datasets:
            hdcas = self.dataset_collections
        else:
            hdcas = self.active_dataset_collections
        for hdca in hdcas:
            new_hdca = hdca.copy(flush=False, element_destination=new_history, set_hid=False, minimize_copies=True)
            new_history.add_dataset_collection(new_hdca, set_hid=False)
            db_session.add(new_hdca)

            if target_user:
                new_hdca.copy_item_annotation(db_session, self.user, hdca, target_user, new_hdca)
                new_hdca.copy_tags_from(target_user, hdca)

        new_history.hid_counter = self.hid_counter
        with transaction(db_session):
            db_session.commit()

        return new_history

    def get_dataset_by_hid(self, hid):
        if self._item_by_hid_cache is None:
            self._item_by_hid_cache = {dataset.hid: dataset for dataset in self.datasets}
        return self._item_by_hid_cache.get(hid)

    @property
    def has_possible_members(self):
        return True

    @property
    def activatable_datasets(self):
        # This needs to be a list
        return [hda for hda in self.datasets if not hda.dataset.deleted]

    def _serialize(self, id_encoder, serialization_options):
        history_attrs = dict_for(
            self,
            create_time=self.create_time.__str__(),
            update_time=self.update_time.__str__(),
            name=unicodify(self.name),
            hid_counter=self.hid_counter,
            genome_build=self.genome_build,
            annotation=unicodify(get_item_annotation_str(object_session(self), self.user, self)),
            tags=self.make_tag_string_list(),
        )
        serialization_options.attach_identifier(id_encoder, self, history_attrs)
        return history_attrs

    def to_dict(self, view="collection", value_mapper=None):
        # Get basic value.
        rval = super().to_dict(view=view, value_mapper=value_mapper)

        if view == "element":
            rval["size"] = int(self.disk_size)

        return rval

    @property
    def latest_export(self):
        exports = self.exports
        return exports and exports[0]

    def unhide_datasets(self):
        for dataset in self.datasets:
            dataset.mark_unhidden()

    def resume_paused_jobs(self):
        job = None
        for job in self.paused_jobs:
            job.resume(flush=False)
        if job is not None:
            # We'll flush once if there was a paused job
            session = object_session(job)
            with transaction(session):
                session.commit()

    @property
    def paused_jobs(self):
        stmt = select(Job).where(Job.history_id == self.id, Job.state == Job.states.PAUSED)
        return object_session(self).scalars(stmt).all()

    @hybrid.hybrid_property
    def disk_size(self):
        """
        Return the size in bytes of this history by summing the 'total_size's of
        all non-purged, unique datasets within it.
        """
        # non-.expression part of hybrid.hybrid_property: called when an instance is the namespace (not the class)
        subq = (
            select(HistoryDatasetAssociation.dataset_id, Dataset.total_size)
            .join(Dataset)
            .where(HistoryDatasetAssociation.history_id == self.id)
            .where(HistoryDatasetAssociation.purged != true())
            .where(Dataset.purged != true())
            .distinct()  # unique datasets only
            .subquery()
        )
        stmt = select(func.sum(subq.c.total_size))
        return object_session(self).scalar(stmt) or 0

    @disk_size.expression  # type: ignore[no-redef]
    def disk_size(cls):
        """
        Return a query scalar that will get any history's size in bytes by summing
        the 'total_size's of all non-purged, unique datasets within it.
        """
        # .expression acts as a column_property and should return a scalar
        # first, get the distinct datasets within a history that are not purged
        hda_to_dataset_join = join(
            HistoryDatasetAssociation, Dataset, HistoryDatasetAssociation.dataset_id == Dataset.id
        )
        distinct_datasets = (
            select(
                # use labels here to better access from the query above
                HistoryDatasetAssociation.history_id.label("history_id"),
                Dataset.total_size.label("dataset_size"),
                Dataset.id.label("dataset_id"),
            )
            .where(HistoryDatasetAssociation.purged != true())
            .where(Dataset.purged != true())
            .select_from(hda_to_dataset_join)
            # TODO: slow (in general) but most probably here - index total_size for easier sorting/distinct?
            .distinct()
        )
        # postgres needs an alias on FROM
        distinct_datasets_alias = aliased(distinct_datasets.subquery(), name="datasets")
        # then, bind as property of history using the cls.id
        size_query = (
            select(func.coalesce(func.sum(distinct_datasets_alias.c.dataset_size), 0))
            .select_from(distinct_datasets_alias)
            .where(distinct_datasets_alias.c.history_id == cls.id)
        )
        # label creates a scalar
        return size_query.label("disk_size")

    @property
    def disk_nice_size(self):
        """Returns human readable size of history on disk."""
        return galaxy.util.nice_size(self.disk_size)

    def _active_dataset_and_roles_query(self):
        return (
            select(HistoryDatasetAssociation)
            .where(HistoryDatasetAssociation.history_id == self.id)
            .where(not_(HistoryDatasetAssociation.deleted))
            .order_by(HistoryDatasetAssociation.hid.asc())
            .options(
                joinedload(HistoryDatasetAssociation.dataset)
                .joinedload(Dataset.actions)
                .joinedload(DatasetPermissions.role),
                joinedload(HistoryDatasetAssociation.tags),
            )
        )

    @property
    def active_datasets_and_roles(self):
        if not hasattr(self, "_active_datasets_and_roles"):
            stmt = self._active_dataset_and_roles_query()
            self._active_datasets_and_roles = object_session(self).scalars(stmt).unique().all()
        return self._active_datasets_and_roles

    @property
    def active_visible_datasets_and_roles(self):
        if not hasattr(self, "_active_visible_datasets_and_roles"):
            stmt = self._active_dataset_and_roles_query().where(HistoryDatasetAssociation.visible)
            self._active_visible_datasets_and_roles = object_session(self).scalars(stmt).unique().all()
        return self._active_visible_datasets_and_roles

    @property
    def active_visible_dataset_collections(self):
        if not hasattr(self, "_active_visible_dataset_collections"):
            stmt = (
                select(HistoryDatasetCollectionAssociation)
                .where(HistoryDatasetCollectionAssociation.history_id == self.id)
                .where(not_(HistoryDatasetCollectionAssociation.deleted))
                .where(HistoryDatasetCollectionAssociation.visible)
                .order_by(HistoryDatasetCollectionAssociation.hid.asc())
                .options(
                    joinedload(HistoryDatasetCollectionAssociation.collection),
                    joinedload(HistoryDatasetCollectionAssociation.tags),
                )
            )
            self._active_visible_dataset_collections = object_session(self).scalars(stmt).unique().all()
        return self._active_visible_dataset_collections

    @property
    def active_contents(self):
        """Return all active contents ordered by hid."""
        return self.contents_iter(types=["dataset", "dataset_collection"], deleted=False, visible=True)

    def contents_iter(self, **kwds):
        """
        Fetch filtered list of contents of history.
        """
        default_contents_types = [
            "dataset",
        ]
        types = kwds.get("types", default_contents_types)
        iters = []
        if "dataset" in types:
            iters.append(self.__dataset_contents_iter(**kwds))
        if "dataset_collection" in types:
            iters.append(self.__collection_contents_iter(**kwds))
        return galaxy.util.merge_sorted_iterables(operator.attrgetter("hid"), *iters)

    def __dataset_contents_iter(self, **kwds):
        return self.__filter_contents(HistoryDatasetAssociation, **kwds)

    def __collection_contents_iter(self, **kwds):
        return self.__filter_contents(HistoryDatasetCollectionAssociation, **kwds)

    def __filter_contents(self, content_class, **kwds):
        session = object_session(self)
        stmt = select(content_class).where(content_class.history_id == self.id).order_by(content_class.hid.asc())

        deleted = galaxy.util.string_as_bool_or_none(kwds.get("deleted", None))
        if deleted is not None:
            stmt = stmt.where(content_class.deleted == deleted)

        visible = galaxy.util.string_as_bool_or_none(kwds.get("visible", None))
        if visible is not None:
            stmt = stmt.where(content_class.visible == visible)

        if "object_store_ids" in kwds:
            if content_class == HistoryDatasetAssociation:
                stmt = stmt.join(content_class.dataset).where(Dataset.object_store_id.in_(kwds.get("object_store_ids")))
            # else ignoring object_store_ids on HDCAs...

        if "ids" in kwds:
            assert "object_store_ids" not in kwds
            ids = kwds["ids"]
            max_in_filter_length = kwds.get("max_in_filter_length", MAX_IN_FILTER_LENGTH)
            if len(ids) < max_in_filter_length:
                stmt = stmt.where(content_class.id.in_(ids))
            else:
                return (content for content in session.scalars(stmt) if content.id in ids)

        return session.scalars(stmt)


class UserShareAssociation(RepresentById):
    user: Mapped[User]


class HistoryUserShareAssociation(Base, UserShareAssociation):
    __tablename__ = "history_user_share_association"

    id: Mapped[int] = mapped_column(primary_key=True)
    history_id: Mapped[int] = mapped_column(ForeignKey("history.id"), index=True, nullable=True)
    user_id: Mapped[int] = mapped_column(ForeignKey("galaxy_user.id"), index=True, nullable=True)
    user: Mapped["User"] = relationship()
    history: Mapped["History"] = relationship(back_populates="users_shared_with")


class UserRoleAssociation(Base, RepresentById):
    __tablename__ = "user_role_association"

    id: Mapped[int] = mapped_column(primary_key=True)
    user_id: Mapped[int] = mapped_column(ForeignKey("galaxy_user.id"), index=True, nullable=True)
    role_id: Mapped[int] = mapped_column(ForeignKey("role.id"), index=True, nullable=True)
    create_time: Mapped[datetime] = mapped_column(default=now, nullable=True)
    update_time: Mapped[datetime] = mapped_column(default=now, onupdate=now, nullable=True)

    user: Mapped["User"] = relationship(back_populates="roles")
    role: Mapped["Role"] = relationship(back_populates="users")

    def __init__(self, user, role):
        add_object_to_object_session(self, user)
        self.user = user
        self.role = role


class GroupRoleAssociation(Base, RepresentById):
    __tablename__ = "group_role_association"

    id: Mapped[int] = mapped_column(primary_key=True)
    group_id: Mapped[int] = mapped_column(ForeignKey("galaxy_group.id"), index=True, nullable=True)
    role_id: Mapped[int] = mapped_column(ForeignKey("role.id"), index=True, nullable=True)
    create_time: Mapped[datetime] = mapped_column(default=now, nullable=True)
    update_time: Mapped[datetime] = mapped_column(default=now, onupdate=now, nullable=True)
    group: Mapped["Group"] = relationship(back_populates="roles")
    role: Mapped["Role"] = relationship(back_populates="groups")

    def __init__(self, group, role):
        self.group = group
        ensure_object_added_to_session(self, object_in_session=group)
        self.role = role


class Role(Base, Dictifiable, RepresentById):
    __tablename__ = "role"

    id: Mapped[int] = mapped_column(primary_key=True)
    create_time: Mapped[datetime] = mapped_column(default=now, nullable=True)
    update_time: Mapped[datetime] = mapped_column(default=now, onupdate=now, nullable=True)
    name: Mapped[Optional[str]] = mapped_column(String(255), index=True, unique=True)
    description: Mapped[Optional[str]] = mapped_column(TEXT)
    type: Mapped[Optional[str]] = mapped_column(String(40), index=True)
    deleted: Mapped[Optional[bool]] = mapped_column(index=True, default=False)
    dataset_actions: Mapped[List["DatasetPermissions"]] = relationship(back_populates="role")
    groups: Mapped[List["GroupRoleAssociation"]] = relationship(back_populates="role")
    users: Mapped[List["UserRoleAssociation"]] = relationship(back_populates="role")

    dict_collection_visible_keys = ["id", "name"]
    dict_element_visible_keys = ["id", "name", "description", "type"]
    private_id = None

    class types(str, Enum):
        PRIVATE = "private"
        SYSTEM = "system"
        USER = "user"
        ADMIN = "admin"
        SHARING = "sharing"

    def __init__(self, name=None, description=None, type=types.SYSTEM, deleted=False):
        self.name = name
        self.description = description
        self.type = type
        self.deleted = deleted


class UserQuotaSourceUsage(Base, Dictifiable, RepresentById):
    __tablename__ = "user_quota_source_usage"
    __table_args__ = (UniqueConstraint("user_id", "quota_source_label", name="uqsu_unique_label_per_user"),)

    dict_element_visible_keys = ["disk_usage", "quota_source_label"]

    id: Mapped[int] = mapped_column(primary_key=True)
    user_id: Mapped[Optional[int]] = mapped_column(ForeignKey("galaxy_user.id"), index=True)
    quota_source_label: Mapped[Optional[str]] = mapped_column(String(32), index=True)
    # user had an index on disk_usage - does that make any sense? -John
    disk_usage: Mapped[Decimal] = mapped_column(Numeric(15, 0), default=0)
    user: Mapped[Optional["User"]] = relationship(back_populates="quota_source_usages")


class UserQuotaAssociation(Base, Dictifiable, RepresentById):
    __tablename__ = "user_quota_association"

    id: Mapped[int] = mapped_column(primary_key=True)
    user_id: Mapped[int] = mapped_column(ForeignKey("galaxy_user.id"), index=True, nullable=True)
    quota_id: Mapped[int] = mapped_column(ForeignKey("quota.id"), index=True, nullable=True)
    create_time: Mapped[datetime] = mapped_column(default=now, nullable=True)
    update_time: Mapped[datetime] = mapped_column(default=now, onupdate=now, nullable=True)
    user: Mapped["User"] = relationship(back_populates="quotas")
    quota: Mapped["Quota"] = relationship(back_populates="users")

    dict_element_visible_keys = ["user"]

    def __init__(self, user, quota):
        add_object_to_object_session(self, user)
        self.user = user
        self.quota = quota


class GroupQuotaAssociation(Base, Dictifiable, RepresentById):
    __tablename__ = "group_quota_association"

    id: Mapped[int] = mapped_column(primary_key=True)
    group_id: Mapped[int] = mapped_column(ForeignKey("galaxy_group.id"), index=True, nullable=True)
    quota_id: Mapped[int] = mapped_column(ForeignKey("quota.id"), index=True, nullable=True)
    create_time: Mapped[datetime] = mapped_column(default=now, nullable=True)
    update_time: Mapped[datetime] = mapped_column(default=now, onupdate=now, nullable=True)
    group: Mapped["Group"] = relationship(back_populates="quotas")
    quota: Mapped["Quota"] = relationship(back_populates="groups")

    dict_element_visible_keys = ["group"]

    def __init__(self, group, quota):
        add_object_to_object_session(self, group)
        self.group = group
        self.quota = quota


class Quota(Base, Dictifiable, RepresentById):
    __tablename__ = "quota"
    __table_args__ = (Index("ix_quota_quota_source_label", "quota_source_label"),)

    id: Mapped[int] = mapped_column(primary_key=True)
    create_time: Mapped[datetime] = mapped_column(default=now, nullable=True)
    update_time: Mapped[datetime] = mapped_column(default=now, onupdate=now, nullable=True)
    name: Mapped[Optional[str]] = mapped_column(String(255), index=True, unique=True)
    description: Mapped[Optional[str]] = mapped_column(TEXT)
    bytes: Mapped[Optional[int]] = mapped_column(BigInteger)
    operation: Mapped[Optional[str]] = mapped_column(String(8))
    deleted: Mapped[Optional[bool]] = mapped_column(index=True, default=False)
    quota_source_label: Mapped[Optional[str]] = mapped_column(String(32), default=None)
    default: Mapped[List["DefaultQuotaAssociation"]] = relationship(
        "DefaultQuotaAssociation", back_populates="quota", cascade_backrefs=False
    )
    groups: Mapped[List["GroupQuotaAssociation"]] = relationship(back_populates="quota")
    users: Mapped[List["UserQuotaAssociation"]] = relationship(back_populates="quota")

    dict_collection_visible_keys = ["id", "name", "quota_source_label"]
    dict_element_visible_keys = [
        "id",
        "name",
        "description",
        "bytes",
        "operation",
        "display_amount",
        "default",
        "users",
        "groups",
        "quota_source_label",
    ]
    valid_operations = ("+", "-", "=")

    def __init__(self, name=None, description=None, amount=0, operation="=", quota_source_label=None):
        self.name = name
        self.description = description
        if amount is None:
            self.bytes = -1
        else:
            self.bytes = amount
        self.operation = operation
        self.quota_source_label = quota_source_label

    def get_amount(self):
        if self.bytes == -1:
            return None
        return self.bytes

    def set_amount(self, amount):
        if amount is None:
            self.bytes = -1
        else:
            self.bytes = amount

    amount = property(get_amount, set_amount)

    @property
    def display_amount(self):
        if self.bytes == -1:
            return "unlimited"
        else:
            return galaxy.util.nice_size(self.bytes)


class DefaultQuotaAssociation(Base, Dictifiable, RepresentById):
    __tablename__ = "default_quota_association"

    id: Mapped[int] = mapped_column(primary_key=True)
    create_time: Mapped[datetime] = mapped_column(default=now, nullable=True)
    update_time: Mapped[datetime] = mapped_column(default=now, onupdate=now, nullable=True)
    type: Mapped[Optional[str]] = mapped_column(String(32))
    quota_id: Mapped[int] = mapped_column(ForeignKey("quota.id"), index=True, nullable=True)
    quota: Mapped["Quota"] = relationship(back_populates="default")

    dict_element_visible_keys = ["type"]

    class types(str, Enum):
        UNREGISTERED = "unregistered"
        REGISTERED = "registered"

    def __init__(self, type, quota):
        assert type in self.types.__members__.values(), "Invalid type"
        self.type = type
        self.quota = quota
        ensure_object_added_to_session(self, object_in_session=quota)


class DatasetPermissions(Base, RepresentById):
    __tablename__ = "dataset_permissions"

    id: Mapped[int] = mapped_column(primary_key=True)
    create_time: Mapped[datetime] = mapped_column(default=now, nullable=True)
    update_time: Mapped[datetime] = mapped_column(default=now, onupdate=now, nullable=True)
    action: Mapped[Optional[str]] = mapped_column(TEXT)
    dataset_id: Mapped[Optional[int]] = mapped_column(ForeignKey("dataset.id"), index=True)
    role_id: Mapped[Optional[int]] = mapped_column(ForeignKey("role.id"), index=True)
    dataset: Mapped[Optional["Dataset"]] = relationship(back_populates="actions")
    role: Mapped[Optional["Role"]] = relationship(back_populates="dataset_actions")

    def __init__(self, action, dataset, role=None, role_id=None):
        self.action = action
        add_object_to_object_session(self, dataset)
        self.dataset = dataset
        if role is not None:
            self.role = role
        else:
            self.role_id = role_id


class LibraryPermissions(Base, RepresentById):
    __tablename__ = "library_permissions"

    id: Mapped[int] = mapped_column(primary_key=True)
    create_time: Mapped[datetime] = mapped_column(default=now, nullable=True)
    update_time: Mapped[datetime] = mapped_column(default=now, onupdate=now, nullable=True)
    action: Mapped[Optional[str]] = mapped_column(TEXT)
    library_id: Mapped[Optional[int]] = mapped_column(ForeignKey("library.id"), index=True)
    role_id: Mapped[Optional[int]] = mapped_column(ForeignKey("role.id"), index=True)
    library: Mapped[Optional["Library"]] = relationship(back_populates="actions")
    role: Mapped[Optional["Role"]] = relationship()

    def __init__(self, action, library_item, role):
        self.action = action
        if isinstance(library_item, Library):
            self.library = library_item
            ensure_object_added_to_session(self, object_in_session=library_item)
        else:
            raise Exception(f"Invalid Library specified: {library_item.__class__.__name__}")
        self.role = role


class LibraryFolderPermissions(Base, RepresentById):
    __tablename__ = "library_folder_permissions"

    id: Mapped[int] = mapped_column(primary_key=True)
    create_time: Mapped[datetime] = mapped_column(default=now, nullable=True)
    update_time: Mapped[datetime] = mapped_column(default=now, onupdate=now, nullable=True)
    action: Mapped[Optional[str]] = mapped_column(TEXT)
    library_folder_id: Mapped[Optional[int]] = mapped_column(ForeignKey("library_folder.id"), index=True)
    role_id: Mapped[Optional[int]] = mapped_column(ForeignKey("role.id"), index=True)
    folder: Mapped[Optional["LibraryFolder"]] = relationship(back_populates="actions")
    role: Mapped[Optional["Role"]] = relationship()

    def __init__(self, action, library_item, role):
        self.action = action
        if isinstance(library_item, LibraryFolder):
            self.folder = library_item
            ensure_object_added_to_session(self, object_in_session=library_item)
        else:
            raise Exception(f"Invalid LibraryFolder specified: {library_item.__class__.__name__}")
        self.role = role


class LibraryDatasetPermissions(Base, RepresentById):
    __tablename__ = "library_dataset_permissions"

    id: Mapped[int] = mapped_column(primary_key=True)
    create_time: Mapped[datetime] = mapped_column(default=now, nullable=True)
    update_time: Mapped[datetime] = mapped_column(default=now, onupdate=now, nullable=True)
    action: Mapped[Optional[str]] = mapped_column(TEXT)
    library_dataset_id: Mapped[Optional[int]] = mapped_column(ForeignKey("library_dataset.id"), index=True)
    role_id: Mapped[Optional[int]] = mapped_column(ForeignKey("role.id"), index=True)
    library_dataset: Mapped[Optional["LibraryDataset"]] = relationship(back_populates="actions")
    role: Mapped[Optional["Role"]] = relationship()

    def __init__(self, action, library_item, role):
        self.action = action
        if isinstance(library_item, LibraryDataset):
            self.library_dataset = library_item
            ensure_object_added_to_session(self, object_in_session=library_item)
        else:
            raise Exception(f"Invalid LibraryDataset specified: {library_item.__class__.__name__}")
        self.role = role


class LibraryDatasetDatasetAssociationPermissions(Base, RepresentById):
    __tablename__ = "library_dataset_dataset_association_permissions"

    id: Mapped[int] = mapped_column(primary_key=True)
    create_time: Mapped[datetime] = mapped_column(default=now, nullable=True)
    update_time: Mapped[datetime] = mapped_column(default=now, onupdate=now, nullable=True)
    action: Mapped[Optional[str]] = mapped_column(TEXT)
    library_dataset_dataset_association_id: Mapped[int] = mapped_column(
        ForeignKey("library_dataset_dataset_association.id"), index=True, nullable=True
    )
    role_id: Mapped[Optional[int]] = mapped_column(ForeignKey("role.id"), index=True)
    library_dataset_dataset_association: Mapped["LibraryDatasetDatasetAssociation"] = relationship(
        back_populates="actions"
    )
    role: Mapped[Optional["Role"]] = relationship()

    def __init__(self, action, library_item, role):
        self.action = action
        if isinstance(library_item, LibraryDatasetDatasetAssociation):
            add_object_to_object_session(self, library_item)
            self.library_dataset_dataset_association = library_item
        else:
            raise Exception(f"Invalid LibraryDatasetDatasetAssociation specified: {library_item.__class__.__name__}")
        self.role = role


class DefaultUserPermissions(Base, RepresentById):
    __tablename__ = "default_user_permissions"

    id: Mapped[int] = mapped_column(primary_key=True)
    user_id: Mapped[Optional[int]] = mapped_column(ForeignKey("galaxy_user.id"), index=True)
    action: Mapped[Optional[str]] = mapped_column(TEXT)
    role_id: Mapped[Optional[int]] = mapped_column(ForeignKey("role.id"), index=True)
    user: Mapped[Optional["User"]] = relationship(back_populates="default_permissions")
    role: Mapped[Optional["Role"]] = relationship()

    def __init__(self, user, action, role):
        add_object_to_object_session(self, user)
        self.user = user
        self.action = action
        self.role = role


class DefaultHistoryPermissions(Base, RepresentById):
    __tablename__ = "default_history_permissions"

    id: Mapped[int] = mapped_column(primary_key=True)
    history_id: Mapped[Optional[int]] = mapped_column(ForeignKey("history.id"), index=True)
    action: Mapped[Optional[str]] = mapped_column(TEXT)
    role_id: Mapped[Optional[int]] = mapped_column(ForeignKey("role.id"), index=True)
    history: Mapped[Optional["History"]] = relationship(back_populates="default_permissions")
    role: Mapped[Optional["Role"]] = relationship()

    def __init__(self, history, action, role):
        add_object_to_object_session(self, history)
        self.history = history
        self.action = action
        self.role = role


class StorableObject:
    def flush(self):
        if sa_session := object_session(self):
            with transaction(sa_session):
                sa_session.commit()


def setup_global_object_store_for_models(object_store):
    Dataset.object_store = object_store


class Dataset(Base, StorableObject, Serializable):
    __tablename__ = "dataset"

    id: Mapped[int] = mapped_column(primary_key=True)
    job_id: Mapped[Optional[int]] = mapped_column(ForeignKey("job.id"), index=True)
    create_time: Mapped[datetime] = mapped_column(default=now, nullable=True)
    update_time: Mapped[datetime] = mapped_column(index=True, default=now, onupdate=now, nullable=True)
    state: Mapped[Optional[str]] = mapped_column(TrimmedString(64), index=True)
    deleted: Mapped[Optional[bool]] = mapped_column(index=True, default=False)
    purged: Mapped[Optional[bool]] = mapped_column(index=True, default=False)
    purgable: Mapped[Optional[bool]] = mapped_column(default=True)
    object_store_id: Mapped[Optional[str]] = mapped_column(TrimmedString(255), index=True)
    external_filename: Mapped[Optional[str]] = mapped_column(TEXT)
    _extra_files_path: Mapped[Optional[str]] = mapped_column(TEXT)
    created_from_basename: Mapped[Optional[str]] = mapped_column(TEXT)
    file_size: Mapped[Optional[Decimal]] = mapped_column(Numeric(15, 0))
    total_size: Mapped[Optional[Decimal]] = mapped_column(Numeric(15, 0))
    uuid: Mapped[Optional[Union[UUID, str]]] = mapped_column(UUIDType())

    actions: Mapped[List["DatasetPermissions"]] = relationship(back_populates="dataset")
    job: Mapped[Optional["Job"]] = relationship(primaryjoin=(lambda: Dataset.job_id == Job.id))
    active_history_associations: Mapped[List["HistoryDatasetAssociation"]] = relationship(
        primaryjoin=(
            lambda: and_(
                Dataset.id == HistoryDatasetAssociation.dataset_id,  # type: ignore[attr-defined]
                HistoryDatasetAssociation.deleted == false(),  # type: ignore[has-type]
                HistoryDatasetAssociation.purged == false(),  # type: ignore[arg-type]
            )
        ),
        viewonly=True,
    )
    purged_history_associations: Mapped[List["HistoryDatasetAssociation"]] = relationship(
        primaryjoin=(
            lambda: and_(
                Dataset.id == HistoryDatasetAssociation.dataset_id,  # type: ignore[attr-defined]
                HistoryDatasetAssociation.purged == true(),  # type: ignore[arg-type]
            )
        ),
        viewonly=True,
    )
    active_library_associations: Mapped[List["LibraryDatasetDatasetAssociation"]] = relationship(
        primaryjoin=(
            lambda: and_(
                Dataset.id == LibraryDatasetDatasetAssociation.dataset_id,  # type: ignore[attr-defined]
                LibraryDatasetDatasetAssociation.deleted == false(),  # type: ignore[has-type]
            )
        ),
        viewonly=True,
    )
    hashes: Mapped[List["DatasetHash"]] = relationship(back_populates="dataset", cascade_backrefs=False)
    sources: Mapped[List["DatasetSource"]] = relationship(back_populates="dataset")
    history_associations: Mapped[List["HistoryDatasetAssociation"]] = relationship(
        back_populates="dataset", cascade_backrefs=False
    )
    library_associations: Mapped[List["LibraryDatasetDatasetAssociation"]] = relationship(
        primaryjoin=(lambda: LibraryDatasetDatasetAssociation.table.c.dataset_id == Dataset.id),
        back_populates="dataset",
        cascade_backrefs=False,
    )

    # failed_metadata is only valid as DatasetInstance state currently
    states = DatasetState

    non_ready_states = (states.NEW, states.UPLOAD, states.QUEUED, states.RUNNING, states.SETTING_METADATA)
    ready_states = tuple(set(states.__members__.values()) - set(non_ready_states))
    valid_input_states = tuple(set(states.__members__.values()) - {states.ERROR, states.DISCARDED})
    no_data_states = (states.PAUSED, states.DEFERRED, states.DISCARDED, *non_ready_states)
    terminal_states = (
        states.OK,
        states.EMPTY,
        states.ERROR,
        states.DEFERRED,
        states.DISCARDED,
        states.FAILED_METADATA,
    )

    class conversion_messages(str, Enum):
        PENDING = "pending"
        NO_DATA = "no data"
        NO_CHROMOSOME = "no chromosome"
        NO_CONVERTER = "no converter"
        NO_TOOL = "no tool"
        DATA = "data"
        ERROR = "error"
        OK = "ok"

    permitted_actions = get_permitted_actions(filter="DATASET")
    file_path = "/tmp/"
    object_store = None  # This get initialized in mapping.py (method init) by app.py
    engine = None

    def __init__(
        self,
        id=None,
        state=None,
        external_filename=None,
        extra_files_path=None,
        file_size=None,
        purgable=True,
        uuid=None,
    ):
        self.id = id
        self.uuid = get_uuid(uuid)
        self.state = state
        self.deleted = False
        self.purged = False
        self.purgable = purgable
        self.external_filename = external_filename
        self.external_extra_files_path = None
        self._extra_files_path = extra_files_path
        self.file_size = file_size
        self.sources = []
        self.hashes = []

    @property
    def is_new(self):
        return self.state == self.states.NEW

    def in_ready_state(self):
        return self.state in self.ready_states

    @property
    def shareable(self):
        """Return True if placed into an objectstore not labeled as ``private``."""
        if self.external_filename:
            return True
        else:
            object_store = self._assert_object_store_set()
            return not object_store.is_private(self)

    def ensure_shareable(self):
        if not self.shareable:
            raise Exception(CANNOT_SHARE_PRIVATE_DATASET_MESSAGE)

    def get_file_name(self, sync_cache=True, user=None):
        if self.purged:
            log.warning(f"Attempt to get file name of purged dataset {self.id}")
            return ""
        if not self.external_filename:
            object_store = self._assert_object_store_set()
            if object_store.exists(self):
                file_name = object_store.get_filename(self, sync_cache=sync_cache, user=user)
            else:
                file_name = ""
            if not file_name and self.state not in (self.states.NEW, self.states.QUEUED):
                # Queued datasets can be assigned an object store and have a filename, but they aren't guaranteed to.
                # Anything after queued should have a file name.
                log.warning(f"Failed to determine file name for dataset {self.id}")
            return file_name
        else:
            filename = self.external_filename
        # Make filename absolute
        return os.path.abspath(filename)

    @property
    def quota_source_label(self):
        return self.quota_source_info.label

    @property
    def quota_source_info(self):
        object_store_id = self.object_store_id
        quota_source_map = self.object_store.get_quota_source_map()
        return quota_source_map.get_quota_source_info(object_store_id)

    @property
    def device_source_label(self):
        return self.device_source_info.label

    @property
    def device_source_info(self):
        object_store_id = self.object_store_id
        device_source_map = self.object_store.get_quota_source_map()
        return device_source_map.get_device_source_info(object_store_id)

    def set_file_name(self, filename):
        if not filename:
            self.external_filename = None
        else:
            self.external_filename = filename

    def _assert_object_store_set(self):
        assert self.object_store is not None, f"Object Store has not been initialized for dataset {self.id}"
        return self.object_store

    def get_extra_files_path(self):
        # Unlike get_file_name - external_extra_files_path is not backed by an
        # actual database column so if SA instantiates this object - the
        # attribute won't exist yet.
        if not getattr(self, "external_extra_files_path", None):
            if self.object_store.exists(self, dir_only=True, extra_dir=self._extra_files_rel_path):
                return self.object_store.get_filename(self, dir_only=True, extra_dir=self._extra_files_rel_path)
            return self.object_store.construct_path(
                self, dir_only=True, extra_dir=self._extra_files_rel_path, in_cache=True
            )
        else:
            return os.path.abspath(self.external_extra_files_path)

    def create_extra_files_path(self):
        if not self.extra_files_path_exists():
            self.object_store.create(self, dir_only=True, extra_dir=self._extra_files_rel_path)

    def set_extra_files_path(self, extra_files_path):
        if not extra_files_path:
            self.external_extra_files_path = None
        else:
            self.external_extra_files_path = extra_files_path

    extra_files_path = property(get_extra_files_path, set_extra_files_path)

    def extra_files_path_exists(self):
        return self.object_store.exists(self, extra_dir=self._extra_files_rel_path, dir_only=True)

    @property
    def store_by(self):
        store_by = self.object_store.get_store_by(self)
        return store_by

    def extra_files_path_name_from(self, object_store):
        if (store_by := self.store_by) is not None:
            return f"dataset_{getattr(self, store_by)}_files"
        else:
            return None

    @property
    def extra_files_path_name(self):
        return self.extra_files_path_name_from(self.object_store)

    @property
    def _extra_files_rel_path(self):
        return self._extra_files_path or self.extra_files_path_name

    def _calculate_size(self) -> int:
        if self.external_filename:
            try:
                return os.path.getsize(self.external_filename)
            except OSError:
                return 0
        assert self.object_store
        return self.object_store.size(self)  # type:ignore[unreachable]

    @overload
    def get_size(self, nice_size: Literal[False], calculate_size: bool = True) -> int: ...

    @overload
    def get_size(self, nice_size: Literal[True], calculate_size: bool = True) -> str: ...

    def get_size(self, nice_size: bool = False, calculate_size: bool = True) -> Union[int, str]:
        """Returns the size of the data on disk"""
        if self.file_size:
            if nice_size:
                return galaxy.util.nice_size(self.file_size)
            else:
                return cast(int, self.file_size)
        elif calculate_size:
            # Hopefully we only reach this branch in sessionless mode
            if nice_size:
                return galaxy.util.nice_size(self._calculate_size())
            else:
                return self._calculate_size()
        else:
            return cast(int, self.file_size) or 0

    def set_size(self, no_extra_files=False):
        """Sets the size of the data on disk.

        If the caller is sure there are no extra files, pass no_extra_files as True to optimize subsequent
        calls to get_total_size or set_total_size - potentially avoiding both a database flush and check against
        the file system.
        """
        if not self.file_size:
            self.file_size = self._calculate_size()
            if no_extra_files:
                self.total_size = self.file_size

    def get_total_size(self):
        if self.total_size is not None:
            return self.total_size
        # for backwards compatibility, set if unset
        self.set_total_size()
        db_session = object_session(self)
        with transaction(db_session):
            db_session.commit()
        return self.total_size

    def set_total_size(self):
        if self.file_size is None:
            self.set_size()
        self.total_size = self.file_size or 0
        if (rel_path := self._extra_files_rel_path) is not None:
            if self.object_store.exists(self, extra_dir=rel_path, dir_only=True):
                for root, _, files in os.walk(self.extra_files_path):
                    self.total_size += sum(
                        os.path.getsize(os.path.join(root, file))
                        for file in files
                        if os.path.exists(os.path.join(root, file))
                    )
        return self.total_size

    def has_data(self):
        """Detects whether there is any data"""
        return not self.is_new and self.get_size() > 0

    def mark_deleted(self):
        self.deleted = True

    # FIXME: sqlalchemy will replace this
    def _delete(self):
        """Remove the file that corresponds to this data"""
        self.object_store.delete(self)

    @property
    def user_can_purge(self):
        return (
            self.purged is False
            and not bool(self.library_associations)
            and len(self.history_associations) == len(self.purged_history_associations)
        )

    def full_delete(self, user=None):
        """Remove the file and extra files, marks deleted and purged"""
        # os.unlink( self.file_name )
        try:
            self.object_store.delete(self, user=user)
        except galaxy.exceptions.ObjectNotFound:
            pass
        if (rel_path := self._extra_files_rel_path) is not None:
            if self.object_store.exists(self, extra_dir=rel_path, dir_only=True):
                self.object_store.delete(self, entire_dir=True, extra_dir=rel_path, dir_only=True)
        # TODO: purge metadata files
        self.deleted = True
        self.purged = True
        self.file_size = 0
        self.total_size = 0

    def get_access_roles(self, security_agent):
        roles = []
        for dp in self.actions:
            if dp.action == security_agent.permitted_actions.DATASET_ACCESS.action:
                roles.append(dp.role)
        return roles

    def get_manage_permissions_roles(self, security_agent):
        roles = []
        for dp in self.actions:
            if dp.action == security_agent.permitted_actions.DATASET_MANAGE_PERMISSIONS.action:
                roles.append(dp.role)
        return roles

    def has_manage_permissions_roles(self, security_agent):
        for dp in self.actions:
            if dp.action == security_agent.permitted_actions.DATASET_MANAGE_PERMISSIONS.action:
                return True
        return False

    def _serialize(self, id_encoder, serialization_options):
        # serialize Dataset objects only for jobs that can actually modify these models.
        assert serialization_options.serialize_dataset_objects

        def to_int(n) -> Optional[int]:
            return int(n) if n is not None else None

        rval = dict_for(
            self,
            state=self.state,
            deleted=self.deleted,
            purged=self.purged,
            external_filename=self.external_filename,
            _extra_files_path=self._extra_files_path,
            file_size=to_int(self.file_size),
            object_store_id=self.object_store_id,
            total_size=to_int(self.total_size),
            created_from_basename=self.created_from_basename,
            uuid=str(self.uuid or "") or None,
            hashes=[h.serialize(id_encoder, serialization_options) for h in self.hashes],
            sources=[s.serialize(id_encoder, serialization_options) for s in self.sources],
        )
        serialization_options.attach_identifier(id_encoder, self, rval)
        return rval


class DatasetSource(Base, Dictifiable, Serializable):
    __tablename__ = "dataset_source"

    id: Mapped[int] = mapped_column(primary_key=True)
    dataset_id: Mapped[Optional[int]] = mapped_column(ForeignKey("dataset.id"), index=True)
    source_uri: Mapped[Optional[str]] = mapped_column(TEXT)
    extra_files_path: Mapped[Optional[str]] = mapped_column(TEXT)
    transform: Mapped[Optional[TRANSFORM_ACTIONS]] = mapped_column(MutableJSONType)
    dataset: Mapped[Optional["Dataset"]] = relationship(back_populates="sources")
    hashes: Mapped[List["DatasetSourceHash"]] = relationship(back_populates="source")
    dict_collection_visible_keys = ["id", "source_uri", "extra_files_path", "transform"]
    dict_element_visible_keys = [
        "id",
        "source_uri",
        "extra_files_path",
        "transform",
    ]  # TODO: implement to_dict and add hashes...

    def _serialize(self, id_encoder, serialization_options):
        rval = dict_for(
            self,
            source_uri=self.source_uri,
            extra_files_path=self.extra_files_path,
            transform=self.transform,
            hashes=[h.serialize(id_encoder, serialization_options) for h in self.hashes],
        )
        serialization_options.attach_identifier(id_encoder, self, rval)
        return rval

    def copy(self) -> "DatasetSource":
        new_source = DatasetSource()
        new_source.source_uri = self.source_uri
        new_source.extra_files_path = self.extra_files_path
        new_source.transform = self.transform
        new_source.hashes = [h.copy() for h in self.hashes]
        return new_source


class DatasetSourceHash(Base, Serializable):
    __tablename__ = "dataset_source_hash"

    id: Mapped[int] = mapped_column(primary_key=True)
    dataset_source_id: Mapped[Optional[int]] = mapped_column(ForeignKey("dataset_source.id"), index=True)
    hash_function: Mapped[Optional[str]] = mapped_column(TEXT)
    hash_value: Mapped[Optional[str]] = mapped_column(TEXT)
    source: Mapped[Optional["DatasetSource"]] = relationship(back_populates="hashes")

    def _serialize(self, id_encoder, serialization_options):
        rval = dict_for(
            self,
            hash_function=self.hash_function,
            hash_value=self.hash_value,
        )
        serialization_options.attach_identifier(id_encoder, self, rval)
        return rval

    def copy(self) -> "DatasetSourceHash":
        new_hash = DatasetSourceHash()
        new_hash.hash_function = self.hash_function
        new_hash.hash_value = self.hash_value
        return new_hash


class DatasetHash(Base, Dictifiable, Serializable):
    __tablename__ = "dataset_hash"

    id: Mapped[int] = mapped_column(primary_key=True)
    dataset_id: Mapped[Optional[int]] = mapped_column(ForeignKey("dataset.id"), index=True)
    hash_function: Mapped[Optional[str]] = mapped_column(TEXT)
    hash_value: Mapped[Optional[str]] = mapped_column(TEXT)
    extra_files_path: Mapped[Optional[str]] = mapped_column(TEXT)
    dataset: Mapped[Optional["Dataset"]] = relationship(back_populates="hashes")
    dict_collection_visible_keys = ["id", "hash_function", "hash_value", "extra_files_path"]
    dict_element_visible_keys = ["id", "hash_function", "hash_value", "extra_files_path"]

    def _serialize(self, id_encoder, serialization_options):
        rval = dict_for(
            self,
            hash_function=self.hash_function,
            hash_value=self.hash_value,
            extra_files_path=self.extra_files_path,
        )
        serialization_options.attach_identifier(id_encoder, self, rval)
        return rval

    def copy(self) -> "DatasetHash":
        new_hash = DatasetHash()
        new_hash.hash_function = self.hash_function
        new_hash.hash_value = self.hash_value
        new_hash.extra_files_path = self.extra_files_path
        return new_hash


def datatype_for_extension(extension, datatypes_registry=None) -> "Data":
    if extension is not None:
        extension = extension.lower()
    if datatypes_registry is None:
        datatypes_registry = _get_datatypes_registry()
    if not extension or extension == "auto" or extension == "_sniff_":
        extension = "data"
    ret = datatypes_registry.get_datatype_by_extension(extension)
    if ret is None:
        log.warning(f"Datatype class not found for extension '{extension}'")
        return datatypes_registry.get_datatype_by_extension("data")
    return ret


class DatasetInstance(RepresentById, UsesCreateAndUpdateTime, _HasTable):
    """A base class for all 'dataset instances', HDAs, LDAs, etc"""

    states = Dataset.states
    _state: Optional[str]
    conversion_messages = Dataset.conversion_messages
    permitted_actions = Dataset.permitted_actions
    purged: bool
    creating_job_associations: List[Union[JobToOutputDatasetCollectionAssociation, JobToOutputDatasetAssociation]]
    copied_from_history_dataset_association: Optional["HistoryDatasetAssociation"]
    copied_from_library_dataset_dataset_association: Optional["LibraryDatasetDatasetAssociation"]

    validated_states = DatasetValidatedState

    def __init__(
        self,
        id=None,
        hid=None,
        name=None,
        info=None,
        blurb=None,
        peek=None,
        tool_version=None,
        extension=None,
        dbkey=None,
        metadata=None,
        history=None,
        dataset=None,
        deleted=False,
        designation=None,
        parent_id=None,
        validated_state=DatasetValidatedState.UNKNOWN,
        validated_state_message=None,
        visible=True,
        create_dataset=False,
        sa_session=None,
        extended_metadata=None,
        flush=True,
        metadata_deferred=False,
        creating_job_id=None,
        copied_from_history_dataset_association=None,
        copied_from_library_dataset_dataset_association=None,
    ):
        self.name = name or "Unnamed dataset"
        self.id = id
        self.info = info
        self.blurb = blurb
        self.peek = peek
        self.tool_version = tool_version
        self.extension = extension
        self.designation = designation
        # set private variable to None here, since the attribute may be needed in by MetadataCollection.__init__
        self._metadata = None
        self.metadata = metadata or {}
        self.metadata_deferred = metadata_deferred
        self.extended_metadata = extended_metadata
        if (
            dbkey
        ):  # dbkey is stored in metadata, only set if non-zero, or else we could clobber one supplied by input 'metadata'
            self._metadata["dbkey"] = listify(dbkey)
        self.deleted = deleted
        self.visible = visible
        self.validated_state = validated_state
        self.validated_state_message = validated_state_message
        # Relationships
        if copied_from_history_dataset_association:
            self.copied_from_history_dataset_association_id = copied_from_history_dataset_association.id
        if copied_from_library_dataset_dataset_association:
            self.copied_from_library_dataset_dataset_association_id = copied_from_library_dataset_dataset_association.id
        if not dataset and create_dataset:
            # Had to pass the sqlalchemy session in order to create a new dataset
            dataset = Dataset(state=Dataset.states.NEW)
            dataset.job_id = creating_job_id
            if flush:
                sa_session.add(dataset)
                with transaction(sa_session):
                    sa_session.commit()
        elif dataset:
            add_object_to_object_session(self, dataset)
        self.dataset = dataset
        ensure_object_added_to_session(self, object_in_session=dataset)
        self.parent_id = parent_id

    @property
    def peek(self):
        return self._peek

    @peek.setter
    def peek(self, peek):
        self._peek = unicodify(peek, strip_null=True)

    @property
    def ext(self):
        return self.extension

    @property
    def has_deferred_data(self):
        return self.dataset.state == Dataset.states.DEFERRED

    @property
    def state(self):
        # self._state holds state that should only affect this particular dataset association, not the dataset state itself
        if self._state:
            return self._state
        return self.dataset.state

    @state.setter
    def state(self, state: Optional[DatasetState]):
        if state != self.state:
            if state in (DatasetState.FAILED_METADATA, DatasetState.SETTING_METADATA):
                self._state = state
            else:
                self.set_metadata_success_state()
                sa_session = object_session(self)
                if sa_session:
                    sa_session.add(self.dataset)
                self.dataset.state = state

    def set_metadata_success_state(self):
        self._state = None

<<<<<<< HEAD
    def get_file_name(self, sync_cache=True, user=None) -> str:
=======
    def get_object_store_id(self):
        return self.dataset.object_store_id

    object_store_id = property(get_object_store_id)

    def get_quota_source_label(self):
        return self.dataset.quota_source_label

    quota_source_label = property(get_quota_source_label)

    def set_skipped(self, object_store_populator: ObjectStorePopulator):
        assert self.dataset
        object_store_populator.set_object_store_id(self)
        self.extension = "expression.json"
        self.state = self.states.OK
        self.blurb = "skipped"
        self.visible = False
        with open(self.dataset.get_file_name(), "w") as out:
            out.write(json.dumps(None))
        self.set_total_size()

    def get_file_name(self, sync_cache=True) -> str:
>>>>>>> f2de606c
        if self.dataset.purged:
            return ""
        return self.dataset.get_file_name(sync_cache=sync_cache, user=user)

    def set_file_name(self, filename: str):
        return self.dataset.set_file_name(filename)

    def link_to(self, path):
        self.dataset.set_file_name(os.path.abspath(path))
        # Since we are not copying the file into Galaxy's managed
        # default file location, the dataset should never be purgable.
        self.dataset.purgable = False

    @property
    def extra_files_path(self):
        return self.dataset.extra_files_path

    def extra_files_path_exists(self):
        return self.dataset.extra_files_path_exists()

    @property
    def datatype(self) -> "Data":
        return datatype_for_extension(self.extension)

    def get_metadata(self):
        # using weakref to store parent (to prevent circ ref),
        #   does a Session.clear() cause parent to be invalidated, while still copying over this non-database attribute?
        if not hasattr(self, "_metadata_collection") or self._metadata_collection.parent != self:
            self._metadata_collection = galaxy.model.metadata.MetadataCollection(self)
        return self._metadata_collection

    @property
    def set_metadata_requires_flush(self):
        return self.metadata.requires_dataset_id

    def set_metadata(self, bunch):
        # Needs to accept a MetadataCollection, a bunch, or a dict
        self._metadata = self.metadata.make_dict_copy(bunch)

    metadata = property(get_metadata, set_metadata)

    @property
    def has_metadata_files(self):
        return len(self.metadata_file_types) > 0

    @property
    def metadata_file_types(self):
        meta_types = []
        for meta_type in self.metadata.spec.keys():
            if isinstance(self.metadata.spec[meta_type].param, galaxy.model.metadata.FileParameter):
                meta_types.append(meta_type)
        return meta_types

    def get_metadata_file_paths_and_extensions(self) -> List[Tuple[str, str]]:
        metadata = self.metadata
        metadata_files = []
        for metadata_name in self.metadata_file_types:
            file_ext = metadata.spec[metadata_name].file_ext
            metadata_file = metadata[metadata_name]
            if metadata_file:
                path = metadata_file.get_file_name()
                metadata_files.append((file_ext, path))
        return metadata_files

    # This provide backwards compatibility with using the old dbkey
    # field in the database.  That field now maps to "old_dbkey" (see mapping.py).

    def get_dbkey(self):
        dbkey = self.metadata.dbkey
        if not isinstance(dbkey, list):
            dbkey = [dbkey]
        if dbkey in [[None], []]:
            return "?"
        return dbkey[0]

    def set_dbkey(self, value):
        if "dbkey" in self.datatype.metadata_spec:
            if not isinstance(value, list):
                self.metadata.dbkey = [value]

    dbkey = property(get_dbkey, set_dbkey)

    def ok_to_edit_metadata(self):
        """
        Prevent modifying metadata when dataset is queued or running as input/output:
        return `False` if there exists an associated job with a non-terminal state.
        """

        def exists_clause(assoc_model):
            return (
                select(assoc_model.job_id)
                .join(Job)
                .where(assoc_model.dataset_id == self.id)
                .where(Job.state.not_in(Job.terminal_states))
                .exists()
            )

        stmt = select(
            or_(
                exists_clause(JobToInputDatasetAssociation),
                exists_clause(JobToOutputDatasetAssociation),
            )
        )
        return not object_session(self).scalar(stmt)

    def change_datatype(self, new_ext):
        self.clear_associated_files()
        _get_datatypes_registry().change_datatype(self, new_ext)

    def get_size(self, nice_size=False, calculate_size=True):
        """Returns the size of the data on disk"""
        if nice_size:
            return galaxy.util.nice_size(self.dataset.get_size(calculate_size=calculate_size))
        return self.dataset.get_size(calculate_size=calculate_size)

    def set_size(self, **kwds):
        """Sets and gets the size of the data on disk"""
        return self.dataset.set_size(**kwds)

    def get_total_size(self):
        return self.dataset.get_total_size()

    def set_total_size(self):
        return self.dataset.set_total_size()

    def has_data(self):
        """Detects whether there is any data"""
        return self.dataset.has_data()

    def get_created_from_basename(self):
        return self.dataset.created_from_basename

    def set_created_from_basename(self, created_from_basename):
        if self.dataset.created_from_basename is not None:
            raise Exception("Underlying dataset already has a created_from_basename set.")
        self.dataset.created_from_basename = created_from_basename

    created_from_basename = property(get_created_from_basename, set_created_from_basename)

    @property
    def sources(self):
        return self.dataset.sources

    @property
    def hashes(self):
        return self.dataset.hashes

    def get_mime(self):
        """Returns the mime type of the data"""
        try:
            return _get_datatypes_registry().get_mimetype_by_extension(self.extension.lower())
        except AttributeError:
            # extension is None
            return "data"

    def set_peek(self, line_count=None, **kwd):
        try:
            # Certain datatype's set_peek methods contain a line_count argument
            return self.datatype.set_peek(self, line_count=line_count, **kwd)
        except TypeError:
            # ... and others don't
            return self.datatype.set_peek(self, **kwd)
        except Exception:
            # Never fail peek setting, but do log exception so datatype logic can be fixed
            log.exception("Setting peek failed")

    def init_meta(self, copy_from=None):
        return self.datatype.init_meta(self, copy_from=copy_from)

    def set_meta(self, **kwd):
        self.clear_associated_files(metadata_safe=True)
        return self.datatype.set_meta(self, **kwd)

    def missing_meta(self, **kwd):
        return self.datatype.missing_meta(self, **kwd)

    def as_display_type(self, type, **kwd):
        return self.datatype.as_display_type(self, type, **kwd)

    def display_peek(self):
        try:
            return self.datatype.display_peek(self)
        except Exception:
            log.exception("Error occurred while generating dataset peek")
            return None

    def display_name(self):
        return self.datatype.display_name(self)

    def display_info(self):
        return self.datatype.display_info(self)

    def get_converted_files_by_type(self, file_type):
        for assoc in self.implicitly_converted_datasets:
            if not assoc.deleted and assoc.type == file_type:
                if assoc.dataset:
                    return assoc.dataset
                return assoc.dataset_ldda
        return None

    def get_converted_dataset_deps(self, trans, target_ext):
        """
        Returns dict of { "dependency" => HDA }
        """
        # List of string of dependencies
        try:
            depends_list = trans.app.datatypes_registry.converter_deps[self.extension][target_ext]
        except KeyError:
            depends_list = []
        return {dep: self.get_converted_dataset(trans, dep) for dep in depends_list}

    def get_converted_dataset(self, trans, target_ext, target_context=None, history=None):
        """
        Return converted dataset(s) if they exist, along with a dict of dependencies.
        If not converted yet, do so and return None (the first time). If unconvertible, raise exception.
        """
        # See if we can convert the dataset
        if target_ext not in self.get_converter_types():
            raise NoConverterException(f"Conversion from '{self.extension}' to '{target_ext}' not possible")
        # See if converted dataset already exists, either in metadata in conversions.
        converted_dataset = self.get_metadata_dataset(target_ext)
        if converted_dataset:
            return converted_dataset
        converted_dataset = self.get_converted_files_by_type(target_ext)
        if converted_dataset:
            return converted_dataset
        deps = {}
        # List of string of dependencies
        try:
            depends_list = trans.app.datatypes_registry.converter_deps[self.extension][target_ext]
        except KeyError:
            depends_list = []
        # Conversion is possible but hasn't been done yet, run converter.
        # Check if we have dependencies
        try:
            for dependency in depends_list:
                dep_dataset = self.get_converted_dataset(trans, dependency)
                if dep_dataset is None:
                    # None means converter is running first time
                    return None
                elif dep_dataset.state == Job.states.ERROR:
                    raise ConverterDependencyException(f"A dependency ({dependency}) was in an error state.")
                elif dep_dataset.state != Job.states.OK:
                    # Pending
                    return None
                deps[dependency] = dep_dataset
        except NoConverterException:
            raise NoConverterException(f"A dependency ({dependency}) is missing a converter.")
        except KeyError:
            pass  # No deps
        return next(
            iter(
                self.datatype.convert_dataset(
                    trans,
                    self,
                    target_ext,
                    return_output=True,
                    visible=False,
                    deps=deps,
                    target_context=target_context,
                    history=history,
                ).values()
            )
        )

    def attach_implicitly_converted_dataset(self, session, new_dataset, target_ext: str):
        new_dataset.name = self.name
        self.copy_attributes(new_dataset)
        assoc = ImplicitlyConvertedDatasetAssociation(
            parent=self, file_type=target_ext, dataset=new_dataset, metadata_safe=False
        )
        session.add(new_dataset)
        session.add(assoc)

    def copy_attributes(self, new_dataset):
        """
        Copies attributes to a new datasets, used for implicit conversions
        """

    def get_metadata_dataset(self, dataset_ext):
        """
        Returns an HDA that points to a metadata file which contains a
        converted data with the requested extension.
        """
        for name, value in self.metadata.items():
            # HACK: MetadataFile objects do not have a type/ext, so need to use metadata name
            # to determine type.
            if dataset_ext == "bai" and name == "bam_index" and isinstance(value, MetadataFile):
                # HACK: MetadataFile objects cannot be used by tools, so return
                # a fake HDA that points to metadata file.
                fake_dataset = Dataset(state=Dataset.states.OK, external_filename=value.get_file_name())
                fake_hda = HistoryDatasetAssociation(dataset=fake_dataset)
                return fake_hda

    def clear_associated_files(self, metadata_safe=False, purge=False):
        raise Exception("Unimplemented")

    def get_converter_types(self):
        return self.datatype.get_converter_types(self, _get_datatypes_registry())

    def can_convert_to(self, format):
        return format in self.get_converter_types()

    def find_conversion_destination(
        self, accepted_formats: List[str], **kwd
    ) -> Tuple[bool, Optional[str], Optional["DatasetInstance"]]:
        """Returns ( target_ext, existing converted dataset )"""
        return self.datatype.find_conversion_destination(
            self, accepted_formats, _get_datatypes_registry(), **kwd  # type:ignore[arg-type]
        )

    def add_validation_error(self, validation_error):
        self.validation_errors.append(validation_error)

    def extend_validation_errors(self, validation_errors):
        self.validation_errors.extend(validation_errors)

    def mark_deleted(self):
        self.deleted = True

    def mark_undeleted(self):
        self.deleted = False

    def mark_unhidden(self):
        self.visible = True

    def undeletable(self):
        if self.purged:
            return False
        return True

    @property
    def is_ok(self):
        return self.state == self.states.OK

    @property
    def is_pending(self):
        """
        Return true if the dataset is neither ready nor in error
        """
        return self.state in (
            self.states.NEW,
            self.states.UPLOAD,
            self.states.QUEUED,
            self.states.RUNNING,
            self.states.SETTING_METADATA,
        )

    @property
    def source_library_dataset(self):
        def get_source(dataset):
            if isinstance(dataset, LibraryDatasetDatasetAssociation):
                if dataset.library_dataset:
                    return (dataset, dataset.library_dataset)
            if dataset.copied_from_library_dataset_dataset_association:
                source = get_source(dataset.copied_from_library_dataset_dataset_association)
                if source:
                    return source
            if dataset.copied_from_history_dataset_association:
                source = get_source(dataset.copied_from_history_dataset_association)
                if source:
                    return source
            return (None, None)

        return get_source(self)

    @property
    def source_dataset_chain(self):
        def _source_dataset_chain(dataset, lst):
            try:
                cp_from_ldda = dataset.copied_from_library_dataset_dataset_association
                if cp_from_ldda:
                    lst.append((cp_from_ldda, "(Data Library)"))
                    return _source_dataset_chain(cp_from_ldda, lst)
            except Exception as e:
                log.warning(e)
            try:
                cp_from_hda = dataset.copied_from_history_dataset_association
                if cp_from_hda:
                    lst.append((cp_from_hda, cp_from_hda.history.name))
                    return _source_dataset_chain(cp_from_hda, lst)
            except Exception as e:
                log.warning(e)
            return lst

        return _source_dataset_chain(self, [])

    @property
    def creating_job(self) -> Optional[Job]:
        # TODO this should work with `return self.dataset.job` (revise failing unit tests)
        creating_job_associations = None
        if self.creating_job_associations:
            creating_job_associations = self.creating_job_associations
        else:
            inherit_chain = self.source_dataset_chain
            if inherit_chain:
                creating_job_associations = inherit_chain[-1][0].creating_job_associations
        if creating_job_associations:
            return creating_job_associations[0].job
        return None

    def get_display_applications(self, trans):
        return self.datatype.get_display_applications_by_dataset(self, trans)

    def get_datasources(self, trans):
        """
        Returns datasources for dataset; if datasources are not available
        due to indexing, indexing is started. Return value is a dictionary
        with entries of type
        (<datasource_type> : {<datasource_name>, <indexing_message>}).
        """
        data_sources_dict = {}
        msg = None
        for source_type, source_list in self.datatype.data_sources.items():
            data_source = None
            if source_type == "data_standalone":
                # Nothing to do.
                msg = None
                data_source = source_list
            else:
                # Convert.
                if isinstance(source_list, str):
                    source_list = [source_list]

                # Loop through sources until viable one is found.
                for source in source_list:
                    msg = self.convert_dataset(trans, source)
                    # No message or PENDING means that source is viable. No
                    # message indicates conversion was done and is successful.
                    if not msg or msg == self.conversion_messages.PENDING:
                        data_source = source
                        break

            # Store msg.
            data_sources_dict[source_type] = {"name": data_source, "message": msg}

        return data_sources_dict

    def convert_dataset(self, trans, target_type):
        """
        Converts a dataset to the target_type and returns a message indicating
        status of the conversion. None is returned to indicate that dataset
        was converted successfully.
        """

        # Get converted dataset; this will start the conversion if necessary.
        try:
            converted_dataset = self.get_converted_dataset(trans, target_type)
        except NoConverterException:
            return self.conversion_messages.NO_CONVERTER
        except ConverterDependencyException as dep_error:
            return {"kind": self.conversion_messages.ERROR, "message": dep_error.value}

        # Check dataset state and return any messages.
        msg = None
        if converted_dataset and converted_dataset.state == Dataset.states.ERROR:
            stmt = select(JobToOutputDatasetAssociation.job_id).filter_by(dataset_id=converted_dataset.id).limit(1)
            job_id = trans.sa_session.scalars(stmt).first()
            job = trans.sa_session.get(Job, job_id)
            msg = {"kind": self.conversion_messages.ERROR, "message": job.stderr}
        elif not converted_dataset or converted_dataset.state != Dataset.states.OK:
            msg = self.conversion_messages.PENDING

        return msg

    def _serialize(self, id_encoder, serialization_options):
        metadata = _prepare_metadata_for_serialization(id_encoder, serialization_options, self.metadata)
        rval = dict_for(
            self,
            create_time=self.create_time.__str__(),
            update_time=self.update_time.__str__(),
            name=unicodify(self.name),
            info=unicodify(self.info),
            blurb=self.blurb,
            peek=self.peek,
            extension=self.extension,
            metadata=metadata,
            designation=self.designation,
            deleted=self.deleted,
            visible=self.visible,
            dataset_uuid=(lambda uuid: str(uuid) if uuid else None)(self.dataset.uuid),
            validated_state=self.validated_state,
            validated_state_message=self.validated_state_message,
        )

        serialization_options.attach_identifier(id_encoder, self, rval)
        return rval

    def _handle_serialize_files(self, id_encoder, serialization_options, rval):
        if serialization_options.serialize_dataset_objects:
            rval["dataset"] = self.dataset.serialize(id_encoder, serialization_options)
        else:
            serialization_options.serialize_files(self, rval)
            file_metadata = {}
            dataset = self.dataset
            hashes = dataset.hashes
            if hashes:
                file_metadata["hashes"] = [h.serialize(id_encoder, serialization_options) for h in hashes]
            if dataset.created_from_basename is not None:
                file_metadata["created_from_basename"] = dataset.created_from_basename
            sources = dataset.sources
            if sources:
                file_metadata["sources"] = [s.serialize(id_encoder, serialization_options) for s in sources]

            rval["file_metadata"] = file_metadata


class HistoryDatasetAssociation(DatasetInstance, HasTags, Dictifiable, UsesAnnotations, HasName, Serializable):
    """
    Resource class that creates a relation between a dataset and a user history.
    """

    history_id: Optional[int]

    def __init__(
        self,
        hid=None,
        history=None,
        sa_session=None,
        **kwd,
    ):
        """
        Create a a new HDA and associate it with the given history.
        """
        # FIXME: sa_session is must be passed to DataSetInstance if the create_dataset
        # parameter is True so that the new object can be flushed.  Is there a better way?
        DatasetInstance.__init__(self, sa_session=sa_session, **kwd)
        self.hid = hid
        # Relationships
        self.history = history

    def __strict_check_before_flush__(self):
        if self.extension != "len":
            # TODO: Custom builds (with .len extension) do not get a history or a HID.
            # These should get some other type of permanent storage, perhaps UserDatasetAssociation ?
            # Everything else needs to have a hid and a history
            if not self.history and not getattr(self, "history_id", None):
                raise Exception(f"HistoryDatasetAssociation {self} without history detected, this is not valid")
            elif not self.hid:
                raise Exception(f"HistoryDatasetAssociation {self} without hid, this is not valid")
            elif self.dataset.file_size is None and self.dataset.state not in self.dataset.no_data_states:
                raise Exception(
                    f"HistoryDatasetAssociation {self} in state {self.dataset.state} with null file size, this is not valid"
                )

    @property
    def user(self):
        if self.history:
            return self.history.user

    def __create_version__(self, session):
        state = inspect(self)
        changes = {}

        for attr in state.mapper.columns:
            # We only create a new version if columns of the HDA table have changed, and ignore relationships.
            hist = state.get_history(attr.key, True)

            if not hist.has_changes():
                continue

            # hist.deleted holds old value(s)
            changes[attr.key] = hist.deleted
        if changes and self.update_time and self.state == self.states.OK and not self.deleted:
            # We only record changes to HDAs that exist in the database and have a update_time
            new_values = {}
            new_values["name"] = changes.get("name", self.name)
            new_values["dbkey"] = changes.get("dbkey", self.dbkey)
            new_values["extension"] = changes.get("extension", self.extension)
            new_values["extended_metadata_id"] = changes.get("extended_metadata_id", self.extended_metadata_id)
            for k, v in new_values.items():
                if isinstance(v, list):
                    new_values[k] = v[0]
            new_values["update_time"] = self.update_time
            new_values["version"] = self.version or 1
            new_values["metadata"] = self._metadata
            past_hda = HistoryDatasetAssociationHistory(history_dataset_association_id=self.id, **new_values)
            self.version = self.version + 1 if self.version else 1
            session.add(past_hda)

    def copy_from(self, other_hda, new_dataset=None, include_tags=True, include_metadata=False):
        # This deletes the old dataset, so make sure to only call this on new things
        # in the history (e.g. during job finishing).
        old_dataset = self.dataset
        if include_metadata:
            self._metadata = other_hda._metadata
        self.metadata_deferred = other_hda.metadata_deferred
        self.info = other_hda.info
        self.blurb = other_hda.blurb
        self.peek = other_hda.peek
        self.extension = other_hda.extension
        self.designation = other_hda.designation
        self.deleted = other_hda.deleted
        self.visible = other_hda.visible
        self.validated_state = other_hda.validated_state
        self.validated_state_message = other_hda.validated_state_message
        if include_tags and self.history:
            self.copy_tags_from(self.user, other_hda)
        self.dataset = new_dataset or other_hda.dataset
        if old_dataset:
            old_dataset.full_delete(user=self.user)

    def copy(self, parent_id=None, copy_tags=None, flush=True, copy_hid=True, new_name=None):
        """
        Create a copy of this HDA.
        """
        hid = None
        if copy_hid:
            hid = self.hid
        hda = HistoryDatasetAssociation(
            hid=hid,
            name=new_name or self.name,
            info=self.info,
            blurb=self.blurb,
            peek=self.peek,
            tool_version=self.tool_version,
            extension=self.extension,
            dbkey=self.dbkey,
            dataset=self.dataset,
            visible=self.visible,
            deleted=self.deleted,
            parent_id=parent_id,
            copied_from_history_dataset_association=self,
            flush=False,
        )
        # update init non-keywords as well
        hda.purged = self.purged

        hda.copy_tags_to(copy_tags)
        object_session(self).add(hda)
        hda.metadata = self.metadata
        if flush:
            session = object_session(self)
            with transaction(session):
                session.commit()
        return hda

    def copy_tags_to(self, copy_tags=None):
        if copy_tags is not None:
            if isinstance(copy_tags, dict):
                copy_tags = copy_tags.values()
            for tag in copy_tags:
                copied_tag = tag.copy(cls=HistoryDatasetAssociationTagAssociation)
                self.tags.append(copied_tag)

    def copy_attributes(self, new_dataset):
        if new_dataset.hid is None:
            new_dataset.hid = self.hid

    def to_library_dataset_dataset_association(
        self,
        trans,
        target_folder,
        replace_dataset=None,
        parent_id=None,
        roles=None,
        ldda_message="",
        element_identifier=None,
    ):
        """
        Copy this HDA to a library optionally replacing an existing LDDA.
        """
        if not self.dataset.shareable:
            raise Exception("Attempting to share a non-shareable dataset.")

        if replace_dataset:
            # The replace_dataset param ( when not None ) refers to a LibraryDataset that
            #   is being replaced with a new version.
            library_dataset = replace_dataset
        else:
            # If replace_dataset is None, the Library level permissions will be taken from the folder and
            #   applied to the new LibraryDataset, and the current user's DefaultUserPermissions will be applied
            #   to the associated Dataset.
            library_dataset = LibraryDataset(folder=target_folder, name=self.name, info=self.info)
        user = trans.user or self.history.user
        ldda = LibraryDatasetDatasetAssociation(
            name=element_identifier or self.name,
            info=self.info,
            blurb=self.blurb,
            peek=self.peek,
            tool_version=self.tool_version,
            extension=self.extension,
            dbkey=self.dbkey,
            dataset=self.dataset,
            library_dataset=library_dataset,
            visible=self.visible,
            deleted=self.deleted,
            parent_id=parent_id,
            copied_from_history_dataset_association=self,
            user=user,
        )
        library_dataset.library_dataset_dataset_association = ldda
        object_session(self).add(library_dataset)
        # If roles were selected on the upload form, restrict access to the Dataset to those roles
        roles = roles or []
        for role in roles:
            dp = trans.model.DatasetPermissions(
                trans.app.security_agent.permitted_actions.DATASET_ACCESS.action, ldda.dataset, role
            )
            trans.sa_session.add(dp)
        # Must set metadata after ldda flushed, as MetadataFiles require ldda.id
        if self.set_metadata_requires_flush:
            session = object_session(self)
            with transaction(session):
                session.commit()
        ldda.metadata = self.metadata
        # TODO: copy #tags from history
        if ldda_message:
            ldda.message = ldda_message
        if not replace_dataset:
            target_folder.add_library_dataset(library_dataset, genome_build=ldda.dbkey)
            object_session(self).add(target_folder)
        object_session(self).add(library_dataset)

        session = object_session(self)
        with transaction(session):
            session.commit()

        return ldda

    def clear_associated_files(self, metadata_safe=False, purge=False):
        """ """
        # metadata_safe = True means to only clear when assoc.metadata_safe == False
        for assoc in self.implicitly_converted_datasets:
            if not assoc.deleted and (not metadata_safe or not assoc.metadata_safe):
                assoc.clear(purge=purge)
        for assoc in self.implicitly_converted_parent_datasets:
            assoc.clear(purge=purge, delete_dataset=False)

    def get_access_roles(self, security_agent):
        """
        Return The access roles associated with this HDA's dataset.
        """
        return self.dataset.get_access_roles(security_agent)

    def purge_usage_from_quota(self, user, quota_source_info):
        """Remove this HDA's quota_amount from user's quota."""
        if user and quota_source_info.use:
            user.adjust_total_disk_usage(-self.quota_amount(user), quota_source_info.label)

    def quota_amount(self, user):
        """
        Return the disk space used for this HDA relevant to user quotas.

        If the user has multiple instances of this dataset, it will not affect their
        disk usage statistic.
        """
        rval = 0
        # Anon users are handled just by their single history size.
        if not user:
            return rval
        # Gets an HDA disk usage, if the user does not already
        #   have an association of the same dataset
        if not self.dataset.library_associations and not self.purged and not self.dataset.purged:
            for hda in self.dataset.history_associations:
                if hda.id == self.id:
                    continue
                if not hda.purged and hda.history and hda.user and hda.user == user:
                    break
            else:
                rval += self.get_total_size()
        return rval

    def _serialize(self, id_encoder, serialization_options):
        rval = super()._serialize(id_encoder, serialization_options)
        rval["state"] = self.state
        rval["hid"] = self.hid
        rval["annotation"] = unicodify(getattr(self, "annotation", ""))
        rval["tags"] = self.make_tag_string_list()
        rval["tool_version"] = self.tool_version
        if self.history:
            rval["history_encoded_id"] = serialization_options.get_identifier(id_encoder, self.history)

        # Handle copied_from_history_dataset_association information...
        copied_from_history_dataset_association_chain = []
        src_hda = self
        while src_hda.copied_from_history_dataset_association:
            src_hda = src_hda.copied_from_history_dataset_association
            copied_from_history_dataset_association_chain.append(
                serialization_options.get_identifier(id_encoder, src_hda)
            )
        rval["copied_from_history_dataset_association_id_chain"] = copied_from_history_dataset_association_chain
        self._handle_serialize_files(id_encoder, serialization_options, rval)
        return rval

    def to_dict(self, view="collection", expose_dataset_path=False):
        """
        Return attributes of this HDA that are exposed using the API.
        """
        # Since this class is a proxy to rather complex attributes we want to
        # display in other objects, we can't use the simpler method used by
        # other model classes.
        original_rval = super().to_dict(view=view)
        hda = self
        rval = dict(
            id=hda.id,
            hda_ldda="hda",
            uuid=(lambda uuid: str(uuid) if uuid else None)(hda.dataset.uuid),
            hid=hda.hid,
            file_ext=hda.ext,
            peek=unicodify(hda.display_peek()) if hda.peek and hda.peek != "no peek" else None,
            model_class=self.__class__.__name__,
            name=hda.name,
            deleted=hda.deleted,
            purged=hda.purged,
            visible=hda.visible,
            state=hda.state,
            history_content_type=hda.history_content_type,
            file_size=int(hda.get_size()),
            create_time=hda.create_time.isoformat(),
            update_time=hda.update_time.isoformat(),
            data_type=f"{hda.datatype.__class__.__module__}.{hda.datatype.__class__.__name__}",
            genome_build=hda.dbkey,
            validated_state=hda.validated_state,
            validated_state_message=hda.validated_state_message,
            misc_info=hda.info.strip() if isinstance(hda.info, str) else hda.info,
            misc_blurb=hda.blurb,
        )

        rval.update(original_rval)

        if hda.copied_from_library_dataset_dataset_association is not None:
            rval["copied_from_ldda_id"] = hda.copied_from_library_dataset_dataset_association.id

        if hda.history is not None:
            rval["history_id"] = hda.history.id

        if hda.extended_metadata is not None:
            rval["extended_metadata"] = hda.extended_metadata.data

        for name in hda.metadata.spec.keys():
            val = hda.metadata.get(name)
            if isinstance(val, MetadataFile):
                # only when explicitly set: fetching filepaths can be expensive
                if not expose_dataset_path:
                    continue
                val = val.get_file_name()
            # If no value for metadata, look in datatype for metadata.
            elif not hda.metadata.element_is_set(name) and hasattr(hda.datatype, name):
                val = getattr(hda.datatype, name)
            rval[f"metadata_{name}"] = val
        return rval

    def unpause_dependent_jobs(self, jobs=None):
        if self.state == self.states.PAUSED:
            self.state = self.states.NEW
            self.info = None
        jobs_to_unpause = jobs or set()
        for jtida in self.dependent_jobs:
            if jtida.job not in jobs_to_unpause:
                jobs_to_unpause.add(jtida.job)
                for jtoda in jtida.job.output_datasets:
                    jobs_to_unpause.update(jtoda.dataset.unpause_dependent_jobs(jobs=jobs_to_unpause))
        return jobs_to_unpause

    @property
    def stopped(self):
        for jtoda in self.creating_job_associations:
            if jtoda.job.stopped:
                return True
        return False

    @property
    def history_content_type(self):
        return "dataset"

    # TODO: down into DatasetInstance
    content_type = "dataset"

    @hybrid.hybrid_property
    def type_id(self):
        return "-".join((self.content_type, str(self.id)))

    @type_id.expression  # type: ignore[no-redef]
    def type_id(cls):
        return (type_coerce(cls.content_type, Unicode) + "-" + type_coerce(cls.id, Unicode)).label("type_id")


class HistoryDatasetAssociationHistory(Base):
    __tablename__ = "history_dataset_association_history"

    id: Mapped[int] = mapped_column(primary_key=True)
    history_dataset_association_id: Mapped[Optional[int]] = mapped_column(
        ForeignKey("history_dataset_association.id"), index=True
    )
    update_time: Mapped[Optional[datetime]] = mapped_column(default=now)
    version: Mapped[Optional[int]]
    name: Mapped[Optional[str]] = mapped_column(TrimmedString(255))
    extension: Mapped[Optional[str]] = mapped_column(TrimmedString(64))
    _metadata = Column("metadata", MetadataType)
    extended_metadata_id: Mapped[Optional[int]] = mapped_column(ForeignKey("extended_metadata.id"), index=True)

    def __init__(
        self,
        history_dataset_association_id,
        name,
        dbkey,
        update_time,
        version,
        extension,
        extended_metadata_id,
        metadata,
    ):
        self.history_dataset_association_id = history_dataset_association_id
        self.name = name
        self.dbkey = dbkey
        self.update_time = update_time
        self.version = version
        self.extension = extension
        self.extended_metadata_id = extended_metadata_id
        self._metadata = metadata


# hda read access permission given by a user to a specific site (gen. for external display applications)
class HistoryDatasetAssociationDisplayAtAuthorization(Base, RepresentById):
    __tablename__ = "history_dataset_association_display_at_authorization"

    id: Mapped[int] = mapped_column(primary_key=True)
    create_time: Mapped[datetime] = mapped_column(default=now, nullable=True)
    update_time: Mapped[datetime] = mapped_column(index=True, default=now, onupdate=now, nullable=True)
    history_dataset_association_id: Mapped[Optional[int]] = mapped_column(
        ForeignKey("history_dataset_association.id"), index=True
    )
    user_id: Mapped[Optional[int]] = mapped_column(ForeignKey("galaxy_user.id"), index=True)
    site: Mapped[Optional[str]] = mapped_column(TrimmedString(255))
    history_dataset_association: Mapped[Optional["HistoryDatasetAssociation"]] = relationship()
    user: Mapped[Optional["User"]] = relationship()

    def __init__(self, hda=None, user=None, site=None):
        self.history_dataset_association = hda
        self.user = user
        self.site = site


class HistoryDatasetAssociationSubset(Base, RepresentById):
    __tablename__ = "history_dataset_association_subset"

    id: Mapped[int] = mapped_column(primary_key=True)
    history_dataset_association_id: Mapped[Optional[int]] = mapped_column(
        ForeignKey("history_dataset_association.id"), index=True
    )
    history_dataset_association_subset_id: Mapped[Optional[int]] = mapped_column(
        ForeignKey("history_dataset_association.id"), index=True
    )
    location: Mapped[Optional[str]] = mapped_column(Unicode(255), index=True)

    hda: Mapped[Optional["HistoryDatasetAssociation"]] = relationship(
        primaryjoin=(
            lambda: HistoryDatasetAssociationSubset.history_dataset_association_id == HistoryDatasetAssociation.id
        ),
    )
    subset: Mapped[Optional["HistoryDatasetAssociation"]] = relationship(
        primaryjoin=(
            lambda: HistoryDatasetAssociationSubset.history_dataset_association_subset_id
            == HistoryDatasetAssociation.id
        ),
    )

    def __init__(self, hda, subset, location):
        self.hda = hda
        self.subset = subset
        self.location = location


class Library(Base, Dictifiable, HasName, Serializable):
    __tablename__ = "library"

    id: Mapped[int] = mapped_column(primary_key=True)
    root_folder_id: Mapped[Optional[int]] = mapped_column(ForeignKey("library_folder.id"), index=True)
    create_time: Mapped[datetime] = mapped_column(default=now, nullable=True)
    update_time: Mapped[datetime] = mapped_column(default=now, onupdate=now, nullable=True)
    name: Mapped[Optional[str]] = mapped_column(String(255), index=True)
    deleted: Mapped[Optional[bool]] = mapped_column(index=True, default=False)
    purged: Mapped[Optional[bool]] = mapped_column(index=True, default=False)
    description: Mapped[Optional[str]] = mapped_column(TEXT)
    synopsis: Mapped[Optional[str]] = mapped_column(TEXT)
    root_folder = relationship("LibraryFolder", back_populates="library_root")
    actions: Mapped[List["LibraryPermissions"]] = relationship(back_populates="library", cascade_backrefs=False)

    permitted_actions = get_permitted_actions(filter="LIBRARY")
    dict_collection_visible_keys = ["id", "name"]
    dict_element_visible_keys = ["id", "deleted", "name", "description", "synopsis", "root_folder_id", "create_time"]

    def __init__(self, name=None, description=None, synopsis=None, root_folder=None):
        self.name = name or "Unnamed library"
        self.description = description
        self.synopsis = synopsis
        self.root_folder = root_folder

    def _serialize(self, id_encoder, serialization_options):
        rval = dict_for(
            self,
            name=self.name,
            description=self.description,
            synopsis=self.synopsis,
        )
        if self.root_folder:
            rval["root_folder"] = self.root_folder.serialize(id_encoder, serialization_options)

        serialization_options.attach_identifier(id_encoder, self, rval)
        return rval

    def to_dict(self, view="collection", value_mapper=None):
        """
        We prepend an F to folders.
        """
        rval = super().to_dict(view=view, value_mapper=value_mapper)
        return rval

    def get_active_folders(self, folder, folders=None):
        # TODO: should we make sure the library is not deleted?
        def sort_by_attr(seq, attr):
            """
            Sort the sequence of objects by object's attribute
            Arguments:
            seq  - the list or any sequence (including immutable one) of objects to sort.
            attr - the name of attribute to sort by
            """
            # Use the "Schwartzian transform"
            # Create the auxiliary list of tuples where every i-th tuple has form
            # (seq[i].attr, i, seq[i]) and sort it. The second item of tuple is needed not
            # only to provide stable sorting, but mainly to eliminate comparison of objects
            # (which can be expensive or prohibited) in case of equal attribute values.
            intermed = [(getattr(v, attr), i, v) for i, v in enumerate(seq)]
            intermed.sort()
            return [_[-1] for _ in intermed]

        if folders is None:
            active_folders = [folder]
        for active_folder in folder.active_folders:
            active_folders.extend(self.get_active_folders(active_folder, folders))
        return sort_by_attr(active_folders, "id")

    def get_access_roles(self, security_agent):
        roles = []
        for lp in self.actions:
            if lp.action == security_agent.permitted_actions.LIBRARY_ACCESS.action:
                roles.append(lp.role)
        return roles


class LibraryFolder(Base, Dictifiable, HasName, Serializable):
    __tablename__ = "library_folder"
    __table_args__ = (Index("ix_library_folder_name", "name", mysql_length=200),)

    id: Mapped[int] = mapped_column(primary_key=True)
    parent_id: Mapped[Optional[int]] = mapped_column(ForeignKey("library_folder.id"), index=True)
    create_time: Mapped[datetime] = mapped_column(default=now, nullable=True)
    update_time: Mapped[datetime] = mapped_column(default=now, onupdate=now, nullable=True)
    name: Mapped[Optional[str]] = mapped_column(TEXT)
    description: Mapped[Optional[str]] = mapped_column(TEXT)
    order_id: Mapped[Optional[int]]  # not currently being used, but for possible future use
    item_count: Mapped[Optional[int]]
    deleted: Mapped[Optional[bool]] = mapped_column(index=True, default=False)
    purged: Mapped[Optional[bool]] = mapped_column(index=True, default=False)
    genome_build: Mapped[Optional[str]] = mapped_column(TrimmedString(40))

    folders: Mapped[List["LibraryFolder"]] = relationship(
        primaryjoin=(lambda: LibraryFolder.id == LibraryFolder.parent_id),
        order_by=asc(name),
        back_populates="parent",
    )
    parent: Mapped[Optional["LibraryFolder"]] = relationship(back_populates="folders", remote_side=[id])

    active_folders: Mapped[List["LibraryFolder"]] = relationship(
        primaryjoin=("and_(LibraryFolder.parent_id == LibraryFolder.id, not_(LibraryFolder.deleted))"),
        order_by=asc(name),
        # """sqlalchemy.exc.ArgumentError: Error creating eager relationship 'active_folders'
        # on parent class '<class 'galaxy.model.LibraryFolder'>' to child class '<class 'galaxy.model.LibraryFolder'>':
        # Cant use eager loading on a self referential relationship."""
        # TODO: This is no longer the case. Fix this: https://docs.sqlalchemy.org/en/14/orm/self_referential.html#configuring-self-referential-eager-loading
        viewonly=True,
    )

    datasets: Mapped[List["LibraryDataset"]] = relationship(
        primaryjoin=(
            lambda: LibraryDataset.folder_id == LibraryFolder.id
            and LibraryDataset.library_dataset_dataset_association_id.isnot(None)
        ),
        order_by=(lambda: asc(LibraryDataset._name)),
        viewonly=True,
    )

    active_datasets: Mapped[List["LibraryDataset"]] = relationship(
        primaryjoin=(
            "and_(LibraryDataset.folder_id == LibraryFolder.id, not_(LibraryDataset.deleted), LibraryDataset.library_dataset_dataset_association_id.isnot(None))"
        ),
        order_by=(lambda: asc(LibraryDataset._name)),
        viewonly=True,
    )

    library_root = relationship("Library", back_populates="root_folder")
    actions: Mapped[List["LibraryFolderPermissions"]] = relationship(back_populates="folder", cascade_backrefs=False)

    dict_element_visible_keys = [
        "id",
        "parent_id",
        "name",
        "description",
        "item_count",
        "genome_build",
        "update_time",
        "deleted",
    ]

    def __init__(self, name=None, description=None, item_count=0, order_id=None, genome_build=None):
        self.name = name or "Unnamed folder"
        self.description = description
        self.item_count = item_count
        self.order_id = order_id
        self.genome_build = genome_build

    def add_library_dataset(self, library_dataset, genome_build=None):
        library_dataset.folder_id = self.id
        library_dataset.order_id = self.item_count
        self.item_count += 1
        if genome_build not in [None, "?"]:
            self.genome_build = genome_build

    def add_folder(self, folder):
        folder.parent_id = self.id
        folder.order_id = self.item_count
        self.item_count += 1

    @property
    def activatable_library_datasets(self):
        # This needs to be a list
        return [
            ld
            for ld in self.datasets
            if ld.library_dataset_dataset_association and not ld.library_dataset_dataset_association.dataset.deleted
        ]

    def _serialize(self, id_encoder, serialization_options):
        rval = dict_for(
            self,
            id=self.id,  # FIXME: serialize only in sessionless export mode
            name=self.name,
            description=self.description,
            genome_build=self.genome_build,
            item_count=self.item_count,
            order_id=self.order_id,
            # update_time=self.update_time,
            deleted=self.deleted,
        )
        folders = []
        for folder in self.folders:
            folders.append(folder.serialize(id_encoder, serialization_options))
        rval["folders"] = folders
        datasets = []
        for dataset in self.datasets:
            datasets.append(dataset.serialize(id_encoder, serialization_options))
        rval["datasets"] = datasets
        serialization_options.attach_identifier(id_encoder, self, rval)
        return rval

    def to_dict(self, view="collection", value_mapper=None):
        rval = super().to_dict(view=view, value_mapper=value_mapper)
        rval["library_path"] = self.library_path
        rval["parent_library_id"] = self.parent_library.id
        return rval

    @property
    def library_path(self):
        l_path = []
        f = self
        while f.parent:
            l_path.insert(0, f.name)
            f = f.parent
        return l_path

    @property
    def parent_library(self):
        f = self
        while f.parent:
            f = f.parent
        return f.library_root[0]


class LibraryDataset(Base, Serializable):
    __tablename__ = "library_dataset"

    id: Mapped[int] = mapped_column(primary_key=True)
    # current version of dataset, if null, there is not a current version selected
    library_dataset_dataset_association_id: Mapped[Optional[int]] = mapped_column(
        ForeignKey(
            "library_dataset_dataset_association.id", use_alter=True, name="library_dataset_dataset_association_id_fk"
        ),
        index=True,
    )
    folder_id: Mapped[Optional[int]] = mapped_column(ForeignKey("library_folder.id"), index=True)
    # not currently being used, but for possible future use
    order_id: Mapped[Optional[int]]
    create_time: Mapped[datetime] = mapped_column(default=now, nullable=True)
    update_time: Mapped[datetime] = mapped_column(default=now, onupdate=now, nullable=True)
    # when not None/null this will supercede display in library (but not when imported into user's history?)
    _name: Mapped[Optional[str]] = mapped_column("name", TrimmedString(255), index=True)
    # when not None/null this will supercede display in library (but not when imported into user's history?)
    _info: Mapped[Optional[str]] = mapped_column("info", TrimmedString(255))
    deleted: Mapped[Optional[bool]] = mapped_column(index=True, default=False)
    purged: Mapped[Optional[bool]] = mapped_column(index=True, default=False)
    folder: Mapped[Optional["LibraryFolder"]] = relationship()
    library_dataset_dataset_association = relationship(
        "LibraryDatasetDatasetAssociation", foreign_keys=library_dataset_dataset_association_id, post_update=True
    )
    expired_datasets: Mapped[List["LibraryDatasetDatasetAssociation"]] = relationship(
        foreign_keys=[id, library_dataset_dataset_association_id],
        primaryjoin=(
            "and_(LibraryDataset.id == LibraryDatasetDatasetAssociation.library_dataset_id, \
             not_(LibraryDataset.library_dataset_dataset_association_id == LibraryDatasetDatasetAssociation.id))"
        ),
        viewonly=True,
        uselist=True,
    )
    actions: Mapped[List["LibraryDatasetPermissions"]] = relationship(
        back_populates="library_dataset", cascade_backrefs=False
    )

    # This class acts as a proxy to the currently selected LDDA
    upload_options = [
        ("upload_file", "Upload files"),
        ("upload_directory", "Upload directory of files"),
        ("upload_paths", "Upload files from filesystem paths"),
        ("import_from_history", "Import datasets from your current history"),
    ]

    def get_info(self):
        if self.library_dataset_dataset_association:
            return self.library_dataset_dataset_association.info
        elif self._info:
            return self._info
        else:
            return "no info"

    def set_info(self, info):
        self._info = info

    info = property(get_info, set_info)

    def get_name(self):
        if self.library_dataset_dataset_association:
            return self.library_dataset_dataset_association.name
        elif self._name:
            return self._name
        else:
            return "Unnamed dataset"

    def set_name(self, name):
        self._name = name

    name = property(get_name, set_name)

    def display_name(self):
        self.library_dataset_dataset_association.display_name()

    def _serialize(self, id_encoder, serialization_options):
        rval = dict_for(
            self,
            name=self.name,
            info=self.info,
            order_id=self.order_id,
            ldda=self.library_dataset_dataset_association.serialize(id_encoder, serialization_options, for_link=True),
        )
        serialization_options.attach_identifier(id_encoder, self, rval)
        return rval

    def to_dict(self, view="collection"):
        # Since this class is a proxy to rather complex attributes we want to
        # display in other objects, we can't use the simpler method used by
        # other model classes.
        ldda = self.library_dataset_dataset_association
        rval = dict(
            id=self.id,
            ldda_id=ldda.id,
            parent_library_id=self.folder.parent_library.id,
            folder_id=self.folder_id,
            model_class=self.__class__.__name__,
            state=ldda.state,
            name=ldda.name,
            file_name=ldda.get_file_name(),
            created_from_basename=ldda.created_from_basename,
            uploaded_by=ldda.user and ldda.user.email,
            message=ldda.message,
            date_uploaded=ldda.create_time.isoformat(),
            update_time=ldda.update_time.isoformat(),
            file_size=int(ldda.get_size()),
            file_ext=ldda.ext,
            data_type=f"{ldda.datatype.__class__.__module__}.{ldda.datatype.__class__.__name__}",
            genome_build=ldda.dbkey,
            misc_info=ldda.info,
            misc_blurb=ldda.blurb,
            peek=(lambda ldda: ldda.display_peek() if ldda.peek and ldda.peek != "no peek" else None)(ldda),
        )
        if ldda.dataset.uuid is None:
            rval["uuid"] = None
        else:
            rval["uuid"] = str(ldda.dataset.uuid)
        for name in ldda.metadata.spec.keys():
            val = ldda.metadata.get(name)
            if isinstance(val, MetadataFile):
                val = val.get_file_name()
            elif isinstance(val, list):
                val = ", ".join(str(v) for v in val)
            rval[f"metadata_{name}"] = val
        return rval


class LibraryDatasetDatasetAssociation(DatasetInstance, HasName, Serializable):

    def __init__(
        self,
        library_dataset=None,
        user=None,
        sa_session=None,
        **kwd,
    ):
        # FIXME: sa_session is must be passed to DataSetInstance if the create_dataset
        # parameter in kwd is True so that the new object can be flushed.  Is there a better way?
        DatasetInstance.__init__(self, sa_session=sa_session, **kwd)
        self.library_dataset = library_dataset
        self.user = user

    def to_history_dataset_association(self, target_history, parent_id=None, add_to_history=False, visible=None):
        sa_session = object_session(self)
        hda = HistoryDatasetAssociation(
            name=self.name,
            info=self.info,
            blurb=self.blurb,
            peek=self.peek,
            tool_version=self.tool_version,
            extension=self.extension,
            dbkey=self.dbkey,
            dataset=self.dataset,
            visible=visible if visible is not None else self.visible,
            deleted=self.deleted,
            parent_id=parent_id,
            copied_from_library_dataset_dataset_association=self,
            history=target_history,
        )

        tag_manager = galaxy.model.tags.GalaxyTagHandler(sa_session)
        src_ldda_tags = tag_manager.get_tags_str(self.tags)
        tag_manager.apply_item_tags(user=self.user, item=hda, tags_str=src_ldda_tags, flush=False)
        sa_session.add(hda)
        hda.metadata = self.metadata
        if add_to_history and target_history:
            target_history.add_dataset(hda)
        with transaction(sa_session):
            sa_session.commit()
        return hda

    def copy(self, parent_id=None, target_folder=None, flush=True):
        sa_session = object_session(self)
        ldda = LibraryDatasetDatasetAssociation(
            name=self.name,
            info=self.info,
            blurb=self.blurb,
            peek=self.peek,
            tool_version=self.tool_version,
            extension=self.extension,
            dbkey=self.dbkey,
            dataset=self.dataset,
            visible=self.visible,
            deleted=self.deleted,
            parent_id=parent_id,
            copied_from_library_dataset_dataset_association=self,
            folder=target_folder,
        )

        tag_manager = galaxy.model.tags.GalaxyTagHandler(sa_session)
        src_ldda_tags = tag_manager.get_tags_str(self.tags)
        tag_manager.apply_item_tags(user=self.user, item=ldda, tags_str=src_ldda_tags)

        sa_session.add(ldda)
        with transaction(sa_session):
            sa_session.commit()
        # Need to set after flushed, as MetadataFiles require dataset.id
        ldda.metadata = self.metadata
        with transaction(sa_session):
            sa_session.commit()
        return ldda

    def clear_associated_files(self, metadata_safe=False, purge=False):
        return

    def get_access_roles(self, security_agent):
        return self.dataset.get_access_roles(security_agent)

    def get_manage_permissions_roles(self, security_agent):
        return self.dataset.get_manage_permissions_roles(security_agent)

    def has_manage_permissions_roles(self, security_agent):
        return self.dataset.has_manage_permissions_roles(security_agent)

    def _serialize(self, id_encoder, serialization_options):
        rval = super()._serialize(id_encoder, serialization_options)
        self._handle_serialize_files(id_encoder, serialization_options, rval)
        return rval

    def to_dict(self, view="collection"):
        # Since this class is a proxy to rather complex attributes we want to
        # display in other objects, we can't use the simpler method used by
        # other model classes.
        ldda = self
        try:
            file_size = int(ldda.get_size())
        except OSError:
            file_size = 0

        # TODO: render tags here
        rval = dict(
            id=ldda.id,
            hda_ldda="ldda",
            model_class=self.__class__.__name__,
            name=ldda.name,
            deleted=ldda.deleted,
            visible=ldda.visible,
            state=ldda.state,
            library_dataset_id=ldda.library_dataset_id,
            file_size=file_size,
            file_name=ldda.get_file_name(),
            update_time=ldda.update_time.isoformat(),
            file_ext=ldda.ext,
            data_type=f"{ldda.datatype.__class__.__module__}.{ldda.datatype.__class__.__name__}",
            genome_build=ldda.dbkey,
            misc_info=ldda.info,
            misc_blurb=ldda.blurb,
            created_from_basename=ldda.created_from_basename,
        )
        if ldda.dataset.uuid is None:
            rval["uuid"] = None
        else:
            rval["uuid"] = str(ldda.dataset.uuid)
        rval["parent_library_id"] = ldda.library_dataset.folder.parent_library.id
        if ldda.extended_metadata is not None:
            rval["extended_metadata"] = ldda.extended_metadata.data
        for name in ldda.metadata.spec.keys():
            val = ldda.metadata.get(name)
            if isinstance(val, MetadataFile):
                val = val.get_file_name()
            # If no value for metadata, look in datatype for metadata.
            elif val is None and hasattr(ldda.datatype, name):
                val = getattr(ldda.datatype, name)
            rval[f"metadata_{name}"] = val
        return rval

    def update_parent_folder_update_times(self):
        # sets the update_time for all continaing folders up the tree
        ldda = self

        sql = text(
            """
                WITH RECURSIVE parent_folders_of(folder_id) AS
                    (SELECT folder_id
                    FROM library_dataset
                    WHERE id = :library_dataset_id
                    UNION ALL
                    SELECT library_folder.parent_id
                    FROM library_folder, parent_folders_of
                    WHERE library_folder.id = parent_folders_of.folder_id )
                UPDATE library_folder
                SET update_time =
                    (SELECT update_time
                    FROM library_dataset_dataset_association
                    WHERE id = :ldda_id)
                WHERE exists (SELECT 1 FROM parent_folders_of
                    WHERE library_folder.id = parent_folders_of.folder_id)
            """
        )

        with object_session(self).bind.connect() as conn, conn.begin():
            ret = conn.execute(sql, {"library_dataset_id": ldda.library_dataset_id, "ldda_id": ldda.id})

        if ret.rowcount < 1:
            log.warning(f"Attempt to updated parent folder times failed: {ret.rowcount} records updated.")


class ExtendedMetadata(Base, RepresentById):
    __tablename__ = "extended_metadata"

    id: Mapped[int] = mapped_column(primary_key=True)
    data: Mapped[Optional[bytes]] = mapped_column(MutableJSONType)
    children: Mapped[List["ExtendedMetadataIndex"]] = relationship(back_populates="extended_metadata")

    def __init__(self, data):
        self.data = data


class ExtendedMetadataIndex(Base, RepresentById):
    __tablename__ = "extended_metadata_index"

    id: Mapped[int] = mapped_column(primary_key=True)
    extended_metadata_id: Mapped[Optional[int]] = mapped_column(
        ForeignKey("extended_metadata.id", onupdate="CASCADE", ondelete="CASCADE"), index=True
    )
    path: Mapped[Optional[str]] = mapped_column(String(255))
    value: Mapped[Optional[str]] = mapped_column(TEXT)
    extended_metadata: Mapped[Optional["ExtendedMetadata"]] = relationship(back_populates="children")

    def __init__(self, extended_metadata, path, value):
        self.extended_metadata = extended_metadata
        self.path = path
        self.value = value


class LibraryInfoAssociation(Base, RepresentById):
    __tablename__ = "library_info_association"

    id: Mapped[int] = mapped_column(primary_key=True)
    library_id: Mapped[Optional[int]] = mapped_column(ForeignKey("library.id"), index=True)
    form_definition_id: Mapped[Optional[int]] = mapped_column(ForeignKey("form_definition.id"), index=True)
    form_values_id: Mapped[Optional[int]] = mapped_column(ForeignKey("form_values.id"), index=True)
    inheritable: Mapped[Optional[bool]] = mapped_column(index=True, default=False)
    deleted: Mapped[Optional[bool]] = mapped_column(index=True, default=False)

    library: Mapped[Optional["Library"]] = relationship(
        primaryjoin=(
            lambda: and_(
                LibraryInfoAssociation.library_id == Library.id,
                not_(LibraryInfoAssociation.deleted),  # type:ignore[arg-type]
            )
        ),
    )
    template: Mapped[Optional["FormDefinition"]] = relationship(
        primaryjoin=lambda: LibraryInfoAssociation.form_definition_id == FormDefinition.id
    )
    info: Mapped[Optional["FormValues"]] = relationship(
        primaryjoin=lambda: LibraryInfoAssociation.form_values_id == FormValues.id
    )

    def __init__(self, library, form_definition, info, inheritable=False):
        self.library = library
        self.template = form_definition
        self.info = info
        self.inheritable = inheritable


class LibraryFolderInfoAssociation(Base, RepresentById):
    __tablename__ = "library_folder_info_association"

    id: Mapped[int] = mapped_column(primary_key=True)
    library_folder_id: Mapped[Optional[int]] = mapped_column(ForeignKey("library_folder.id"), index=True)
    form_definition_id: Mapped[Optional[int]] = mapped_column(ForeignKey("form_definition.id"), index=True)
    form_values_id: Mapped[Optional[int]] = mapped_column(ForeignKey("form_values.id"), index=True)
    inheritable: Mapped[Optional[bool]] = mapped_column(index=True, default=False)
    deleted: Mapped[Optional[bool]] = mapped_column(index=True, default=False)

    folder: Mapped[Optional["LibraryFolder"]] = relationship(
        primaryjoin=(
            lambda: (LibraryFolderInfoAssociation.library_folder_id == LibraryFolder.id)
            & (not_(LibraryFolderInfoAssociation.deleted))
        ),
    )
    template: Mapped[Optional["FormDefinition"]] = relationship(
        primaryjoin=(lambda: LibraryFolderInfoAssociation.form_definition_id == FormDefinition.id)
    )
    info: Mapped[Optional["FormValues"]] = relationship(
        primaryjoin=(lambda: LibraryFolderInfoAssociation.form_values_id == FormValues.id)
    )

    def __init__(self, folder, form_definition, info, inheritable=False):
        self.folder = folder
        self.template = form_definition
        self.info = info
        self.inheritable = inheritable


class LibraryDatasetDatasetInfoAssociation(Base, RepresentById):
    __tablename__ = "library_dataset_dataset_info_association"

    id: Mapped[int] = mapped_column(primary_key=True)
    library_dataset_dataset_association_id: Mapped[Optional[int]] = mapped_column(
        ForeignKey("library_dataset_dataset_association.id"), index=True
    )
    form_definition_id: Mapped[Optional[int]] = mapped_column(ForeignKey("form_definition.id"), index=True)
    form_values_id: Mapped[Optional[int]] = mapped_column(ForeignKey("form_values.id"), index=True)
    deleted: Mapped[Optional[bool]] = mapped_column(index=True, default=False)

    library_dataset_dataset_association: Mapped[Optional["LibraryDatasetDatasetAssociation"]] = relationship(
        primaryjoin=(
            lambda: (
                LibraryDatasetDatasetInfoAssociation.library_dataset_dataset_association_id
                == LibraryDatasetDatasetAssociation.id
            )
            & (not_(LibraryDatasetDatasetInfoAssociation.deleted))
        ),
    )
    template: Mapped[Optional["FormDefinition"]] = relationship(
        primaryjoin=(lambda: LibraryDatasetDatasetInfoAssociation.form_definition_id == FormDefinition.id),
    )
    info: Mapped[Optional["FormValues"]] = relationship(
        primaryjoin=(lambda: LibraryDatasetDatasetInfoAssociation.form_values_id == FormValues.id)
    )

    def __init__(self, library_dataset_dataset_association, form_definition, info):
        # TODO: need to figure out if this should be inheritable to the associated LibraryDataset
        self.library_dataset_dataset_association = library_dataset_dataset_association
        self.template = form_definition
        self.info = info

    @property
    def inheritable(self):
        return True  # always allow inheriting, used for replacement


class ImplicitlyConvertedDatasetAssociation(Base, Serializable):
    __tablename__ = "implicitly_converted_dataset_association"

    id: Mapped[int] = mapped_column(primary_key=True)
    create_time: Mapped[datetime] = mapped_column(default=now, nullable=True)
    update_time: Mapped[datetime] = mapped_column(default=now, onupdate=now, nullable=True)
    hda_id: Mapped[Optional[int]] = mapped_column(ForeignKey("history_dataset_association.id"), index=True)
    ldda_id: Mapped[Optional[int]] = mapped_column(ForeignKey("library_dataset_dataset_association.id"), index=True)
    hda_parent_id: Mapped[Optional[int]] = mapped_column(ForeignKey("history_dataset_association.id"), index=True)
    ldda_parent_id: Mapped[Optional[int]] = mapped_column(
        ForeignKey("library_dataset_dataset_association.id"), index=True
    )
    deleted: Mapped[Optional[bool]] = mapped_column(index=True, default=False)
    metadata_safe: Mapped[Optional[bool]] = mapped_column(index=True, default=True)
    type: Mapped[Optional[str]] = mapped_column(TrimmedString(255))

    parent_hda: Mapped[Optional["HistoryDatasetAssociation"]] = relationship(
        primaryjoin=(lambda: ImplicitlyConvertedDatasetAssociation.hda_parent_id == HistoryDatasetAssociation.id),
        back_populates="implicitly_converted_datasets",
    )
    dataset_ldda: Mapped[Optional["LibraryDatasetDatasetAssociation"]] = relationship(
        primaryjoin=(lambda: ImplicitlyConvertedDatasetAssociation.ldda_id == LibraryDatasetDatasetAssociation.id),
        back_populates="implicitly_converted_parent_datasets",
    )
    dataset: Mapped[Optional["HistoryDatasetAssociation"]] = relationship(
        primaryjoin=(lambda: ImplicitlyConvertedDatasetAssociation.hda_id == HistoryDatasetAssociation.id),
        back_populates="implicitly_converted_parent_datasets",
    )
    parent_ldda: Mapped[Optional["LibraryDatasetDatasetAssociation"]] = relationship(
        primaryjoin=(
            lambda: ImplicitlyConvertedDatasetAssociation.ldda_parent_id == LibraryDatasetDatasetAssociation.table.c.id
        ),
        back_populates="implicitly_converted_datasets",
    )

    def __init__(
        self,
        id=None,
        parent=None,
        dataset=None,
        file_type=None,
        deleted=False,
        purged=False,
        metadata_safe=True,
        for_import=False,
    ):
        self.id = id
        add_object_to_object_session(self, dataset)
        if isinstance(dataset, HistoryDatasetAssociation):
            self.dataset = dataset
        elif isinstance(dataset, LibraryDatasetDatasetAssociation):
            self.dataset_ldda = dataset
        elif not for_import:
            raise AttributeError(f"Unknown dataset type provided for dataset: {type(dataset)}")
            # else if for import - these connections might not have been included in the store,
            # recover the data we can?
        if isinstance(parent, HistoryDatasetAssociation):
            self.parent_hda = parent
        elif isinstance(parent, LibraryDatasetDatasetAssociation):
            self.parent_ldda = parent
        elif not for_import:
            raise AttributeError(f"Unknown dataset type provided for parent: {type(parent)}")
            # else if for import - these connections might not have been included in the store,
            # recover the data we can?
        self.type = file_type
        self.deleted = deleted
        self.purged = purged
        self.metadata_safe = metadata_safe

    def clear(self, purge=False, delete_dataset=True):
        self.deleted = True
        if self.dataset:
            if delete_dataset:
                self.dataset.deleted = True
            if purge:
                self.dataset.purged = True
        if purge and self.dataset.deleted:  # do something with purging
            self.purged = True
            try:
                os.unlink(self.get_file_name())
            except Exception as e:
                log.error(f"Failed to purge associated file ({self.get_file_name()}) from disk: {unicodify(e)}")

    def _serialize(self, id_encoder, serialization_options):
        rval = dict_for(
            self,
            file_type=self.type,
        )
        if self.parent_hda:
            rval["parent_hda"] = serialization_options.get_identifier(id_encoder, self.parent_hda)
        if self.dataset:
            rval["hda"] = serialization_options.get_identifier(id_encoder, self.dataset)
        serialization_options.attach_identifier(id_encoder, self, rval)
        return rval


DEFAULT_COLLECTION_NAME = "Unnamed Collection"


class InnerCollectionFilter(NamedTuple):
    column: str
    operator_function: Callable
    expected_value: Union[str, int, float, bool]

    def produce_filter(self, table):
        return self.operator_function(getattr(table, self.column), self.expected_value)


class DatasetCollection(Base, Dictifiable, UsesAnnotations, Serializable):
    __tablename__ = "dataset_collection"

    id: Mapped[int] = mapped_column(primary_key=True)
    collection_type: Mapped[str] = mapped_column(Unicode(255))
    populated_state: Mapped[str] = mapped_column(TrimmedString(64), default="ok")
    populated_state_message: Mapped[Optional[str]] = mapped_column(TEXT)
    element_count: Mapped[Optional[int]]
    create_time: Mapped[datetime] = mapped_column(default=now, nullable=True)
    update_time: Mapped[datetime] = mapped_column(default=now, onupdate=now, nullable=True)

    elements: Mapped[List["DatasetCollectionElement"]] = relationship(
        primaryjoin=(lambda: DatasetCollection.id == DatasetCollectionElement.dataset_collection_id),
        back_populates="collection",
        order_by=lambda: DatasetCollectionElement.element_index,
    )

    dict_collection_visible_keys = ["id", "collection_type"]
    dict_element_visible_keys = ["id", "collection_type"]

    populated_states = DatasetCollectionPopulatedState

    def __init__(self, id=None, collection_type=None, populated=True, element_count=None):
        self.id = id
        self.collection_type = collection_type
        if not populated:
            self.populated_state = DatasetCollection.populated_states.NEW
        self.element_count = element_count

    def _build_nested_collection_attributes_stmt(
        self,
        collection_attributes: Optional[Iterable[str]] = None,
        element_attributes: Optional[Iterable[str]] = None,
        hda_attributes: Optional[Iterable[str]] = None,
        dataset_attributes: Optional[Iterable[str]] = None,
        dataset_permission_attributes: Optional[Iterable[str]] = None,
        return_entities: Optional[
            Iterable[
                Union[
                    Type[HistoryDatasetAssociation],
                    Type[Dataset],
                    Type[DatasetPermissions],
                    Type["DatasetCollection"],
                    Type["DatasetCollectionElement"],
                ]
            ]
        ] = None,
        inner_filter: Optional[InnerCollectionFilter] = None,
    ):
        collection_attributes = collection_attributes or ()
        element_attributes = element_attributes or ()
        hda_attributes = hda_attributes or ()
        dataset_attributes = dataset_attributes or ()
        dataset_permission_attributes = dataset_permission_attributes or ()
        return_entities = return_entities or ()
        dataset_collection = self
        dc = alias(DatasetCollection.__table__)
        dce = alias(DatasetCollectionElement.__table__)
        depth_collection_type = dataset_collection.collection_type
        order_by_columns = [dce.c.element_index]
        nesting_level = 0

        def attribute_columns(column_collection, attributes, nesting_level=None):
            label_fragment = f"_{nesting_level}" if nesting_level is not None else ""
            return [getattr(column_collection, a).label(f"{a}{label_fragment}") for a in attributes]

        q = (
            select(
                *attribute_columns(dce.c, element_attributes, nesting_level),
                *attribute_columns(dc.c, collection_attributes, nesting_level),
            )
            .select_from(dce, dc)
            .join(dce, dce.c.dataset_collection_id == dc.c.id)
            .filter(dc.c.id == dataset_collection.id)
        )

        while ":" in depth_collection_type:
            nesting_level += 1
            inner_dce = alias(DatasetCollectionElement.__table__)
            inner_dc = alias(DatasetCollection.__table__)
            order_by_columns.append(inner_dce.c.element_index)
            q = q.outerjoin(inner_dce, inner_dce.c.dataset_collection_id == dce.c.child_collection_id)
            if collection_attributes:
                q = q.join(inner_dc, inner_dc.c.id == dce.c.child_collection_id)
                q = q.add_columns(
                    *attribute_columns(inner_dc.c, collection_attributes, nesting_level),
                )
            q = q.add_columns(*attribute_columns(inner_dce.c, element_attributes, nesting_level))
            dce = inner_dce
            dc = inner_dc
            depth_collection_type = depth_collection_type.split(":", 1)[1]
        if inner_filter:
            q = q.filter(inner_filter.produce_filter(dc.c))

        if (
            hda_attributes
            or dataset_attributes
            or dataset_permission_attributes
            or return_entities
            and not return_entities == (DatasetCollectionElement,)
        ):
            q = q.join(HistoryDatasetAssociation).join(Dataset)
        if dataset_permission_attributes:
            q = q.join(DatasetPermissions)
        q = (
            q.add_columns(*attribute_columns(HistoryDatasetAssociation, hda_attributes))
            .add_columns(*attribute_columns(Dataset, dataset_attributes))
            .add_columns(*attribute_columns(DatasetPermissions, dataset_permission_attributes))
        )
        for entity in return_entities:
            q = q.add_columns(entity)
            if entity == DatasetCollectionElement:
                q = q.filter(entity.id == dce.c.id)

        q = q.order_by(*order_by_columns)
        return q

    @property
    def dataset_states_and_extensions_summary(self):
        if not hasattr(self, "_dataset_states_and_extensions_summary"):
            stmt = self._build_nested_collection_attributes_stmt(
                hda_attributes=("extension",), dataset_attributes=("state",)
            )
            # With DISTINCT, all columns that appear in the ORDER BY clause must appear in the SELECT clause.
            stmt = stmt.add_columns(*stmt._order_by_clauses)
            stmt = stmt.distinct()

            tuples = object_session(self).execute(stmt)

            extensions = set()
            states = set()
            for extension, state, *_ in tuples:  # we discard the added columns from the order-by clause
                states.add(state)
                extensions.add(extension)

            self._dataset_states_and_extensions_summary = (states, extensions)

        return self._dataset_states_and_extensions_summary

    @property
    def has_deferred_data(self):
        if not hasattr(self, "_has_deferred_data"):
            has_deferred_data = False
            if object_session(self):
                # TODO: Optimize by just querying without returning the states...
                stmt = self._build_nested_collection_attributes_stmt(dataset_attributes=("state",))
                tuples = object_session(self).execute(stmt)
                for (state,) in tuples:
                    if state == Dataset.states.DEFERRED:
                        has_deferred_data = True
                        break
            else:
                # This will be in a remote tool evaluation context, so can't query database
                for dataset_element in self.dataset_elements_and_identifiers():
                    if dataset_element.hda.state == Dataset.states.DEFERRED:
                        has_deferred_data = True
                        break
            self._has_deferred_data = has_deferred_data

        return self._has_deferred_data

    @property
    def populated_optimized(self):
        if not hasattr(self, "_populated_optimized"):
            if not self.id:
                return self.populated
            _populated_optimized = True
            if ":" not in self.collection_type:
                _populated_optimized = self.populated_state == DatasetCollection.populated_states.OK
            else:
                stmt = self._build_nested_collection_attributes_stmt(
                    collection_attributes=("populated_state",),
                    inner_filter=InnerCollectionFilter(
                        "populated_state", operator.__ne__, DatasetCollection.populated_states.OK
                    ),
                )
                stmt = stmt.subquery()
                stmt = select(~exists(stmt))
                session = object_session(self)
                _populated_optimized = session.scalar(stmt)

            self._populated_optimized = _populated_optimized

        return self._populated_optimized

    @property
    def populated(self):
        top_level_populated = self.populated_state == DatasetCollection.populated_states.OK
        if top_level_populated and self.has_subcollections:
            return all(e.child_collection and e.child_collection.populated for e in self.elements)
        return top_level_populated

    @property
    def dataset_action_tuples(self):
        if not hasattr(self, "_dataset_action_tuples"):
            stmt = self._build_nested_collection_attributes_stmt(dataset_permission_attributes=("action", "role_id"))
            tuples = object_session(self).execute(stmt)
            self._dataset_action_tuples = [(action, role_id) for action, role_id in tuples if action is not None]
        return self._dataset_action_tuples

    @property
    def element_identifiers_extensions_paths_and_metadata_files(
        self,
    ) -> List[List[Any]]:
        results = []
        if object_session(self):
            stmt = self._build_nested_collection_attributes_stmt(
                element_attributes=("element_identifier",),
                hda_attributes=("extension",),
                return_entities=(HistoryDatasetAssociation, Dataset),
            )
            tuples = object_session(self).execute(stmt)  # type:ignore[union-attr]
            # element_identifiers, extension, path
            for row in tuples:
                result = [row[:-3], row.extension, row.Dataset.get_file_name()]
                hda = row.HistoryDatasetAssociation
                result.append(hda.get_metadata_file_paths_and_extensions())
                results.append(result)
        else:
            # This will be in a remote tool evaluation context, so can't query database
            for dataset_element in self.dataset_elements_and_identifiers():
                # Let's pretend name is element identifier
                results.append(
                    [
                        dataset_element._identifiers,
                        dataset_element.hda.extension,
                        dataset_element.hda.get_file_name(),
                        dataset_element.hda.get_metadata_file_paths_and_extensions(),
                    ]
                )
        return results

    @property
    def waiting_for_elements(self):
        top_level_waiting = self.populated_state == DatasetCollection.populated_states.NEW
        if not top_level_waiting and self.has_subcollections:
            return any(e.child_collection.waiting_for_elements for e in self.elements)
        return top_level_waiting

    def mark_as_populated(self):
        self.populated_state = DatasetCollection.populated_states.OK

    def handle_population_failed(self, message):
        self.populated_state = DatasetCollection.populated_states.FAILED
        self.populated_state_message = message

    def finalize(self, collection_type_description):
        # All jobs have written out their elements - everything should be populated
        # but might not be - check that second case! (TODO)
        self.mark_as_populated()
        if self.has_subcollections and collection_type_description.has_subcollections():
            for element in self.elements:
                element.child_collection.finalize(collection_type_description.child_collection_type_description())

    @property
    def dataset_instances(self):
        db_session = object_session(self)
        if db_session and self.id:
            stmt = self._build_nested_collection_attributes_stmt(return_entities=(HistoryDatasetAssociation,))
            tuples = db_session.execute(stmt).all()
            return [tuple[0] for tuple in tuples]
        else:
            # Sessionless context
            instances = []
            for element in self.elements:
                if element.is_collection:
                    instances.extend(element.child_collection.dataset_instances)
                else:
                    instance = element.dataset_instance
                    instances.append(instance)
            return instances

    @property
    def dataset_elements(self):
        db_session = object_session(self)
        if db_session and self.id:
            stmt = self._build_nested_collection_attributes_stmt(return_entities=(DatasetCollectionElement,))
            tuples = db_session.execute(stmt).all()
            return [tuple[0] for tuple in tuples]
        elements = []
        for element in self.elements:
            if element.is_collection:
                elements.extend(element.child_collection.dataset_elements)
            else:
                elements.append(element)
        return elements

    def dataset_elements_and_identifiers(self, identifiers=None):
        # Used only in remote tool evaluation context
        elements = []
        if identifiers is None:
            identifiers = []
        for element in self.elements:
            _identifiers = identifiers[:]
            _identifiers.append(element.element_identifier)
            if element.is_collection:
                elements.extend(element.child_collection.dataset_elements_and_identifiers(_identifiers))
            else:
                element._identifiers = _identifiers
                elements.append(element)
        return elements

    @property
    def first_dataset_element(self) -> Optional["DatasetCollectionElement"]:
        for element in self.elements:
            if element.is_collection:
                first_element = element.child_collection.first_dataset_element
                if first_element:
                    return first_element
            else:
                return element
        return None

    @property
    def state(self):
        # TODO: DatasetCollection state handling...
        return "ok"

    def validate(self):
        if self.collection_type is None:
            raise Exception("Each dataset collection must define a collection type.")

    def __getitem__(self, key):
        if isinstance(key, int):
            try:
                return self.elements[key]
            except IndexError:
                pass
        else:
            # This might be a peformance issue for large collection, but we don't use this a lot
            for element in self.elements:
                if element.element_identifier == key:
                    return element
        get_by_attribute = "element_index" if isinstance(key, int) else "element_identifier"
        error_message = f"Dataset collection has no {get_by_attribute} with key {key}."
        raise KeyError(error_message)

    def copy(
        self,
        destination=None,
        element_destination=None,
        dataset_instance_attributes=None,
        flush=True,
        minimize_copies=False,
    ):
        new_collection = DatasetCollection(collection_type=self.collection_type, element_count=self.element_count)
        for element in self.elements:
            element.copy_to_collection(
                new_collection,
                destination=destination,
                element_destination=element_destination,
                dataset_instance_attributes=dataset_instance_attributes,
                flush=flush,
                minimize_copies=minimize_copies,
            )
        object_session(self).add(new_collection)
        if flush:
            session = object_session(self)
            with transaction(session):
                session.commit()
        return new_collection

    def replace_failed_elements(self, replacements):
        stmt = self._build_nested_collection_attributes_stmt(
            return_entities=[DatasetCollectionElement], hda_attributes=["id"]
        )
        tuples = object_session(self).execute(stmt).all()
        hda_id_to_element = dict(tuples)
        for failed, replacement in replacements.items():
            element = hda_id_to_element.get(failed.id)
            if element:
                element.hda = replacement

    def set_from_dict(self, new_data):
        # Nothing currently editable in this class.
        return {}

    @property
    def has_subcollections(self):
        return ":" in self.collection_type

    def _serialize(self, id_encoder, serialization_options):
        rval = dict_for(
            self,
            type=self.collection_type,
            populated_state=self.populated_state,
            populated_state_message=self.populated_state_message,
            elements=[e.serialize(id_encoder, serialization_options) for e in self.elements],
        )
        serialization_options.attach_identifier(id_encoder, self, rval)
        return rval


class DatasetCollectionInstance(HasName, UsesCreateAndUpdateTime):
    @property
    def state(self):
        return self.collection.state

    @property
    def populated(self):
        return self.collection.populated

    @property
    def dataset_instances(self):
        return self.collection.dataset_instances

    def display_name(self):
        return self.get_display_name()

    def _base_to_dict(self, view):
        return dict(
            id=self.id,
            name=self.name,
            collection_id=self.collection_id,
            collection_type=self.collection.collection_type,
            populated=self.populated,
            populated_state=self.collection.populated_state,
            populated_state_message=self.collection.populated_state_message,
            element_count=self.collection.element_count,
            elements_datatypes=list(self.dataset_dbkeys_and_extensions_summary[1]),
            type="collection",  # contents type (distinguished from file or folder (in case of library))
        )

    def set_from_dict(self, new_data):
        """
        Set object attributes to the values in dictionary new_data limiting
        to only those keys in dict_element_visible_keys.

        Returns a dictionary of the keys, values that have been changed.
        """
        # precondition: keys are proper, values are parsed and validated
        changed = self.collection.set_from_dict(new_data)

        # unknown keys are ignored here
        for key in (k for k in new_data.keys() if k in self.editable_keys):
            new_val = new_data[key]
            old_val = self.__getattribute__(key)
            if new_val == old_val:
                continue

            self.__setattr__(key, new_val)
            changed[key] = new_val

        return changed

    @property
    def has_deferred_data(self):
        return self.collection.has_deferred_data


class HistoryDatasetCollectionAssociation(
    Base,
    DatasetCollectionInstance,
    HasTags,
    Dictifiable,
    UsesAnnotations,
    Serializable,
):
    """Associates a DatasetCollection with a History."""

    __tablename__ = "history_dataset_collection_association"

    id: Mapped[int] = mapped_column(primary_key=True)
    collection_id: Mapped[Optional[int]] = mapped_column(ForeignKey("dataset_collection.id"), index=True)
    history_id: Mapped[Optional[int]] = mapped_column(ForeignKey("history.id"), index=True)
    name: Mapped[Optional[str]] = mapped_column(TrimmedString(255))
    hid: Mapped[Optional[int]]
    visible: Mapped[Optional[bool]]
    deleted: Mapped[Optional[bool]] = mapped_column(default=False)
    copied_from_history_dataset_collection_association_id: Mapped[Optional[int]] = mapped_column(
        ForeignKey("history_dataset_collection_association.id")
    )
    implicit_output_name: Mapped[Optional[str]] = mapped_column(Unicode(255))
    job_id: Mapped[Optional[int]] = mapped_column(ForeignKey("job.id"), index=True)
    implicit_collection_jobs_id: Mapped[Optional[int]] = mapped_column(
        ForeignKey("implicit_collection_jobs.id"), index=True
    )
    create_time: Mapped[datetime] = mapped_column(default=now, nullable=True)
    update_time: Mapped[datetime] = mapped_column(default=now, onupdate=now, index=True, nullable=True)

    collection = relationship("DatasetCollection")
    history: Mapped[Optional["History"]] = relationship(back_populates="dataset_collections")

    copied_from_history_dataset_collection_association = relationship(
        "HistoryDatasetCollectionAssociation",
        primaryjoin=copied_from_history_dataset_collection_association_id == id,
        remote_side=[id],
        uselist=False,
        back_populates="copied_to_history_dataset_collection_association",
    )
    copied_to_history_dataset_collection_association = relationship(
        "HistoryDatasetCollectionAssociation",
        back_populates="copied_from_history_dataset_collection_association",
    )
    implicit_input_collections: Mapped[List["ImplicitlyCreatedDatasetCollectionInput"]] = relationship(
        primaryjoin=(
            lambda: HistoryDatasetCollectionAssociation.id
            == ImplicitlyCreatedDatasetCollectionInput.dataset_collection_id
        ),
    )
    implicit_collection_jobs = relationship("ImplicitCollectionJobs", uselist=False)
    job: Mapped[Optional["Job"]] = relationship(
        back_populates="history_dataset_collection_associations",
        uselist=False,
    )
    tags: Mapped[List["HistoryDatasetCollectionTagAssociation"]] = relationship(
        order_by=lambda: HistoryDatasetCollectionTagAssociation.id,
        back_populates="dataset_collection",
    )
    annotations: Mapped[List["HistoryDatasetCollectionAssociationAnnotationAssociation"]] = relationship(
        order_by=lambda: HistoryDatasetCollectionAssociationAnnotationAssociation.id,
        back_populates="history_dataset_collection",
    )
    ratings: Mapped[List["HistoryDatasetCollectionRatingAssociation"]] = relationship(
        order_by=lambda: HistoryDatasetCollectionRatingAssociation.id,
        back_populates="dataset_collection",
    )
    creating_job_associations: Mapped[List["JobToOutputDatasetCollectionAssociation"]] = relationship(viewonly=True)

    dict_dbkeysandextensions_visible_keys = ["dbkeys", "extensions"]
    editable_keys = ("name", "deleted", "visible")
    _job_state_summary = None

    def __init__(self, deleted=False, visible=True, **kwd):
        super().__init__(**kwd)
        # Since deleted property is shared between history and dataset collections,
        # it could be on either table - some places in the code however it is convient
        # it is on instance instead of collection.
        self.deleted = deleted
        self.visible = visible
        self.implicit_input_collections = self.implicit_input_collections or []

    @property
    def history_content_type(self):
        return "dataset_collection"

    # TODO: down into DatasetCollectionInstance
    content_type = "dataset_collection"

    @hybrid.hybrid_property
    def type_id(self):
        return "-".join((self.content_type, str(self.id)))

    @type_id.expression  # type: ignore[no-redef]
    def type_id(cls):
        return (type_coerce(cls.content_type, Unicode) + "-" + type_coerce(cls.id, Unicode)).label("type_id")

    @property
    def job_source_type(self):
        if self.implicit_collection_jobs_id:
            return "ImplicitCollectionJobs"
        elif self.job_id:
            return "Job"
        else:
            return None

    @property
    def job_state_summary(self):
        """
        Aggregate counts of jobs by state, stored in a JobStateSummary object.
        """
        if not self._job_state_summary:
            self._job_state_summary = self._get_job_state_summary()
            # if summary exists, but there are no jobs, load zeroes for all other counts (otherwise they will be None)
            if self._job_state_summary and self._job_state_summary.all_jobs == 0:
                zeroes = [0] * (len(Job.states) + 1)
                self._job_state_summary = JobStateSummary._make(zeroes)

        return self._job_state_summary

    def _get_job_state_summary(self):
        def build_statement():
            state_label = "state"  # used to generate `SELECT job.state AS state`, and then refer to it in aggregates.

            # Select job states joining on icjja > icj > hdca
            # (We are selecting Job.id in addition to Job.state because otherwise the UNION operation
            #  will get rid of duplicates, making aggregates meaningless.)
            subq1 = (
                select(Job.id, Job.state.label(state_label))
                .join(ImplicitCollectionJobsJobAssociation, ImplicitCollectionJobsJobAssociation.job_id == Job.id)
                .join(
                    ImplicitCollectionJobs,
                    ImplicitCollectionJobs.id == ImplicitCollectionJobsJobAssociation.implicit_collection_jobs_id,
                )
                .join(
                    HistoryDatasetCollectionAssociation,
                    HistoryDatasetCollectionAssociation.implicit_collection_jobs_id == ImplicitCollectionJobs.id,
                )
                .where(HistoryDatasetCollectionAssociation.id == self.id)
            )

            # Select job states joining on hdca
            subq2 = (
                select(Job.id, Job.state.label(state_label))
                .join(HistoryDatasetCollectionAssociation, HistoryDatasetCollectionAssociation.job_id == Job.id)
                .where(HistoryDatasetCollectionAssociation.id == self.id)
            )

            # Combine subqueries
            subq = subq1.union(subq2)

            # Build and return final query
            stm = select().select_from(subq)
            # Add aggregate columns for each job state
            for state in enum_values(Job.states):
                col = func.sum(case((column(state_label) == state, 1), else_=0)).label(state)
                stm = stm.add_columns(col)
            # Add aggregate column for all jobs
            col = func.count().label("all_jobs")
            stm = stm.add_columns(col)
            return stm

        if not object_session(self):
            return None  # no session means object is not persistant; therefore, it has no associated jobs.

        engine = object_session(self).bind
        with engine.connect() as conn:
            counts = conn.execute(build_statement()).one()
            assert len(counts) == len(Job.states) + 1  # Verify all job states + all jobs are counted
            return JobStateSummary._make(counts)

    @property
    def job_state_summary_dict(self):
        if self.job_state_summary:
            return self.job_state_summary._asdict()

    @property
    def dataset_dbkeys_and_extensions_summary(self):
        if not hasattr(self, "_dataset_dbkeys_and_extensions_summary"):
            stmt = self.collection._build_nested_collection_attributes_stmt(hda_attributes=("_metadata", "extension"))
            tuples = object_session(self).execute(stmt)

            extensions = set()
            dbkeys = set()
            for row in tuples:
                if row is not None:
                    dbkey_field = row._metadata.get("dbkey")
                    if isinstance(dbkey_field, list):
                        for dbkey in dbkey_field:
                            dbkeys.add(dbkey)
                    else:
                        dbkeys.add(dbkey_field)
                    if row.extension:
                        extensions.add(row.extension)
            self._dataset_dbkeys_and_extensions_summary = (dbkeys, extensions)
        return self._dataset_dbkeys_and_extensions_summary

    @property
    def job_source_id(self):
        return self.implicit_collection_jobs_id or self.job_id

    def touch(self):
        # cause an update to be emitted, so that e.g. update_time is incremented and triggers are notified
        if getattr(self, "name", None):
            # attribute to flag doesn't really matter as long as it's not null (and primary key also doesn't work)
            flag_modified(self, "name")
            if self.collection:
                flag_modified(self.collection, "collection_type")

    @overload
    def to_hda_representative(self, multiple: Literal[False] = False) -> Optional[HistoryDatasetAssociation]: ...

    @overload
    def to_hda_representative(self, multiple: Literal[True]) -> List[HistoryDatasetAssociation]: ...

    def to_hda_representative(
        self, multiple: bool = False
    ) -> Union[List[HistoryDatasetAssociation], Optional[HistoryDatasetAssociation]]:
        rval = []
        for dataset in self.collection.dataset_elements:
            rval.append(dataset.dataset_instance)
            if multiple is False:
                break
        if multiple:
            return rval
        return rval[0] if rval else None

    def _serialize(self, id_encoder, serialization_options):
        rval = dict_for(
            self,
            display_name=self.display_name(),
            state=self.state,
            hid=self.hid,
            collection=self.collection.serialize(id_encoder, serialization_options),
            implicit_output_name=self.implicit_output_name,
        )
        if self.history:
            rval["history_encoded_id"] = serialization_options.get_identifier(id_encoder, self.history)

        implicit_input_collections = []
        for implicit_input_collection in self.implicit_input_collections:
            input_hdca = implicit_input_collection.input_dataset_collection
            implicit_input_collections.append(
                {
                    "name": implicit_input_collection.name,
                    "input_dataset_collection": serialization_options.get_identifier(id_encoder, input_hdca),
                }
            )
        if implicit_input_collections:
            rval["implicit_input_collections"] = implicit_input_collections

        # Handle copied_from_history_dataset_association information...
        copied_from_history_dataset_collection_association_chain = []
        src_hdca = self
        while src_hdca.copied_from_history_dataset_collection_association:
            src_hdca = src_hdca.copied_from_history_dataset_collection_association
            copied_from_history_dataset_collection_association_chain.append(
                serialization_options.get_identifier(id_encoder, src_hdca)
            )
        rval["copied_from_history_dataset_collection_association_id_chain"] = (
            copied_from_history_dataset_collection_association_chain
        )
        serialization_options.attach_identifier(id_encoder, self, rval)
        return rval

    def to_dict(self, view="collection"):
        original_dict_value = super().to_dict(view=view)
        if view == "dbkeysandextensions":
            (dbkeys, extensions) = self.dataset_dbkeys_and_extensions_summary
            dict_value = dict(
                dbkey=dbkeys.pop() if len(dbkeys) == 1 else "?",
                extension=extensions.pop() if len(extensions) == 1 else "auto",
            )
        else:
            dict_value = dict(
                hid=self.hid,
                history_id=self.history.id,
                history_content_type=self.history_content_type,
                visible=self.visible,
                deleted=self.deleted,
                job_source_id=self.job_source_id,
                job_source_type=self.job_source_type,
                job_state_summary=self.job_state_summary_dict,
                create_time=self.create_time.isoformat(),
                update_time=self.update_time.isoformat(),
                **self._base_to_dict(view=view),
            )

        dict_value.update(original_dict_value)

        return dict_value

    def add_implicit_input_collection(self, name, history_dataset_collection):
        self.implicit_input_collections.append(
            ImplicitlyCreatedDatasetCollectionInput(name, history_dataset_collection)
        )

    def find_implicit_input_collection(self, name):
        matching_collection = None
        for implicit_input_collection in self.implicit_input_collections:
            if implicit_input_collection.name == name:
                matching_collection = implicit_input_collection.input_dataset_collection
                break
        return matching_collection

    def copy(
        self,
        element_destination=None,
        dataset_instance_attributes=None,
        flush=True,
        set_hid=True,
        minimize_copies=False,
    ):
        """
        Create a copy of this history dataset collection association. Copy
        underlying collection.
        """
        hdca = HistoryDatasetCollectionAssociation(
            hid=self.hid,
            collection=None,
            visible=self.visible,
            deleted=self.deleted,
            name=self.name,
            copied_from_history_dataset_collection_association=self,
        )
        if self.implicit_collection_jobs_id:
            hdca.implicit_collection_jobs_id = self.implicit_collection_jobs_id
        elif self.job_id:
            hdca.job_id = self.job_id

        collection_copy = self.collection.copy(
            destination=hdca,
            element_destination=element_destination,
            dataset_instance_attributes=dataset_instance_attributes,
            flush=False,
            minimize_copies=minimize_copies,
        )
        hdca.collection = collection_copy
        object_session(self).add(hdca)
        hdca.copy_tags_from(self.history.user, self)
        if element_destination and set_hid:
            element_destination.stage_addition(hdca)
            element_destination.add_pending_items()
        if flush:
            session = object_session(self)
            with transaction(session):
                session.commit()
        return hdca

    @property
    def waiting_for_elements(self):
        summary = self.job_state_summary
        if summary.all_jobs > 0 and summary.deleted + summary.error + summary.failed + summary.ok == summary.all_jobs:
            return False
        else:
            return self.collection.waiting_for_elements

    def contains_collection(self, collection_id):
        """Checks to see that the indicated collection is a member of the
        hdca by using a recursive CTE sql query to find the collection's parents
        and checking to see if any of the parents are associated with this hdca"""
        if collection_id == self.collection_id:
            # collection_id is root collection
            return True

        sa_session = object_session(self)
        DCE = DatasetCollectionElement
        HDCA = HistoryDatasetCollectionAssociation

        # non-recursive part of the cte (starting point)
        parents_cte = (
            Query(DCE.dataset_collection_id)
            .filter(or_(DCE.child_collection_id == collection_id, DCE.dataset_collection_id == collection_id))
            .cte(name="element_parents", recursive="True")
        )
        ep = aliased(parents_cte, name="ep")

        # add the recursive part of the cte expression
        dce = aliased(DCE, name="dce")
        rec = Query(dce.dataset_collection_id.label("dataset_collection_id")).filter(
            dce.child_collection_id == ep.c.dataset_collection_id
        )
        parents_cte = parents_cte.union(rec)

        # join parents to hdca, look for matching hdca_id
        hdca = aliased(HDCA, name="hdca")
        jointohdca = parents_cte.join(hdca, hdca.collection_id == parents_cte.c.dataset_collection_id)
        qry = Query(hdca.id).select_from(jointohdca).filter(hdca.id == self.id)

        results = qry.with_session(sa_session).all()
        return len(results) > 0


HistoryItem: TypeAlias = Union[HistoryDatasetAssociation, HistoryDatasetCollectionAssociation]


class LibraryDatasetCollectionAssociation(Base, DatasetCollectionInstance, RepresentById):
    """Associates a DatasetCollection with a library folder."""

    __tablename__ = "library_dataset_collection_association"

    id: Mapped[int] = mapped_column(primary_key=True)
    collection_id: Mapped[Optional[int]] = mapped_column(ForeignKey("dataset_collection.id"), index=True)
    folder_id: Mapped[Optional[int]] = mapped_column(ForeignKey("library_folder.id"), index=True)
    name: Mapped[Optional[str]] = mapped_column(TrimmedString(255))
    deleted: Mapped[Optional[bool]] = mapped_column(default=False)

    collection = relationship("DatasetCollection")
    folder = relationship("LibraryFolder")

    tags: Mapped[List["LibraryDatasetCollectionTagAssociation"]] = relationship(
        order_by=lambda: LibraryDatasetCollectionTagAssociation.id,
        back_populates="dataset_collection",
    )
    annotations: Mapped[List["LibraryDatasetCollectionAnnotationAssociation"]] = relationship(
        order_by=lambda: LibraryDatasetCollectionAnnotationAssociation.id,
        back_populates="dataset_collection",
    )
    ratings: Mapped[List["LibraryDatasetCollectionRatingAssociation"]] = relationship(
        order_by=lambda: LibraryDatasetCollectionRatingAssociation.id,
        back_populates="dataset_collection",
    )

    editable_keys = ("name", "deleted")

    def __init__(self, deleted=False, **kwd):
        super().__init__(**kwd)
        # Since deleted property is shared between history and dataset collections,
        # it could be on either table - some places in the code however it is convient
        # it is on instance instead of collection.
        self.deleted = deleted

    def to_dict(self, view="collection"):
        dict_value = dict(folder_id=self.folder.id, **self._base_to_dict(view=view))
        return dict_value


class DatasetCollectionElement(Base, Dictifiable, Serializable):
    """Associates a DatasetInstance (hda or ldda) with a DatasetCollection."""

    __tablename__ = "dataset_collection_element"

    id: Mapped[int] = mapped_column(primary_key=True)
    # Parent collection id describing what collection this element belongs to.
    dataset_collection_id: Mapped[int] = mapped_column(ForeignKey("dataset_collection.id"), index=True)
    # Child defined by this association - HDA, LDDA, or another dataset association...
    hda_id: Mapped[Optional[int]] = mapped_column(ForeignKey("history_dataset_association.id"), index=True)
    ldda_id: Mapped[Optional[int]] = mapped_column(ForeignKey("library_dataset_dataset_association.id"), index=True)
    child_collection_id: Mapped[Optional[int]] = mapped_column(ForeignKey("dataset_collection.id"), index=True)
    # Element index and identifier to define this parent-child relationship.
    element_index: Mapped[Optional[int]]
    element_identifier: Mapped[Optional[str]] = mapped_column(Unicode(255))

    hda = relationship(
        "HistoryDatasetAssociation",
        primaryjoin=(lambda: DatasetCollectionElement.hda_id == HistoryDatasetAssociation.id),
    )
    ldda = relationship(
        "LibraryDatasetDatasetAssociation",
        primaryjoin=(lambda: DatasetCollectionElement.ldda_id == LibraryDatasetDatasetAssociation.id),
    )
    child_collection = relationship(
        "DatasetCollection", primaryjoin=(lambda: DatasetCollectionElement.child_collection_id == DatasetCollection.id)
    )
    collection = relationship(
        "DatasetCollection",
        primaryjoin=(lambda: DatasetCollection.id == DatasetCollectionElement.dataset_collection_id),
        back_populates="elements",
    )

    # actionable dataset id needs to be available via API...
    dict_collection_visible_keys = ["id", "element_type", "element_index", "element_identifier"]
    dict_element_visible_keys = ["id", "element_type", "element_index", "element_identifier"]

    UNINITIALIZED_ELEMENT = object()

    def __init__(
        self,
        id=None,
        collection=None,
        element=None,
        element_index=None,
        element_identifier=None,
    ):
        if isinstance(element, HistoryDatasetAssociation):
            self.hda = element
        elif isinstance(element, LibraryDatasetDatasetAssociation):
            self.ldda = element
        elif isinstance(element, DatasetCollection):
            self.child_collection = element
        elif element != self.UNINITIALIZED_ELEMENT:
            raise AttributeError(f"Unknown element type provided: {type(element)}")

        self.id = id
        add_object_to_object_session(self, collection)
        self.collection = collection
        self.element_index = element_index
        self.element_identifier = element_identifier or str(element_index)

    def __strict_check_before_flush__(self):
        if self.collection.populated_optimized:
            assert self.element_object, "Dataset Collection Element without child entity detected, this is not valid"

    @property
    def element_type(self):
        if self.hda:
            return "hda"
        elif self.ldda:
            return "ldda"
        elif self.child_collection:
            # TOOD: Rename element_type to element_type.
            return "dataset_collection"
        else:
            return None

    @property
    def is_collection(self):
        return self.element_type == "dataset_collection"

    @property
    def element_object(
        self,
    ) -> Optional[Union[HistoryDatasetAssociation, LibraryDatasetDatasetAssociation, DatasetCollection]]:
        if self.hda:
            return self.hda
        elif self.ldda:
            return self.ldda
        elif self.child_collection:
            return self.child_collection
        else:
            return None

    @property
    def dataset_instance(self):
        element_object = self.element_object
        if isinstance(element_object, DatasetCollection):
            raise AttributeError("Nested collection has no associated dataset_instance.")
        return element_object

    @property
    def dataset(self):
        return self.dataset_instance.dataset

    def first_dataset_instance(self):
        element_object = self.element_object
        if isinstance(element_object, DatasetCollection):
            return element_object.dataset_instances[0]
        else:
            return element_object

    @property
    def dataset_instances(self):
        element_object = self.element_object
        if isinstance(element_object, DatasetCollection):
            return element_object.dataset_instances
        else:
            return [element_object]

    @property
    def has_deferred_data(self):
        return self.element_object.has_deferred_data

    def copy_to_collection(
        self,
        collection,
        destination=None,
        element_destination=None,
        dataset_instance_attributes=None,
        flush=True,
        minimize_copies=False,
    ):
        dataset_instance_attributes = dataset_instance_attributes or {}
        element_object = self.element_object
        if element_destination:
            if self.is_collection:
                element_object = element_object.copy(
                    destination=destination,
                    element_destination=element_destination,
                    dataset_instance_attributes=dataset_instance_attributes,
                    flush=flush,
                    minimize_copies=minimize_copies,
                )
            else:
                new_element_object = None
                if minimize_copies:
                    new_element_object = element_destination.get_dataset_by_hid(element_object.hid)
                if (
                    new_element_object
                    and new_element_object.dataset
                    and new_element_object.dataset.id == element_object.dataset_id
                ):
                    element_object = new_element_object
                else:
                    new_element_object = element_object.copy(flush=flush, copy_tags=element_object.tags)
                    for attribute, value in dataset_instance_attributes.items():
                        setattr(new_element_object, attribute, value)

                    new_element_object.visible = False
                    if destination is not None and element_object.hidden_beneath_collection_instance:
                        new_element_object.hidden_beneath_collection_instance = destination
                    # Ideally we would not need to give the following
                    # element an HID and it would exist in the history only
                    # as an element of the containing collection.
                    element_destination.stage_addition(new_element_object)
                    element_object = new_element_object

        new_element = DatasetCollectionElement(
            element=element_object,
            collection=collection,
            element_index=self.element_index,
            element_identifier=self.element_identifier,
        )
        return new_element

    def _serialize(self, id_encoder, serialization_options):
        rval = dict_for(
            self,
            element_type=self.element_type,
            element_index=self.element_index,
            element_identifier=self.element_identifier,
        )
        serialization_options.attach_identifier(id_encoder, self, rval)
        element_obj = self.element_object
        if isinstance(element_obj, HistoryDatasetAssociation):
            rval["hda"] = element_obj.serialize(id_encoder, serialization_options, for_link=True)
        else:
            rval["child_collection"] = element_obj.serialize(id_encoder, serialization_options)
        return rval


class Event(Base, RepresentById):
    __tablename__ = "event"

    id: Mapped[int] = mapped_column(primary_key=True)
    create_time: Mapped[datetime] = mapped_column(default=now, nullable=True)
    update_time: Mapped[datetime] = mapped_column(default=now, onupdate=now, nullable=True)
    history_id: Mapped[Optional[int]] = mapped_column(ForeignKey("history.id"), index=True)
    user_id: Mapped[Optional[int]] = mapped_column(ForeignKey("galaxy_user.id"), index=True)
    message: Mapped[Optional[str]] = mapped_column(TrimmedString(1024))
    session_id: Mapped[Optional[int]] = mapped_column(ForeignKey("galaxy_session.id"), index=True)
    tool_id: Mapped[Optional[str]] = mapped_column(String(255))

    history: Mapped[Optional["History"]] = relationship()
    user: Mapped[Optional["User"]] = relationship()
    galaxy_session: Mapped[Optional["GalaxySession"]] = relationship()


class GalaxySession(Base, RepresentById):
    __tablename__ = "galaxy_session"

    id: Mapped[int] = mapped_column(primary_key=True)
    create_time: Mapped[datetime] = mapped_column(default=now, nullable=True)
    update_time: Mapped[datetime] = mapped_column(default=now, onupdate=now, nullable=True)
    user_id: Mapped[Optional[int]] = mapped_column(ForeignKey("galaxy_user.id"), index=True)
    remote_host: Mapped[Optional[str]] = mapped_column(String(255))
    remote_addr: Mapped[Optional[str]] = mapped_column(String(255))
    referer: Mapped[Optional[str]] = mapped_column(TEXT)
    current_history_id: Mapped[Optional[int]] = mapped_column(ForeignKey("history.id"))
    # unique 128 bit random number coerced to a string
    session_key: Mapped[Optional[str]] = mapped_column(TrimmedString(255), index=True, unique=True)
    is_valid: Mapped[Optional[bool]] = mapped_column(default=False)
    # saves a reference to the previous session so we have a way to chain them together
    prev_session_id: Mapped[Optional[int]]
    disk_usage: Mapped[Optional[Decimal]] = mapped_column(Numeric(15, 0), index=True)
    last_action: Mapped[Optional[datetime]]
    current_history: Mapped[Optional["History"]] = relationship()
    histories: Mapped[List["GalaxySessionToHistoryAssociation"]] = relationship(
        back_populates="galaxy_session", cascade_backrefs=False
    )
    user: Mapped[Optional["User"]] = relationship(back_populates="galaxy_sessions")

    def __init__(self, is_valid=False, **kwd):
        super().__init__(**kwd)
        self.is_valid = is_valid
        self.last_action = self.last_action or now()

    def add_history(self, history, association=None):
        if association is None:
            self.histories.append(GalaxySessionToHistoryAssociation(self, history))
        else:
            self.histories.append(association)

    def get_disk_usage(self):
        if self.disk_usage is None:
            return 0
        return self.disk_usage

    def set_disk_usage(self, bytes):
        self.disk_usage = bytes

    total_disk_usage = property(get_disk_usage, set_disk_usage)


class GalaxySessionToHistoryAssociation(Base, RepresentById):
    __tablename__ = "galaxy_session_to_history"

    id: Mapped[int] = mapped_column(primary_key=True)
    create_time: Mapped[datetime] = mapped_column(default=now, nullable=True)
    session_id: Mapped[Optional[int]] = mapped_column(ForeignKey("galaxy_session.id"), index=True)
    history_id: Mapped[Optional[int]] = mapped_column(ForeignKey("history.id"), index=True)
    galaxy_session: Mapped[Optional["GalaxySession"]] = relationship(back_populates="histories")
    history: Mapped[Optional["History"]] = relationship(back_populates="galaxy_sessions")

    def __init__(self, galaxy_session, history):
        self.galaxy_session = galaxy_session
        ensure_object_added_to_session(self, object_in_session=galaxy_session)
        add_object_to_object_session(self, history)
        self.history = history


class StoredWorkflow(Base, HasTags, Dictifiable, RepresentById, UsesCreateAndUpdateTime):
    """
    StoredWorkflow represents the root node of a tree of objects that compose a workflow, including workflow revisions, steps, and subworkflows.
    It is responsible for the metadata associated with a workflow including owner, name, published, and create/update time.

    Each time a workflow is modified a revision is created, represented by a new :class:`galaxy.model.Workflow` instance.
    See :class:`galaxy.model.Workflow` for more information
    """

    __tablename__ = "stored_workflow"
    __table_args__ = (Index("ix_stored_workflow_slug", "slug", mysql_length=200),)

    id: Mapped[int] = mapped_column(primary_key=True)
    create_time: Mapped[datetime] = mapped_column(default=now, nullable=True)
    update_time: Mapped[datetime] = mapped_column(default=now, onupdate=now, index=True, nullable=True)
    user_id: Mapped[int] = mapped_column(ForeignKey("galaxy_user.id"), index=True)
    latest_workflow_id: Mapped[Optional[int]] = mapped_column(
        ForeignKey("workflow.id", use_alter=True, name="stored_workflow_latest_workflow_id_fk"), index=True
    )
    name: Mapped[Optional[str]] = mapped_column(TEXT)
    deleted: Mapped[Optional[bool]] = mapped_column(default=False)
    hidden: Mapped[Optional[bool]] = mapped_column(default=False)
    importable: Mapped[Optional[bool]] = mapped_column(default=False)
    slug: Mapped[Optional[str]] = mapped_column(TEXT)
    from_path: Mapped[Optional[str]] = mapped_column(TEXT)
    published: Mapped[Optional[bool]] = mapped_column(index=True, default=False)

    user: Mapped["User"] = relationship(
        primaryjoin=(lambda: User.id == StoredWorkflow.user_id), back_populates="stored_workflows"
    )
    workflows: Mapped[List["Workflow"]] = relationship(
        back_populates="stored_workflow",
        cascade="all, delete-orphan",
        primaryjoin=(lambda: StoredWorkflow.id == Workflow.stored_workflow_id),
        order_by=lambda: -Workflow.id,
        cascade_backrefs=False,
    )
    latest_workflow = relationship(
        "Workflow",
        post_update=True,
        primaryjoin=(lambda: StoredWorkflow.latest_workflow_id == Workflow.id),
        lazy=False,
    )
    tags: Mapped[List["StoredWorkflowTagAssociation"]] = relationship(
        order_by=lambda: StoredWorkflowTagAssociation.id,
        back_populates="stored_workflow",
    )
    owner_tags: Mapped[List["StoredWorkflowTagAssociation"]] = relationship(
        primaryjoin=(
            lambda: and_(
                StoredWorkflow.id == StoredWorkflowTagAssociation.stored_workflow_id,
                StoredWorkflow.user_id == StoredWorkflowTagAssociation.user_id,
            )
        ),
        viewonly=True,
        order_by=lambda: StoredWorkflowTagAssociation.id,
    )
    annotations: Mapped[List["StoredWorkflowAnnotationAssociation"]] = relationship(
        order_by=lambda: StoredWorkflowAnnotationAssociation.id,
        back_populates="stored_workflow",
    )
    ratings: Mapped[List["StoredWorkflowRatingAssociation"]] = relationship(
        order_by=lambda: StoredWorkflowRatingAssociation.id,
        back_populates="stored_workflow",
    )
    users_shared_with: Mapped[List["StoredWorkflowUserShareAssociation"]] = relationship(
        back_populates="stored_workflow"
    )

    average_rating = None

    # Set up proxy so that
    #   StoredWorkflow.users_shared_with
    # returns a list of users that workflow is shared with.
    users_shared_with_dot_users = association_proxy("users_shared_with", "user")

    dict_collection_visible_keys = [
        "id",
        "name",
        "create_time",
        "update_time",
        "published",
        "importable",
        "deleted",
        "hidden",
    ]
    dict_element_visible_keys = [
        "id",
        "name",
        "create_time",
        "update_time",
        "published",
        "importable",
        "deleted",
        "hidden",
    ]

    def __init__(
        self,
        user=None,
        name=None,
        slug=None,
        create_time=None,
        update_time=None,
        published=False,
        latest_workflow_id=None,
        workflow=None,
        hidden=False,
    ):
        add_object_to_object_session(self, user)
        self.user = user
        self.name = name
        self.slug = slug
        self.create_time = create_time
        self.update_time = update_time
        self.published = published
        self.latest_workflow = workflow
        self.workflows = listify(workflow)
        self.hidden = hidden

    def get_internal_version(self, version):
        if version is None:
            return self.latest_workflow
        if len(self.workflows) <= version:
            raise Exception("Version does not exist")
        return list(reversed(self.workflows))[version]

    def version_of(self, workflow):
        for version, workflow_instance in enumerate(reversed(self.workflows)):
            if workflow_instance.id == workflow.id:
                return version
        raise KeyError("Failed to find a version of target workflow instance in stored workflow.")

    def show_in_tool_panel(self, user_id):
        sa_session = object_session(self)
        stmt = (
            select(func.count())
            .select_from(StoredWorkflowMenuEntry)
            .where(StoredWorkflowMenuEntry.stored_workflow_id == self.id)
            .where(StoredWorkflowMenuEntry.user_id == user_id)
        )
        return bool(sa_session.scalar(stmt))

    def copy_tags_from(self, target_user, source_workflow):
        # Override to only copy owner tags.
        for src_swta in source_workflow.owner_tags:
            new_swta = src_swta.copy()
            new_swta.user = target_user
            self.tags.append(new_swta)

    def invocation_counts(self) -> InvocationsStateCounts:
        sa_session = object_session(self)
        assert sa_session
        stmt = (
            select(WorkflowInvocation.state, func.count(WorkflowInvocation.state))
            .select_from(StoredWorkflow)
            .join(Workflow, Workflow.stored_workflow_id == StoredWorkflow.id)
            .join(WorkflowInvocation, WorkflowInvocation.workflow_id == Workflow.id)
            .group_by(WorkflowInvocation.state)
            .where(StoredWorkflow.id == self.id)
        )
        rows = sa_session.execute(stmt).all()
        rows_as_dict = dict(r for r in rows if r[0] is not None)  # type:ignore[arg-type, var-annotated]
        return InvocationsStateCounts(rows_as_dict)

    def to_dict(self, view="collection", value_mapper=None):
        rval = super().to_dict(view=view, value_mapper=value_mapper)
        rval["latest_workflow_uuid"] = (lambda uuid: str(uuid) if self.latest_workflow.uuid else None)(
            self.latest_workflow.uuid
        )
        return rval


class Workflow(Base, Dictifiable, RepresentById):
    """
    Workflow represents a revision of a :class:`galaxy.model.StoredWorkflow`.
    A new instance is created for each workflow revision and provides a common parent for the workflow steps.

    See :class:`galaxy.model.WorkflowStep` for more information
    """

    __tablename__ = "workflow"

    id: Mapped[int] = mapped_column(primary_key=True)
    create_time: Mapped[datetime] = mapped_column(default=now, nullable=True)
    update_time: Mapped[datetime] = mapped_column(default=now, onupdate=now, nullable=True)
    # workflows will belong to either a stored workflow or a parent/nesting workflow.
    stored_workflow_id: Mapped[Optional[int]] = mapped_column(ForeignKey("stored_workflow.id"), index=True)
    parent_workflow_id: Mapped[Optional[int]] = mapped_column(ForeignKey("workflow.id"), index=True)
    name: Mapped[Optional[str]] = mapped_column(TEXT)
    has_cycles: Mapped[Optional[bool]]
    has_errors: Mapped[Optional[bool]]
    reports_config: Mapped[Optional[bytes]] = mapped_column(JSONType)
    creator_metadata: Mapped[Optional[bytes]] = mapped_column(JSONType)
    license: Mapped[Optional[str]] = mapped_column(TEXT)
    source_metadata: Mapped[Optional[bytes]] = mapped_column(JSONType)
    uuid: Mapped[Optional[Union[UUID, str]]] = mapped_column(UUIDType)

    steps = relationship(
        "WorkflowStep",
        back_populates="workflow",
        primaryjoin=(lambda: Workflow.id == WorkflowStep.workflow_id),
        order_by=lambda: asc(WorkflowStep.order_index),
        cascade="all, delete-orphan",
        lazy=False,
    )
    comments: Mapped[List["WorkflowComment"]] = relationship(
        back_populates="workflow",
        primaryjoin=(lambda: Workflow.id == WorkflowComment.workflow_id),
        cascade="all, delete-orphan",
        lazy=False,
    )
    parent_workflow_steps = relationship(
        "WorkflowStep",
        primaryjoin=(lambda: Workflow.id == WorkflowStep.subworkflow_id),
        back_populates="subworkflow",
        cascade_backrefs=False,
    )
    stored_workflow = relationship(
        "StoredWorkflow",
        primaryjoin=(lambda: StoredWorkflow.id == Workflow.stored_workflow_id),
        back_populates="workflows",
    )

    step_count = None

    dict_collection_visible_keys = ["name", "has_cycles", "has_errors"]
    dict_element_visible_keys = ["name", "has_cycles", "has_errors"]
    input_step_types = ["data_input", "data_collection_input", "parameter_input"]

    def __init__(self, uuid=None):
        self.user = None
        self.uuid = get_uuid(uuid)

    def has_outputs_defined(self):
        """
        Returns true or false indicating whether or not a workflow has outputs defined.
        """
        for step in self.steps:
            if step.workflow_outputs:
                return True
        return False

    def to_dict(self, view="collection", value_mapper=None):
        rval = super().to_dict(view=view, value_mapper=value_mapper)
        rval["uuid"] = (lambda uuid: str(uuid) if uuid else None)(self.uuid)
        return rval

    @property
    def steps_by_id(self):
        steps = {}
        for step in self.steps:
            step_id = step.id
            steps[step_id] = step
        return steps

    def step_by_index(self, order_index: int):
        for step in self.steps:
            if order_index == step.order_index:
                return step
        raise KeyError(f"Workflow has no step with order_index '{order_index}'")

    def step_by_label(self, label):
        for step in self.steps:
            if label == step.label:
                return step
        raise KeyError(f"Workflow has no step with label '{label}'")

    @property
    def input_steps(self):
        for step in self.steps:
            if step.type in Workflow.input_step_types:
                yield step

    @property
    def workflow_outputs(self):
        for step in self.steps:
            yield from step.workflow_outputs

    def workflow_output_for(self, output_label):
        target_output = None
        for workflow_output in self.workflow_outputs:
            if workflow_output.label == output_label:
                target_output = workflow_output
                break
        return target_output

    @property
    def workflow_output_labels(self):
        names = []
        for workflow_output in self.workflow_outputs:
            names.append(workflow_output.label)
        return names

    @property
    def top_level_workflow(self):
        """If this workflow is not attached to stored workflow directly,
        recursively grab its parents until it is the top level workflow
        which must have a stored workflow associated with it.
        """
        top_level_workflow = self
        if self.stored_workflow is None:
            # TODO: enforce this at creation...
            assert len({w.uuid for w in self.parent_workflow_steps}) == 1
            return self.parent_workflow_steps[0].workflow.top_level_workflow
        return top_level_workflow

    @property
    def top_level_stored_workflow(self):
        """If this workflow is not attached to stored workflow directly,
        recursively grab its parents until it is the top level workflow
        which must have a stored workflow associated with it and then
        grab that stored workflow.
        """
        return self.top_level_workflow.stored_workflow

    def copy(self, user=None):
        """Copy a workflow for a new StoredWorkflow object.

        Pass user if user-specific information needed.
        """
        copied_workflow = Workflow()
        copied_workflow.name = self.name
        copied_workflow.has_cycles = self.has_cycles
        copied_workflow.has_errors = self.has_errors
        copied_workflow.reports_config = self.reports_config
        copied_workflow.license = self.license
        copied_workflow.creator_metadata = self.creator_metadata

        # Map old step ids to new steps
        step_mapping = {}
        copied_steps = []
        for step in self.steps:
            copied_step = WorkflowStep()
            copied_steps.append(copied_step)
            step_mapping[step.id] = copied_step

        for old_step, new_step in zip(self.steps, copied_steps):
            old_step.copy_to(new_step, step_mapping, user=user)
        copied_workflow.steps = copied_steps

        copied_comments = [comment.copy() for comment in self.comments]
        steps_by_id = {s.order_index: s for s in copied_workflow.steps}
        comments_by_id = {c.order_index: c for c in copied_comments}

        # copy comment relationships
        for old_comment, new_comment in zip(self.comments, copied_comments):
            for step_id in [step.order_index for step in old_comment.child_steps]:
                child_step = steps_by_id.get(step_id)
                if child_step:
                    child_step.parent_comment = new_comment

            for comment_id in [comment.order_index for comment in old_comment.child_comments]:
                child_comment = comments_by_id.get(comment_id)
                if child_comment:
                    child_comment.parent_comment = new_comment

        copied_workflow.comments = copied_comments

        return copied_workflow

    @property
    def version(self):
        return self.stored_workflow.version_of(self)

    def log_str(self):
        extra = ""
        if self.stored_workflow:
            extra = f",name={self.stored_workflow.name}"
        return "Workflow[id=%d%s]" % (self.id, extra)


InputConnDictType = Dict[str, Union[Dict[str, Any], List[Dict[str, Any]]]]


class WorkflowStep(Base, RepresentById, UsesCreateAndUpdateTime):
    """
    WorkflowStep represents a tool or subworkflow, its inputs, annotations, and any outputs that are flagged as workflow outputs.

    See :class:`galaxy.model.WorkflowStepInput` and :class:`galaxy.model.WorkflowStepConnection` for more information.
    """

    __tablename__ = "workflow_step"

    id: Mapped[int] = mapped_column(primary_key=True)
    create_time: Mapped[datetime] = mapped_column(default=now, nullable=True)
    update_time: Mapped[datetime] = mapped_column(default=now, onupdate=now, nullable=True)
    workflow_id: Mapped[int] = mapped_column(ForeignKey("workflow.id"), index=True)
    subworkflow_id: Mapped[Optional[int]] = mapped_column(ForeignKey("workflow.id"), index=True)
    dynamic_tool_id: Mapped[Optional[int]] = mapped_column(ForeignKey("dynamic_tool.id"), index=True)
    type: Mapped[Optional[str]] = mapped_column(String(64))
    tool_id: Mapped[Optional[str]] = mapped_column(TEXT)
    tool_version: Mapped[Optional[str]] = mapped_column(TEXT)
    tool_inputs: Mapped[Optional[bytes]] = mapped_column(JSONType)
    tool_errors: Mapped[Optional[bytes]] = mapped_column(JSONType)
    position: Mapped[Optional[bytes]] = mapped_column(MutableJSONType)
    config: Mapped[Optional[bytes]] = mapped_column(JSONType)
    order_index: Mapped[Optional[int]]
    when_expression: Mapped[Optional[bytes]] = mapped_column(JSONType)
    uuid: Mapped[Optional[Union[UUID, str]]] = mapped_column(UUIDType)
    label: Mapped[Optional[str]] = mapped_column(Unicode(255))
    temp_input_connections = None
    parent_comment_id: Mapped[Optional[int]] = mapped_column(ForeignKey("workflow_comment.id"), index=True)

    parent_comment: Mapped[Optional["WorkflowComment"]] = relationship(
        primaryjoin=(lambda: WorkflowComment.id == WorkflowStep.parent_comment_id),
        back_populates="child_steps",
    )

    subworkflow: Mapped[Optional["Workflow"]] = relationship(
        primaryjoin=(lambda: Workflow.id == WorkflowStep.subworkflow_id),
        back_populates="parent_workflow_steps",
    )
    dynamic_tool: Mapped[Optional["DynamicTool"]] = relationship(
        primaryjoin=(lambda: DynamicTool.id == WorkflowStep.dynamic_tool_id)
    )
    tags: Mapped[List["WorkflowStepTagAssociation"]] = relationship(
        order_by=lambda: WorkflowStepTagAssociation.id, back_populates="workflow_step"
    )
    annotations: Mapped[List["WorkflowStepAnnotationAssociation"]] = relationship(
        order_by=lambda: WorkflowStepAnnotationAssociation.id,
        back_populates="workflow_step",
    )
    post_job_actions = relationship("PostJobAction", back_populates="workflow_step", cascade_backrefs=False)
    inputs = relationship("WorkflowStepInput", back_populates="workflow_step")
    workflow_outputs: Mapped[List["WorkflowOutput"]] = relationship(
        back_populates="workflow_step", cascade_backrefs=False
    )
    output_connections: Mapped[List["WorkflowStepConnection"]] = relationship(
        primaryjoin=(lambda: WorkflowStepConnection.output_step_id == WorkflowStep.id)
    )
    workflow: Mapped["Workflow"] = relationship(
        primaryjoin=(lambda: Workflow.id == WorkflowStep.workflow_id),
        back_populates="steps",
        cascade_backrefs=False,
    )

    STEP_TYPE_TO_INPUT_TYPE = {
        "data_input": "dataset",
        "data_collection_input": "dataset_collection",
        "parameter_input": "parameter",
    }
    DEFAULT_POSITION = {"left": 0, "top": 0}

    def __init__(self):
        self.uuid = uuid4()
        self._input_connections_by_name = None
        self._inputs_by_name = None
        # Injected attributes
        # TODO: code using these should be refactored to not depend on these non-persistent fields
        self.module: Optional["WorkflowModule"]
        self.state: Optional["DefaultToolState"]
        self.upgrade_messages: Optional[Dict]

    @reconstructor
    def init_on_load(self):
        self._input_connections_by_name = None
        self._inputs_by_name = None

    @property
    def tool_uuid(self):
        return self.dynamic_tool and self.dynamic_tool.uuid

    @property
    def input_type(self):
        assert (
            self.type and self.type in self.STEP_TYPE_TO_INPUT_TYPE
        ), "step.input_type can only be called on input step types"
        return self.STEP_TYPE_TO_INPUT_TYPE[self.type]

    @property
    def input_default_value(self):
        self.get_input_default_value(None)

    def get_input_default_value(self, default_default):
        # parameter_input and the data parameters handle this slightly differently
        # unfortunately.
        if self.type == "parameter_input":
            tool_state = self.tool_inputs
            default_value = tool_state.get("default", default_default)
        else:
            default_value = default_default
            for step_input in self.inputs:
                if step_input.name == "input" and step_input.default_value_set:
                    default_value = step_input.default_value
                    break
        return default_value

    @property
    def input_optional(self):
        tool_state = self.tool_inputs
        return tool_state.get("optional") or False

    def setup_inputs_by_name(self):
        # Ensure input_connections has already been set.

        # Make connection information available on each step by input name.
        inputs_by_name = {}
        for step_input in self.inputs:
            input_name = step_input.name
            assert input_name not in inputs_by_name
            inputs_by_name[input_name] = step_input
        self._inputs_by_name = inputs_by_name

    @property
    def inputs_by_name(self):
        if self._inputs_by_name is None:
            self.setup_inputs_by_name()
        return self._inputs_by_name

    def get_input(self, input_name):
        for step_input in self.inputs:
            if step_input.name == input_name:
                return step_input

        return None

    def get_or_add_input(self, input_name):
        step_input = self.get_input(input_name)

        if step_input is None:
            step_input = WorkflowStepInput(self)
            step_input.name = input_name
        return step_input

    def add_connection(self, input_name, output_name, output_step, input_subworkflow_step_index=None):
        step_input = self.get_or_add_input(input_name)

        conn = WorkflowStepConnection()
        conn.input_step_input = step_input
        ensure_object_added_to_session(conn, object_in_session=step_input)
        conn.output_name = output_name
        add_object_to_object_session(conn, output_step)
        conn.output_step = output_step
        if self.subworkflow:
            if input_subworkflow_step_index is not None:
                input_subworkflow_step = self.subworkflow.step_by_index(input_subworkflow_step_index)
            else:
                input_subworkflow_steps = [step for step in self.subworkflow.input_steps if step.label == input_name]
                if not input_subworkflow_steps:
                    inferred_order_index = input_name.split(":", 1)[0]
                    if inferred_order_index.isdigit():
                        input_subworkflow_steps = [self.subworkflow.step_by_index(int(inferred_order_index))]
                if len(input_subworkflow_steps) != 1:
                    # `when` expression inputs don't need to be passed into subworkflow
                    # In the absence of formal extra step inputs this seems like the best we can do.
                    # A better way to do these validations is to validate that all required subworkflow inputs
                    # are connected.
                    if input_name not in (self.when_expression or ""):
                        raise galaxy.exceptions.MessageException(
                            f"Invalid subworkflow connection at step index {self.order_index + 1}"
                        )
                    else:
                        input_subworkflow_steps = [None]
                input_subworkflow_step = input_subworkflow_steps[0]
            conn.input_subworkflow_step = input_subworkflow_step
        return conn

    @property
    def input_connections(self):
        connections = [_ for step_input in self.inputs for _ in step_input.connections]
        return connections

    @property
    def unique_workflow_outputs(self):
        # Older Galaxy workflows may have multiple WorkflowOutputs
        # per "output_name", when serving these back to the editor
        # feed only a "best" output per "output_name.""
        outputs = {}
        for workflow_output in self.workflow_outputs:
            output_name = workflow_output.output_name

            if output_name in outputs:
                found_output = outputs[output_name]
                if found_output.label is None and workflow_output.label is not None:
                    outputs[output_name] = workflow_output
            else:
                outputs[output_name] = workflow_output
        return list(outputs.values())

    @property
    def content_id(self):
        content_id = None
        if self.type == "tool":
            content_id = self.tool_id
        elif self.type == "subworkflow":
            content_id = self.subworkflow.id
        else:
            content_id = None
        return content_id

    @property
    def input_connections_by_name(self):
        if self._input_connections_by_name is None:
            self.setup_input_connections_by_name()
        return self._input_connections_by_name

    def setup_input_connections_by_name(self):
        # Ensure input_connections has already been set.

        # Make connection information available on each step by input name.
        input_connections_by_name = {}
        for conn in self.input_connections:
            input_name = conn.input_name
            if input_name not in input_connections_by_name:
                input_connections_by_name[input_name] = []
            input_connections_by_name[input_name].append(conn)
        self._input_connections_by_name = input_connections_by_name

    def create_or_update_workflow_output(self, output_name, label, uuid):
        output = self.workflow_output_for(output_name)
        if output is None:
            output = WorkflowOutput(workflow_step=self, output_name=output_name)
        if uuid is not None:
            output.uuid = uuid
        if label is not None:
            output.label = label
        return output

    def workflow_output_for(self, output_name):
        target_output = None
        for workflow_output in self.workflow_outputs:
            if workflow_output.output_name == output_name:
                target_output = workflow_output
                break
        return target_output

    def copy_to(self, copied_step, step_mapping, user=None):
        copied_step.order_index = self.order_index
        copied_step.type = self.type
        copied_step.tool_id = self.tool_id
        copied_step.tool_version = self.tool_version
        copied_step.tool_inputs = self.tool_inputs
        copied_step.tool_errors = self.tool_errors
        copied_step.position = self.position
        copied_step.config = self.config
        copied_step.label = self.label
        copied_step.when_expression = self.when_expression
        copied_step.inputs = copy_list(self.inputs, copied_step)

        subworkflow_step_mapping = {}

        if user is not None and self.annotations:
            annotations = []
            for annotation in self.annotations:
                association = WorkflowStepAnnotationAssociation()
                association.user = user
                association.workflow_step = copied_step
                association.annotation = annotation.annotation
                annotations.append(association)
            copied_step.annotations = annotations

        if subworkflow := self.subworkflow:
            stored_subworkflow = subworkflow.stored_workflow
            if stored_subworkflow and stored_subworkflow.user == user:
                # This should be fine and reduces the number of stored subworkflows
                copied_step.subworkflow = subworkflow
            else:
                # Can this even happen, building a workflow with a subworkflow you don't own ?
                copied_subworkflow = subworkflow.copy()
                stored_workflow = StoredWorkflow(
                    user, name=copied_subworkflow.name, workflow=copied_subworkflow, hidden=True
                )
                copied_subworkflow.stored_workflow = stored_workflow
                copied_step.subworkflow = copied_subworkflow
                for subworkflow_step, copied_subworkflow_step in zip(subworkflow.steps, copied_subworkflow.steps):
                    subworkflow_step_mapping[subworkflow_step.id] = copied_subworkflow_step

        for old_conn, new_conn in zip(self.input_connections, copied_step.input_connections):
            new_conn.input_step_input = copied_step.get_or_add_input(old_conn.input_name)
            new_conn.output_step = step_mapping[old_conn.output_step_id]
            if old_conn.input_subworkflow_step_id:
                new_conn.input_subworkflow_step = subworkflow_step_mapping[old_conn.input_subworkflow_step_id]
        for orig_pja in self.post_job_actions:
            PostJobAction(
                orig_pja.action_type,
                copied_step,
                output_name=orig_pja.output_name,
                action_arguments=orig_pja.action_arguments,
            )
        copied_step.workflow_outputs = copy_list(self.workflow_outputs, copied_step)

    def log_str(self):
        return (
            f"WorkflowStep[index={self.order_index},type={self.type},label={self.label},uuid={self.uuid},id={self.id}]"
        )

    def clear_module_extras(self):
        # the module code adds random dynamic state to the step, this
        # attempts to clear that.
        for module_attribute in ["module"]:
            try:
                delattr(self, module_attribute)
            except AttributeError:
                pass


class WorkflowStepInput(Base, RepresentById):
    __tablename__ = "workflow_step_input"
    __table_args__ = (
        Index(
            "ix_workflow_step_input_workflow_step_id_name_unique",
            "workflow_step_id",
            "name",
            unique=True,
            mysql_length={"name": 200},
        ),
    )

    id: Mapped[int] = mapped_column(primary_key=True)
    workflow_step_id: Mapped[Optional[int]] = mapped_column(ForeignKey("workflow_step.id"), index=True)
    name: Mapped[Optional[str]] = mapped_column(TEXT)
    merge_type: Mapped[Optional[str]] = mapped_column(TEXT)
    scatter_type: Mapped[Optional[str]] = mapped_column(TEXT)
    value_from: Mapped[Optional[bytes]] = mapped_column(MutableJSONType)
    value_from_type: Mapped[Optional[str]] = mapped_column(TEXT)
    default_value: Mapped[Optional[bytes]] = mapped_column(MutableJSONType)
    default_value_set: Mapped[Optional[bool]] = mapped_column(default=False)
    runtime_value: Mapped[Optional[bool]] = mapped_column(default=False)

    workflow_step: Mapped[Optional["WorkflowStep"]] = relationship(
        back_populates="inputs",
        cascade="all",
        primaryjoin=(lambda: WorkflowStepInput.workflow_step_id == WorkflowStep.id),
    )
    connections: Mapped[List["WorkflowStepConnection"]] = relationship(
        back_populates="input_step_input",
        primaryjoin=(lambda: WorkflowStepConnection.input_step_input_id == WorkflowStepInput.id),
        cascade_backrefs=False,
    )

    def __init__(self, workflow_step):
        add_object_to_object_session(self, workflow_step)
        self.workflow_step = workflow_step
        self.default_value_set = False

    def copy(self, copied_step):
        copied_step_input = WorkflowStepInput(copied_step)
        copied_step_input.name = self.name
        copied_step_input.default_value = self.default_value
        copied_step_input.default_value_set = self.default_value_set
        copied_step_input.merge_type = self.merge_type
        copied_step_input.scatter_type = self.scatter_type

        copied_step_input.connections = copy_list(self.connections)
        return copied_step_input


class WorkflowStepConnection(Base, RepresentById):
    __tablename__ = "workflow_step_connection"

    id: Mapped[int] = mapped_column(primary_key=True)
    output_step_id: Mapped[Optional[int]] = mapped_column(ForeignKey("workflow_step.id"), index=True)
    input_step_input_id: Mapped[Optional[int]] = mapped_column(ForeignKey("workflow_step_input.id"), index=True)
    output_name: Mapped[Optional[str]] = mapped_column(TEXT)
    input_subworkflow_step_id: Mapped[Optional[int]] = mapped_column(ForeignKey("workflow_step.id"), index=True)

    input_step_input = relationship(
        "WorkflowStepInput",
        back_populates="connections",
        cascade="all",
        primaryjoin=(lambda: WorkflowStepConnection.input_step_input_id == WorkflowStepInput.id),
    )
    input_subworkflow_step = relationship(
        "WorkflowStep", primaryjoin=(lambda: WorkflowStepConnection.input_subworkflow_step_id == WorkflowStep.id)
    )
    output_step = relationship(
        "WorkflowStep",
        back_populates="output_connections",
        cascade="all",
        primaryjoin=(lambda: WorkflowStepConnection.output_step_id == WorkflowStep.id),
    )

    # Constant used in lieu of output_name and input_name to indicate an
    # implicit connection between two steps that is not dependent on a dataset
    # or a dataset collection. Allowing for instance data manager steps to setup
    # index data before a normal tool runs or for workflows that manage data
    # outside of Galaxy.
    NON_DATA_CONNECTION = "__NO_INPUT_OUTPUT_NAME__"

    @property
    def non_data_connection(self):
        return self.output_name == self.input_name == WorkflowStepConnection.NON_DATA_CONNECTION

    @property
    def input_name(self):
        return self.input_step_input.name

    @property
    def input_step(self) -> Optional[WorkflowStep]:
        return self.input_step_input and self.input_step_input.workflow_step

    @property
    def input_step_id(self):
        input_step = self.input_step
        return input_step and input_step.id

    def copy(self):
        # TODO: handle subworkflow ids...
        copied_connection = WorkflowStepConnection()
        copied_connection.output_name = self.output_name
        return copied_connection


class WorkflowOutput(Base, Serializable):
    __tablename__ = "workflow_output"

    id: Mapped[int] = mapped_column(primary_key=True)
    workflow_step_id: Mapped[int] = mapped_column(ForeignKey("workflow_step.id"), index=True)
    output_name: Mapped[Optional[str]] = mapped_column(String(255))
    label: Mapped[Optional[str]] = mapped_column(Unicode(255))
    uuid: Mapped[Optional[Union[UUID, str]]] = mapped_column(UUIDType)
    workflow_step: Mapped["WorkflowStep"] = relationship(
        back_populates="workflow_outputs",
        primaryjoin=(lambda: WorkflowStep.id == WorkflowOutput.workflow_step_id),
    )

    def __init__(self, workflow_step, output_name=None, label=None, uuid=None):
        self.workflow_step = workflow_step
        ensure_object_added_to_session(self, object_in_session=workflow_step)
        self.output_name = output_name
        self.label = label
        self.uuid = get_uuid(uuid)

    def copy(self, copied_step):
        copied_output = WorkflowOutput(copied_step)
        copied_output.output_name = self.output_name
        copied_output.label = self.label
        return copied_output

    def _serialize(self, id_encoder, serialization_options):
        return dict_for(
            self,
            output_name=self.output_name,
            label=self.label,
            uuid=str(self.uuid),
        )


class WorkflowComment(Base, RepresentById):
    """
    WorkflowComment represents an in-editor comment which is no associated to any WorkflowStep.
    It is purely decorative, and should not influence how a workflow is ran.
    """

    __tablename__ = "workflow_comment"

    id: Mapped[int] = mapped_column(primary_key=True)
    order_index: Mapped[Optional[int]]
    workflow_id: Mapped[int] = mapped_column(ForeignKey("workflow.id"), index=True)
    position: Mapped[Optional[bytes]] = mapped_column(MutableJSONType)
    size: Mapped[Optional[bytes]] = mapped_column(JSONType)
    type: Mapped[Optional[str]] = mapped_column(String(16))
    color: Mapped[Optional[str]] = mapped_column(String(16))
    data: Mapped[Optional[bytes]] = mapped_column(JSONType)
    parent_comment_id: Mapped[Optional[int]] = mapped_column(ForeignKey("workflow_comment.id"), index=True)

    workflow: Mapped["Workflow"] = relationship(
        primaryjoin=(lambda: Workflow.id == WorkflowComment.workflow_id),
        back_populates="comments",
    )

    child_steps = relationship(
        "WorkflowStep",
        primaryjoin=(lambda: WorkflowStep.parent_comment_id == WorkflowComment.id),
        back_populates="parent_comment",
    )

    parent_comment: Mapped[Optional["WorkflowComment"]] = relationship(
        primaryjoin=(lambda: WorkflowComment.id == WorkflowComment.parent_comment_id),
        back_populates="child_comments",
        remote_side=[id],
    )

    child_comments: Mapped[List["WorkflowComment"]] = relationship(
        primaryjoin=(lambda: WorkflowComment.parent_comment_id == WorkflowComment.id),
        back_populates="parent_comment",
    )

    def to_dict(self):
        comment_dict = {
            "id": self.order_index,
            "position": self.position,
            "size": self.size,
            "type": self.type,
            "color": self.color,
            "data": self.data,
        }

        if self.child_steps:
            comment_dict["child_steps"] = [step.order_index for step in self.child_steps]

        if self.child_comments:
            comment_dict["child_comments"] = [comment.order_index for comment in self.child_comments]

        WorkflowCommentModel(root=comment_dict)

        return comment_dict

    def from_dict(dict):
        WorkflowCommentModel(root=dict)

        comment = WorkflowComment()
        comment.order_index = dict.get("id", 0)
        comment.type = dict.get("type", "text")
        comment.position = dict.get("position", None)
        comment.size = dict.get("size", None)
        comment.color = dict.get("color", "none")
        comment.data = dict.get("data", None)
        return comment

    def copy(self):
        comment = WorkflowComment()
        comment.order_index = self.order_index
        comment.type = self.type
        comment.position = self.position
        comment.size = self.size
        comment.color = self.color
        comment.data = self.data

        return comment


class StoredWorkflowUserShareAssociation(Base, UserShareAssociation):
    __tablename__ = "stored_workflow_user_share_connection"

    id: Mapped[int] = mapped_column(primary_key=True)
    stored_workflow_id: Mapped[int] = mapped_column(ForeignKey("stored_workflow.id"), index=True, nullable=True)
    user_id: Mapped[int] = mapped_column(ForeignKey("galaxy_user.id"), index=True, nullable=True)
    user: Mapped[User] = relationship()
    stored_workflow: Mapped["StoredWorkflow"] = relationship(back_populates="users_shared_with")


class StoredWorkflowMenuEntry(Base, RepresentById):
    __tablename__ = "stored_workflow_menu_entry"

    id: Mapped[int] = mapped_column(primary_key=True)
    stored_workflow_id: Mapped[Optional[int]] = mapped_column(ForeignKey("stored_workflow.id"), index=True)
    user_id: Mapped[Optional[int]] = mapped_column(ForeignKey("galaxy_user.id"), index=True)
    order_index: Mapped[Optional[int]]

    stored_workflow: Mapped[Optional["StoredWorkflow"]] = relationship()
    user: Mapped[Optional["User"]] = relationship(
        back_populates="stored_workflow_menu_entries",
        primaryjoin=(
            lambda: (StoredWorkflowMenuEntry.user_id == User.id)
            & (StoredWorkflowMenuEntry.stored_workflow_id == StoredWorkflow.id)
            & not_(StoredWorkflow.deleted)
        ),
    )


class WorkflowInvocation(Base, UsesCreateAndUpdateTime, Dictifiable, Serializable):
    __tablename__ = "workflow_invocation"

    id: Mapped[int] = mapped_column(primary_key=True)
    create_time: Mapped[datetime] = mapped_column(default=now, nullable=True)
    update_time: Mapped[datetime] = mapped_column(default=now, onupdate=now, index=True, nullable=True)
    workflow_id: Mapped[int] = mapped_column(ForeignKey("workflow.id"), index=True)
    state: Mapped[Optional[str]] = mapped_column(TrimmedString(64), index=True)
    scheduler: Mapped[Optional[str]] = mapped_column(TrimmedString(255), index=True)
    handler: Mapped[Optional[str]] = mapped_column(TrimmedString(255), index=True)
    uuid: Mapped[Optional[Union[UUID, str]]] = mapped_column(UUIDType())
    history_id: Mapped[Optional[int]] = mapped_column(ForeignKey("history.id"), index=True)

    history = relationship("History", back_populates="workflow_invocations")
    input_parameters = relationship(
        "WorkflowRequestInputParameter", back_populates="workflow_invocation", cascade_backrefs=False
    )
    step_states = relationship("WorkflowRequestStepState", back_populates="workflow_invocation", cascade_backrefs=False)
    input_step_parameters = relationship(
        "WorkflowRequestInputStepParameter", back_populates="workflow_invocation", cascade_backrefs=False
    )
    input_datasets = relationship(
        "WorkflowRequestToInputDatasetAssociation", back_populates="workflow_invocation", cascade_backrefs=False
    )
    input_dataset_collections = relationship(
        "WorkflowRequestToInputDatasetCollectionAssociation",
        back_populates="workflow_invocation",
        cascade_backrefs=False,
    )
    subworkflow_invocations = relationship(
        "WorkflowInvocationToSubworkflowInvocationAssociation",
        primaryjoin=(
            lambda: WorkflowInvocationToSubworkflowInvocationAssociation.workflow_invocation_id == WorkflowInvocation.id
        ),
        back_populates="parent_workflow_invocation",
        uselist=True,
    )
    steps = relationship(
        "WorkflowInvocationStep",
        back_populates="workflow_invocation",
        order_by=lambda: WorkflowInvocationStep.order_index,
        cascade_backrefs=False,
    )
    workflow = relationship("Workflow")
    output_dataset_collections = relationship(
        "WorkflowInvocationOutputDatasetCollectionAssociation",
        back_populates="workflow_invocation",
        cascade_backrefs=False,
    )
    output_datasets = relationship(
        "WorkflowInvocationOutputDatasetAssociation", back_populates="workflow_invocation", cascade_backrefs=False
    )
    output_values = relationship(
        "WorkflowInvocationOutputValue", back_populates="workflow_invocation", cascade_backrefs=False
    )
    messages = relationship("WorkflowInvocationMessage", back_populates="workflow_invocation")

    dict_collection_visible_keys = [
        "id",
        "update_time",
        "create_time",
        "workflow_id",
        "history_id",
        "uuid",
        "state",
    ]
    dict_element_visible_keys = [
        "id",
        "update_time",
        "create_time",
        "workflow_id",
        "history_id",
        "uuid",
        "state",
    ]

    states = InvocationState
    non_terminal_states = [states.NEW, states.READY]

    def create_subworkflow_invocation_for_step(self, step):
        assert step.type == "subworkflow"
        subworkflow_invocation = WorkflowInvocation()
        self.attach_subworkflow_invocation_for_step(step, subworkflow_invocation)
        return subworkflow_invocation

    def attach_subworkflow_invocation_for_step(self, step, subworkflow_invocation):
        assert step.type == "subworkflow"
        assoc = WorkflowInvocationToSubworkflowInvocationAssociation()
        assoc.workflow_invocation = self
        assoc.workflow_step = step
        add_object_to_object_session(subworkflow_invocation, self.history)
        subworkflow_invocation.history = self.history
        subworkflow_invocation.workflow = step.subworkflow
        assoc.subworkflow_invocation = subworkflow_invocation
        self.subworkflow_invocations.append(assoc)
        return assoc

    def get_subworkflow_invocation_for_step(self, step):
        assoc = self.get_subworkflow_invocation_association_for_step(step)
        return assoc.subworkflow_invocation

    def get_subworkflow_invocation_association_for_step(self, step):
        assert step.type == "subworkflow"
        assoc = None
        for subworkflow_invocation in self.subworkflow_invocations:
            if subworkflow_invocation.workflow_step == step:
                assoc = subworkflow_invocation
                break
        return assoc

    @property
    def active(self):
        """Indicates the workflow invocation is somehow active - and in
        particular valid actions may be performed on its
        WorkflowInvocationSteps.
        """
        states = WorkflowInvocation.states
        return self.state in [states.NEW, states.READY]

    def set_state(self, state: InvocationState):
        session = object_session(self)
        priority_states = (WorkflowInvocation.states.CANCELLING, WorkflowInvocation.states.CANCELLED)
        if session and self.id and state not in priority_states:
            # generate statement that will not revert CANCELLING or CANCELLED back to anything non-terminal
            session.execute(
                update(WorkflowInvocation)
                .where(
                    WorkflowInvocation.id == self.id,
                    or_(~WorkflowInvocation.state.in_(priority_states), WorkflowInvocation.state.is_(None)),
                )
                .values(state=state)
            )
        else:
            # Not bound to a session, or setting cancelling/cancelled
            self.state = state

    def cancel(self):
        if self.state not in [WorkflowInvocation.states.CANCELLING, WorkflowInvocation.states.CANCELLED]:
            # No use cancelling workflow again, for all others we may still want to be able to cancel
            # remaining tool and workflow steps
            self.state = WorkflowInvocation.states.CANCELLING
            return True
        return False

    def cancel_invocation_steps(self):
        sa_session = object_session(self)
        assert sa_session
        job_subq = (
            select(Job.id)
            .join(WorkflowInvocationStep)
            .filter(WorkflowInvocationStep.workflow_invocation_id == self.id)
            .filter(~Job.state.in_(Job.finished_states))
            .with_for_update()
        )
        sa_session.execute(update(Job).where(Job.id.in_(job_subq)).values({"state": Job.states.DELETING}))

        job_collection_subq = (
            select(Job.id)
            .join(ImplicitCollectionJobsJobAssociation)
            .join(ImplicitCollectionJobs)
            .join(
                WorkflowInvocationStep, WorkflowInvocationStep.implicit_collection_jobs_id == ImplicitCollectionJobs.id
            )
            .filter(WorkflowInvocationStep.workflow_invocation_id == self.id)
            .filter(~Job.state.in_(Job.finished_states))
            .with_for_update()
            .subquery()
        )

        sa_session.execute(
            update(Job).where(Job.id.in_(job_collection_subq.element)).values({"state": Job.states.DELETING})
        )

        for invocation in self.subworkflow_invocations:
            subworkflow_invocation = invocation.subworkflow_invocation
            cancelled = subworkflow_invocation.cancel()
            if cancelled:
                subworkflow_invocation.add_message(InvocationCancellationUserRequest(reason="user_request"))
            sa_session.add(subworkflow_invocation)
        sa_session.commit()

    def mark_cancelled(self):
        self.state = WorkflowInvocation.states.CANCELLED

    def fail(self):
        self.state = WorkflowInvocation.states.FAILED

    def step_states_by_step_id(self):
        step_states = {}
        for step_state in self.step_states:
            step_id = step_state.workflow_step_id
            step_states[step_id] = step_state
        return step_states

    def step_invocations_by_step_id(self):
        step_invocations = {}
        for invocation_step in self.steps:
            step_id = invocation_step.workflow_step_id
            assert step_id not in step_invocations
            step_invocations[step_id] = invocation_step
        return step_invocations

    def step_invocation_for_step_id(self, step_id: int) -> Optional["WorkflowInvocationStep"]:
        target_invocation_step = None
        for invocation_step in self.steps:
            if step_id == invocation_step.workflow_step_id:
                target_invocation_step = invocation_step
        return target_invocation_step

    def step_invocation_for_label(self, label):
        target_invocation_step = None
        for invocation_step in self.steps:
            if label == invocation_step.workflow_step.label:
                target_invocation_step = invocation_step
        return target_invocation_step

    @staticmethod
    def poll_unhandled_workflow_ids(sa_session):
        stmt = (
            select(WorkflowInvocation.id)
            .where(WorkflowInvocation.state == WorkflowInvocation.states.NEW)
            .where(WorkflowInvocation.handler.is_(None))
            .order_by(WorkflowInvocation.id.asc())
        )
        return list(sa_session.scalars(stmt))

    @staticmethod
    def poll_active_workflow_ids(engine, scheduler=None, handler=None):
        and_conditions = [
            or_(
                WorkflowInvocation.state == WorkflowInvocation.states.NEW,
                WorkflowInvocation.state == WorkflowInvocation.states.READY,
                WorkflowInvocation.state == WorkflowInvocation.states.CANCELLING,
            ),
        ]
        if scheduler is not None:
            and_conditions.append(WorkflowInvocation.scheduler == scheduler)
        if handler is not None:
            and_conditions.append(WorkflowInvocation.handler == handler)

        stmt = select(WorkflowInvocation.id).filter(and_(*and_conditions)).order_by(WorkflowInvocation.id.asc())
        # Immediately just load all ids into memory so time slicing logic
        # is relatively intutitive.
        with engine.connect() as conn:
            return conn.scalars(stmt).all()

    def add_output(self, workflow_output, step, output_object):
        if not hasattr(output_object, "history_content_type"):
            # assuming this is a simple type, just JSON-ify it and stick in the database. In the future
            # I'd like parameter_inputs to have datasets and collections as valid parameter types so
            # dispatch on actual object and not step type.
            output_assoc = WorkflowInvocationOutputValue()
            output_assoc.workflow_invocation = self
            ensure_object_added_to_session(output_assoc, object_in_session=self)
            output_assoc.workflow_output = workflow_output
            output_assoc.workflow_step = step
            output_assoc.value = output_object
            self.output_values.append(output_assoc)
        elif output_object.history_content_type == "dataset":
            output_assoc = WorkflowInvocationOutputDatasetAssociation()
            output_assoc.workflow_invocation = self
            ensure_object_added_to_session(output_assoc, object_in_session=self)
            output_assoc.workflow_output = workflow_output
            output_assoc.workflow_step = step
            output_assoc.dataset = output_object
            self.output_datasets.append(output_assoc)
        elif output_object.history_content_type == "dataset_collection":
            output_assoc = WorkflowInvocationOutputDatasetCollectionAssociation()
            output_assoc.workflow_invocation = self
            ensure_object_added_to_session(output_assoc, object_in_session=self)
            output_assoc.workflow_output = workflow_output
            output_assoc.workflow_step = step
            output_assoc.dataset_collection = output_object
            self.output_dataset_collections.append(output_assoc)
        else:
            raise Exception("Unknown output type encountered")

    def get_output_object(self, label):
        for output_dataset_assoc in self.output_datasets:
            if output_dataset_assoc.workflow_output.label == label:
                return output_dataset_assoc.dataset
        for output_dataset_collection_assoc in self.output_dataset_collections:
            if output_dataset_collection_assoc.workflow_output.label == label:
                return output_dataset_collection_assoc.dataset_collection
        # That probably isn't good.
        workflow_output = self.workflow.workflow_output_for(label)
        if workflow_output:
            raise galaxy.exceptions.MessageException(
                f"Failed to find workflow output named [{label}], one was defined but none registered during execution."
            )
        else:
            raise galaxy.exceptions.MessageException(
                f"Failed to find workflow output named [{label}], workflow doesn't define output by that name - valid names are {self.workflow.workflow_output_labels}."
            )

    def get_input_object(self, label):
        for input_dataset_assoc in self.input_datasets:
            if input_dataset_assoc.workflow_step.label == label:
                return input_dataset_assoc.dataset
        for input_dataset_collection_assoc in self.input_dataset_collections:
            if input_dataset_collection_assoc.workflow_step.label == label:
                return input_dataset_collection_assoc.dataset_collection
        raise Exception(f"Failed to find input with label {label}")

    @property
    def output_associations(self):
        outputs = []
        for output_dataset_assoc in self.output_datasets:
            outputs.append(output_dataset_assoc)
        for output_dataset_collection_assoc in self.output_dataset_collections:
            outputs.append(output_dataset_collection_assoc)
        return outputs

    @property
    def input_associations(self):
        inputs = []
        for input_dataset_assoc in self.input_datasets:
            inputs.append(input_dataset_assoc)
        for input_dataset_collection_assoc in self.input_dataset_collections:
            inputs.append(input_dataset_collection_assoc)
        return inputs

    def _serialize(self, id_encoder, serialization_options):
        invocation_attrs = dict_for(self)
        invocation_attrs["state"] = self.state
        invocation_attrs["create_time"] = self.create_time.__str__()
        invocation_attrs["update_time"] = self.update_time.__str__()

        steps = []
        for step in self.steps:
            steps.append(step.serialize(id_encoder, serialization_options))
        invocation_attrs["steps"] = steps

        input_parameters = []
        for input_parameter in self.input_parameters:
            input_parameters.append(input_parameter.serialize(id_encoder, serialization_options))
        invocation_attrs["input_parameters"] = input_parameters

        step_states = []
        for step_state in self.step_states:
            step_states.append(step_state.serialize(id_encoder, serialization_options))
        invocation_attrs["step_states"] = step_states

        input_step_parameters = []
        for input_step_parameter in self.input_step_parameters:
            input_step_parameters.append(input_step_parameter.serialize(id_encoder, serialization_options))
        invocation_attrs["input_step_parameters"] = input_step_parameters

        input_datasets = []
        for input_dataset in self.input_datasets:
            input_datasets.append(input_dataset.serialize(id_encoder, serialization_options))
        invocation_attrs["input_datasets"] = input_datasets

        input_dataset_collections = []
        for input_dataset_collection in self.input_dataset_collections:
            input_dataset_collections.append(input_dataset_collection.serialize(id_encoder, serialization_options))
        invocation_attrs["input_dataset_collections"] = input_dataset_collections

        output_dataset_collections = []
        for output_dataset_collection in self.output_dataset_collections:
            output_dataset_collections.append(output_dataset_collection.serialize(id_encoder, serialization_options))
        invocation_attrs["output_dataset_collections"] = output_dataset_collections

        output_datasets = []
        for output_dataset in self.output_datasets:
            output_datasets.append(output_dataset.serialize(id_encoder, serialization_options))
        invocation_attrs["output_datasets"] = output_datasets

        output_values = []
        for output_value in self.output_values:
            output_values.append(output_value.serialize(id_encoder, serialization_options))
        invocation_attrs["output_values"] = output_values

        serialization_options.attach_identifier(id_encoder, self, invocation_attrs)
        return invocation_attrs

    def to_dict(self, view="collection", value_mapper=None, step_details=False, legacy_job_state=False):
        rval = super().to_dict(view=view, value_mapper=value_mapper)
        if rval["state"] is None:
            # bugs could result in no state being set
            rval["state"] = self.states.FAILED
        if view == "element":
            steps = []
            for step in self.steps:
                if step_details:
                    v = step.to_dict(view="element")
                else:
                    v = step.to_dict(view="collection")
                if legacy_job_state:
                    step_jobs = step.jobs
                    if step_jobs:
                        for step_job in step_jobs:
                            v_clone = v.copy()
                            v_clone["state"] = step_job.state
                            v_clone["job_id"] = step_job.id
                            steps.append(v_clone)
                    else:
                        v["state"] = None
                        steps.append(v)
                else:
                    v["implicit_collection_jobs_id"] = step.implicit_collection_jobs_id
                    steps.append(v)
            rval["steps"] = steps

            inputs = {}
            for input_item_association in self.input_datasets + self.input_dataset_collections:
                if input_item_association.history_content_type == "dataset":
                    src = "hda"
                    item = input_item_association.dataset
                elif input_item_association.history_content_type == "dataset_collection":
                    src = "hdca"
                    item = input_item_association.dataset_collection
                else:
                    # TODO: LDDAs are not implemented in workflow_request_to_input_dataset table
                    raise Exception(f"Unknown history content type '{input_item_association.history_content_type}'")
                # Should this maybe also be by label ? Would break backwards compatibility though
                inputs[str(input_item_association.workflow_step.order_index)] = {
                    "id": item.id,
                    "src": src,
                    "label": input_item_association.workflow_step.label,
                    "workflow_step_id": input_item_association.workflow_step_id,
                }

            rval["inputs"] = inputs

            input_parameters = {}
            for input_step_parameter in self.input_step_parameters:
                label = input_step_parameter.workflow_step.label
                if not label:
                    continue
                input_parameters[label] = {
                    "parameter_value": input_step_parameter.parameter_value,
                    "label": label,
                    "workflow_step_id": input_step_parameter.workflow_step_id,
                }
            rval["input_step_parameters"] = input_parameters

            outputs = {}
            for output_assoc in self.output_datasets:
                # TODO: does this work correctly if outputs are mapped over?
                label = output_assoc.workflow_output.label
                if not label:
                    label = f"{output_assoc.workflow_output.output_name} (Step {output_assoc.workflow_output.workflow_step.order_index + 1})"

                outputs[label] = {
                    "src": "hda",
                    "id": output_assoc.dataset_id,
                    "workflow_step_id": output_assoc.workflow_step_id,
                }

            output_collections = {}
            for output_assoc in self.output_dataset_collections:
                label = output_assoc.workflow_output.label
                if not label:
                    label = f"{output_assoc.workflow_output.output_name} (Step {output_assoc.workflow_output.workflow_step.order_index + 1})"

                output_collections[label] = {
                    "src": "hdca",
                    "id": output_assoc.dataset_collection_id,
                    "workflow_step_id": output_assoc.workflow_step_id,
                }

            rval["outputs"] = outputs
            rval["output_collections"] = output_collections

            output_values = {}
            for output_param in self.output_values:
                label = output_param.workflow_output.label
                if not label:
                    continue
                output_values[label] = output_param.value
            rval["output_values"] = output_values

        return rval

    def add_input(self, content, step_id=None, step=None):
        assert step_id is not None or step is not None

        def attach_step(request_to_content):
            if step_id is not None:
                request_to_content.workflow_step_id = step_id
            else:
                request_to_content.workflow_step = step

        history_content_type = getattr(content, "history_content_type", None)
        if history_content_type == "dataset":
            request_to_content = WorkflowRequestToInputDatasetAssociation()
            request_to_content.dataset = content
            attach_step(request_to_content)
            self.input_datasets.append(request_to_content)
        elif history_content_type == "dataset_collection":
            request_to_content = WorkflowRequestToInputDatasetCollectionAssociation()
            request_to_content.dataset_collection = content
            attach_step(request_to_content)
            self.input_dataset_collections.append(request_to_content)
        else:
            request_to_content = WorkflowRequestInputStepParameter()
            request_to_content.parameter_value = content
            attach_step(request_to_content)
            self.input_step_parameters.append(request_to_content)

    def add_message(self, message: "InvocationMessageUnion"):
        self.messages.append(
            WorkflowInvocationMessage(  # type:ignore[abstract]
                workflow_invocation_id=self.id,
                **message.dict(
                    exclude_unset=True,
                    exclude={
                        "history_id"
                    },  # history_id comes in through workflow_invocation and isn't persisted in database
                ),
            )
        )

    @property
    def resource_parameters(self):
        resource_type = WorkflowRequestInputParameter.types.RESOURCE_PARAMETERS
        _resource_parameters = {}
        for input_parameter in self.input_parameters:
            if input_parameter.type == resource_type:
                _resource_parameters[input_parameter.name] = input_parameter.value

        return _resource_parameters

    def has_input_for_step(self, step_id):
        for content in self.input_datasets:
            if content.workflow_step_id == step_id:
                return True
        for content in self.input_dataset_collections:
            if content.workflow_step_id == step_id:
                return True
        return False

    def set_handler(self, handler):
        self.handler = handler

    def log_str(self):
        extra = ""
        if (safe_id := getattr(self, "id", None)) is not None:
            extra += f"id={safe_id}"
        else:
            extra += "unflushed"
        return f"{self.__class__.__name__}[{extra}]"


class WorkflowInvocationToSubworkflowInvocationAssociation(Base, Dictifiable, RepresentById):
    __tablename__ = "workflow_invocation_to_subworkflow_invocation_association"

    id: Mapped[int] = mapped_column(primary_key=True)
    workflow_invocation_id: Mapped[Optional[int]] = mapped_column(
        ForeignKey("workflow_invocation.id", name="fk_wfi_swi_wfi"), index=True
    )
    subworkflow_invocation_id: Mapped[Optional[int]] = mapped_column(
        ForeignKey("workflow_invocation.id", name="fk_wfi_swi_swi"), index=True
    )
    workflow_step_id: Mapped[Optional[int]] = mapped_column(ForeignKey("workflow_step.id", name="fk_wfi_swi_ws"))

    subworkflow_invocation = relationship(
        "WorkflowInvocation",
        primaryjoin=(
            lambda: WorkflowInvocationToSubworkflowInvocationAssociation.subworkflow_invocation_id
            == WorkflowInvocation.id
        ),
        uselist=False,
    )
    workflow_step = relationship("WorkflowStep")
    parent_workflow_invocation = relationship(
        "WorkflowInvocation",
        primaryjoin=(
            lambda: WorkflowInvocationToSubworkflowInvocationAssociation.workflow_invocation_id == WorkflowInvocation.id
        ),
        back_populates="subworkflow_invocations",
        uselist=False,
    )
    dict_collection_visible_keys = ["id", "workflow_step_id", "workflow_invocation_id", "subworkflow_invocation_id"]
    dict_element_visible_keys = ["id", "workflow_step_id", "workflow_invocation_id", "subworkflow_invocation_id"]


class WorkflowInvocationMessage(Base, Dictifiable, Serializable):
    __tablename__ = "workflow_invocation_message"
    id: Mapped[int] = mapped_column(primary_key=True)
    workflow_invocation_id: Mapped[int] = mapped_column(ForeignKey("workflow_invocation.id"), index=True)
    reason: Mapped[Optional[str]] = mapped_column(String(32))
    details: Mapped[Optional[str]] = mapped_column(TrimmedString(255))
    output_name: Mapped[Optional[str]] = mapped_column(String(255))
    workflow_step_id: Mapped[Optional[int]] = mapped_column(ForeignKey("workflow_step.id"))
    dependent_workflow_step_id: Mapped[Optional[int]] = mapped_column(ForeignKey("workflow_step.id"))
    job_id: Mapped[Optional[int]] = mapped_column(ForeignKey("job.id"))
    hda_id: Mapped[Optional[int]] = mapped_column(ForeignKey("history_dataset_association.id"))
    hdca_id: Mapped[Optional[int]] = mapped_column(ForeignKey("history_dataset_collection_association.id"))

    workflow_invocation: Mapped["WorkflowInvocation"] = relationship(back_populates="messages", lazy=True)
    workflow_step: Mapped[Optional["WorkflowStep"]] = relationship(foreign_keys=workflow_step_id, lazy=True)
    dependent_workflow_step: Mapped[Optional["WorkflowStep"]] = relationship(
        foreign_keys=dependent_workflow_step_id, lazy=True
    )

    @property
    def workflow_step_index(self):
        return self.workflow_step and self.workflow_step.order_index

    @property
    def dependent_workflow_step_index(self):
        return self.dependent_workflow_step and self.dependent_workflow_step.order_index

    @property
    def history_id(self):
        return self.workflow_invocation.history_id


class EffectiveOutput(TypedDict):
    """An output for the sake or determining full workflow outputs.

    A workflow output might not be an effective output if it is an
    output on a subworkflow or a parent workflow that doesn't declare
    it an output.

    This is currently only used for determining object store selections.
    We don't want to capture subworkflow outputs that the user would like
    to ignore and discard as effective workflow outputs.
    """

    output_name: str
    step_id: int


class WorkflowInvocationStepObjectStores(NamedTuple):
    preferred_object_store_id: Optional[str]
    preferred_outputs_object_store_id: Optional[str]
    preferred_intermediate_object_store_id: Optional[str]
    step_effective_outputs: Optional[List["EffectiveOutput"]]

    def is_output_name_an_effective_output(self, output_name: str) -> bool:
        if self.step_effective_outputs is None:
            return True
        else:
            for effective_output in self.step_effective_outputs:
                if effective_output["output_name"] == output_name:
                    return True

            return False

    @property
    def is_split_configuration(self):
        preferred_outputs_object_store_id = self.preferred_outputs_object_store_id
        preferred_intermediate_object_store_id = self.preferred_intermediate_object_store_id
        has_typed_preferences = (
            preferred_outputs_object_store_id is not None or preferred_intermediate_object_store_id is not None
        )
        return has_typed_preferences and preferred_outputs_object_store_id != preferred_intermediate_object_store_id


class WorkflowInvocationStep(Base, Dictifiable, Serializable):
    __tablename__ = "workflow_invocation_step"

    id: Mapped[int] = mapped_column(primary_key=True)
    create_time: Mapped[datetime] = mapped_column(default=now, nullable=True)
    update_time: Mapped[datetime] = mapped_column(default=now, onupdate=now, nullable=True)
    workflow_invocation_id: Mapped[int] = mapped_column(ForeignKey("workflow_invocation.id"), index=True)
    workflow_step_id: Mapped[int] = mapped_column(ForeignKey("workflow_step.id"), index=True)
    state: Mapped[Optional[str]] = mapped_column(TrimmedString(64), index=True)
    job_id: Mapped[Optional[int]] = mapped_column(ForeignKey("job.id"), index=True)
    implicit_collection_jobs_id: Mapped[Optional[int]] = mapped_column(
        ForeignKey("implicit_collection_jobs.id"), index=True
    )
    action: Mapped[Optional[bytes]] = mapped_column(MutableJSONType)

    workflow_step = relationship("WorkflowStep")
    job: Mapped[Optional["Job"]] = relationship(back_populates="workflow_invocation_step", uselist=False)
    implicit_collection_jobs = relationship("ImplicitCollectionJobs", uselist=False)
    output_dataset_collections = relationship(
        "WorkflowInvocationStepOutputDatasetCollectionAssociation",
        back_populates="workflow_invocation_step",
        cascade_backrefs=False,
    )
    output_datasets = relationship(
        "WorkflowInvocationStepOutputDatasetAssociation",
        back_populates="workflow_invocation_step",
        cascade_backrefs=False,
    )
    workflow_invocation: Mapped["WorkflowInvocation"] = relationship(back_populates="steps")
    output_value = relationship(
        "WorkflowInvocationOutputValue",
        foreign_keys="[WorkflowInvocationStep.workflow_invocation_id, WorkflowInvocationStep.workflow_step_id]",
        primaryjoin=(
            lambda: and_(
                WorkflowInvocationStep.workflow_invocation_id == WorkflowInvocationOutputValue.workflow_invocation_id,
                WorkflowInvocationStep.workflow_step_id == WorkflowInvocationOutputValue.workflow_step_id,
            )
        ),
        back_populates="workflow_invocation_step",
        viewonly=True,
    )
    order_index: Mapped[int] = column_property(
        select(WorkflowStep.order_index).where(WorkflowStep.id == workflow_step_id).scalar_subquery()
    )

    dict_collection_visible_keys = [
        "id",
        "update_time",
        "job_id",
        "workflow_step_id",
        "subworkflow_invocation_id",
        "state",
        "action",
    ]
    dict_element_visible_keys = [
        "id",
        "update_time",
        "job_id",
        "workflow_step_id",
        "subworkflow_invocation_id",
        "state",
        "action",
    ]

    states = InvocationStepState

    @property
    def is_new(self):
        return self.state == self.states.NEW

    def add_output(self, output_name, output_object):
        if output_object.history_content_type == "dataset":
            output_assoc = WorkflowInvocationStepOutputDatasetAssociation()
            output_assoc.workflow_invocation_step = self
            ensure_object_added_to_session(output_assoc, object_in_session=self)
            output_assoc.dataset = output_object
            output_assoc.output_name = output_name
            self.output_datasets.append(output_assoc)
        elif output_object.history_content_type == "dataset_collection":
            output_assoc = WorkflowInvocationStepOutputDatasetCollectionAssociation()
            output_assoc.workflow_invocation_step = self
            ensure_object_added_to_session(output_assoc, object_in_session=self)
            output_assoc.dataset_collection = output_object
            output_assoc.output_name = output_name
            self.output_dataset_collections.append(output_assoc)
        else:
            raise Exception("Unknown output type encountered")

    @property
    def jobs(self):
        if self.job:
            return [self.job]
        elif self.implicit_collection_jobs:
            return self.implicit_collection_jobs.job_list
        else:
            return []

    @property
    def preferred_object_stores(self) -> WorkflowInvocationStepObjectStores:
        meta_type = WorkflowRequestInputParameter.types.META_PARAMETERS
        preferred_object_store_id = None
        preferred_outputs_object_store_id = None
        preferred_intermediate_object_store_id = None
        step_effective_outputs: Optional[List[EffectiveOutput]] = None

        workflow_invocation = self.workflow_invocation
        for input_parameter in workflow_invocation.input_parameters:
            if input_parameter.type != meta_type:
                continue
            if input_parameter.name == "preferred_object_store_id":
                preferred_object_store_id = input_parameter.value
            elif input_parameter.name == "preferred_outputs_object_store_id":
                preferred_outputs_object_store_id = input_parameter.value
            elif input_parameter.name == "preferred_intermediate_object_store_id":
                preferred_intermediate_object_store_id = input_parameter.value
            elif input_parameter.name == "effective_outputs":
                all_effective_outputs = json.loads(input_parameter.value)
                step_id = self.workflow_step_id
                step_effective_outputs = [e for e in all_effective_outputs if e["step_id"] == step_id]

        return WorkflowInvocationStepObjectStores(
            preferred_object_store_id,
            preferred_outputs_object_store_id,
            preferred_intermediate_object_store_id,
            step_effective_outputs,
        )

    def _serialize(self, id_encoder, serialization_options):
        step_attrs = dict_for(self)
        step_attrs["state"] = self.state
        step_attrs["create_time"] = self.create_time.__str__()
        step_attrs["update_time"] = self.update_time.__str__()
        step_attrs["order_index"] = self.workflow_step.order_index
        step_attrs["action"] = self.action
        if self.job:
            step_attrs["job"] = self.job.serialize(id_encoder, serialization_options, for_link=True)
        elif self.implicit_collection_jobs:
            step_attrs["implicit_collection_jobs"] = self.implicit_collection_jobs.serialize(
                id_encoder, serialization_options, for_link=True
            )

        outputs = []
        for output_dataset_assoc in self.output_datasets:
            output = dict(
                output_name=output_dataset_assoc.output_name,
            )
            dataset = output_dataset_assoc.dataset
            if dataset:
                output["dataset"] = dataset.serialize(id_encoder, serialization_options, for_link=True)
            outputs.append(output)
        step_attrs["outputs"] = outputs

        output_collections = []
        for output_dataset_collection_assoc in self.output_dataset_collections:
            output_collection = dict(
                output_name=output_dataset_collection_assoc.output_name,
            )
            dataset_collection = output_dataset_collection_assoc.dataset_collection
            if dataset_collection:
                output_collection["dataset_collection"] = dataset_collection.serialize(
                    id_encoder, serialization_options, for_link=True
                )
            output_collections.append(output_collection)
        step_attrs["output_collections"] = output_collections

        return step_attrs

    def to_dict(self, view="collection", value_mapper=None):
        rval = super().to_dict(view=view, value_mapper=value_mapper)
        rval["order_index"] = self.workflow_step.order_index
        rval["workflow_step_label"] = self.workflow_step.label
        rval["workflow_step_uuid"] = str(self.workflow_step.uuid)
        # Following no longer makes sense...
        # rval['state'] = self.job.state if self.job is not None else None
        if view == "element":
            jobs = []
            for job in self.jobs:
                jobs.append(job.to_dict())

            outputs = {}
            for output_assoc in self.output_datasets:
                name = output_assoc.output_name
                outputs[name] = {
                    "src": "hda",
                    "id": output_assoc.dataset.id,
                    "uuid": (
                        str(output_assoc.dataset.dataset.uuid)
                        if output_assoc.dataset.dataset.uuid is not None
                        else None
                    ),
                }

            output_collections = {}
            for output_assoc in self.output_dataset_collections:
                name = output_assoc.output_name
                output_collections[name] = {
                    "src": "hdca",
                    "id": output_assoc.dataset_collection.id,
                }

            rval["outputs"] = outputs
            rval["output_collections"] = output_collections
            rval["jobs"] = jobs
        return rval


class WorkflowRequestInputParameter(Base, Dictifiable, Serializable):
    """Workflow-related parameters not tied to steps or inputs."""

    __tablename__ = "workflow_request_input_parameters"

    id: Mapped[int] = mapped_column(primary_key=True)
    workflow_invocation_id: Mapped[Optional[int]] = mapped_column(
        ForeignKey("workflow_invocation.id", onupdate="CASCADE", ondelete="CASCADE"), index=True
    )
    name: Mapped[Optional[str]] = mapped_column(Unicode(255))
    value: Mapped[Optional[str]] = mapped_column(TEXT)
    type: Mapped[Optional[str]] = mapped_column(Unicode(255))
    workflow_invocation: Mapped[Optional["WorkflowInvocation"]] = relationship(back_populates="input_parameters")

    dict_collection_visible_keys = ["id", "name", "value", "type"]

    class types(str, Enum):
        REPLACEMENT_PARAMETERS = "replacements"
        STEP_PARAMETERS = "step"
        META_PARAMETERS = "meta"
        RESOURCE_PARAMETERS = "resource"

    def _serialize(self, id_encoder, serialization_options):
        request_input_parameter_attrs = dict_for(self)
        request_input_parameter_attrs["name"] = self.name
        request_input_parameter_attrs["value"] = self.value
        request_input_parameter_attrs["type"] = self.type
        return request_input_parameter_attrs


class WorkflowRequestStepState(Base, Dictifiable, Serializable):
    """Workflow step value parameters."""

    __tablename__ = "workflow_request_step_states"

    id: Mapped[int] = mapped_column(primary_key=True)
    workflow_invocation_id: Mapped[Optional[int]] = mapped_column(
        ForeignKey("workflow_invocation.id", onupdate="CASCADE", ondelete="CASCADE"), index=True
    )
    workflow_step_id: Mapped[Optional[int]] = mapped_column(ForeignKey("workflow_step.id"))
    value: Mapped[Optional[bytes]] = mapped_column(MutableJSONType)
    workflow_step: Mapped[Optional["WorkflowStep"]] = relationship()
    workflow_invocation: Mapped[Optional["WorkflowInvocation"]] = relationship(back_populates="step_states")

    dict_collection_visible_keys = ["id", "name", "value", "workflow_step_id"]

    def _serialize(self, id_encoder, serialization_options):
        request_step_state = dict_for(self)
        request_step_state["value"] = self.value
        request_step_state["order_index"] = self.workflow_step.order_index
        return request_step_state


class WorkflowRequestToInputDatasetAssociation(Base, Dictifiable, Serializable):
    """Workflow step input dataset parameters."""

    __tablename__ = "workflow_request_to_input_dataset"

    id: Mapped[int] = mapped_column(primary_key=True)
    name: Mapped[Optional[str]] = mapped_column(String(255))
    workflow_invocation_id: Mapped[Optional[int]] = mapped_column(ForeignKey("workflow_invocation.id"), index=True)
    workflow_step_id: Mapped[Optional[int]] = mapped_column(ForeignKey("workflow_step.id"))
    dataset_id: Mapped[Optional[int]] = mapped_column(ForeignKey("history_dataset_association.id"), index=True)

    workflow_step: Mapped[Optional["WorkflowStep"]] = relationship()
    dataset: Mapped[Optional["HistoryDatasetAssociation"]] = relationship()
    workflow_invocation: Mapped[Optional["WorkflowInvocation"]] = relationship(back_populates="input_datasets")

    history_content_type = "dataset"
    dict_collection_visible_keys = ["id", "workflow_invocation_id", "workflow_step_id", "dataset_id", "name"]

    def _serialize(self, id_encoder, serialization_options):
        request_input_dataset_attrs = dict_for(self)
        request_input_dataset_attrs["name"] = self.name
        request_input_dataset_attrs["dataset"] = self.dataset.serialize(
            id_encoder, serialization_options, for_link=True
        )
        request_input_dataset_attrs["order_index"] = self.workflow_step.order_index
        return request_input_dataset_attrs


class WorkflowRequestToInputDatasetCollectionAssociation(Base, Dictifiable, Serializable):
    """Workflow step input dataset collection parameters."""

    __tablename__ = "workflow_request_to_input_collection_dataset"

    id: Mapped[int] = mapped_column(primary_key=True)
    name: Mapped[Optional[str]] = mapped_column(String(255))
    workflow_invocation_id: Mapped[Optional[int]] = mapped_column(ForeignKey("workflow_invocation.id"), index=True)
    workflow_step_id: Mapped[Optional[int]] = mapped_column(ForeignKey("workflow_step.id"))
    dataset_collection_id: Mapped[Optional[int]] = mapped_column(
        ForeignKey("history_dataset_collection_association.id"), index=True
    )
    workflow_step: Mapped[Optional["WorkflowStep"]] = relationship()
    dataset_collection: Mapped[Optional["HistoryDatasetCollectionAssociation"]] = relationship()
    workflow_invocation: Mapped[Optional["WorkflowInvocation"]] = relationship(
        back_populates="input_dataset_collections"
    )

    history_content_type = "dataset_collection"
    dict_collection_visible_keys = ["id", "workflow_invocation_id", "workflow_step_id", "dataset_collection_id", "name"]

    def _serialize(self, id_encoder, serialization_options):
        request_input_collection_attrs = dict_for(self)
        request_input_collection_attrs["name"] = self.name
        request_input_collection_attrs["dataset_collection"] = self.dataset_collection.serialize(
            id_encoder, serialization_options, for_link=True
        )
        request_input_collection_attrs["order_index"] = self.workflow_step.order_index
        return request_input_collection_attrs


class WorkflowRequestInputStepParameter(Base, Dictifiable, Serializable):
    """Workflow step parameter inputs."""

    __tablename__ = "workflow_request_input_step_parameter"

    id: Mapped[int] = mapped_column(primary_key=True)
    workflow_invocation_id: Mapped[Optional[int]] = mapped_column(ForeignKey("workflow_invocation.id"), index=True)
    workflow_step_id: Mapped[Optional[int]] = mapped_column(ForeignKey("workflow_step.id"))
    parameter_value: Mapped[Optional[bytes]] = mapped_column(MutableJSONType)

    workflow_step: Mapped[Optional["WorkflowStep"]] = relationship()
    workflow_invocation: Mapped[Optional["WorkflowInvocation"]] = relationship(back_populates="input_step_parameters")

    dict_collection_visible_keys = ["id", "workflow_invocation_id", "workflow_step_id", "parameter_value"]

    def _serialize(self, id_encoder, serialization_options):
        request_input_step_parameter_attrs = dict_for(self)
        request_input_step_parameter_attrs["parameter_value"] = self.parameter_value
        request_input_step_parameter_attrs["order_index"] = self.workflow_step.order_index
        return request_input_step_parameter_attrs


class WorkflowInvocationOutputDatasetAssociation(Base, Dictifiable, Serializable):
    """Represents links to output datasets for the workflow."""

    __tablename__ = "workflow_invocation_output_dataset_association"

    id: Mapped[int] = mapped_column(primary_key=True)
    workflow_invocation_id: Mapped[Optional[int]] = mapped_column(ForeignKey("workflow_invocation.id"), index=True)
    workflow_step_id: Mapped[Optional[int]] = mapped_column(ForeignKey("workflow_step.id"), index=True)
    dataset_id: Mapped[Optional[int]] = mapped_column(ForeignKey("history_dataset_association.id"), index=True)
    workflow_output_id: Mapped[Optional[int]] = mapped_column(ForeignKey("workflow_output.id"), index=True)

    workflow_invocation: Mapped[Optional["WorkflowInvocation"]] = relationship(back_populates="output_datasets")
    workflow_step: Mapped[Optional["WorkflowStep"]] = relationship()
    dataset: Mapped[Optional["HistoryDatasetAssociation"]] = relationship()
    workflow_output: Mapped[Optional["WorkflowOutput"]] = relationship()

    history_content_type = "dataset"
    dict_collection_visible_keys = ["id", "workflow_invocation_id", "workflow_step_id", "dataset_id", "name"]

    def _serialize(self, id_encoder, serialization_options):
        output_dataset_attrs = dict_for(self)
        output_dataset_attrs["dataset"] = self.dataset.serialize(id_encoder, serialization_options, for_link=True)
        output_dataset_attrs["order_index"] = self.workflow_step.order_index
        output_dataset_attrs["workflow_output"] = self.workflow_output.serialize(id_encoder, serialization_options)
        return output_dataset_attrs


class WorkflowInvocationOutputDatasetCollectionAssociation(Base, Dictifiable, Serializable):
    """Represents links to output dataset collections for the workflow."""

    __tablename__ = "workflow_invocation_output_dataset_collection_association"

    id: Mapped[int] = mapped_column(primary_key=True)
    workflow_invocation_id: Mapped[Optional[int]] = mapped_column(
        ForeignKey("workflow_invocation.id", name="fk_wiodca_wii"), index=True
    )
    workflow_step_id: Mapped[Optional[int]] = mapped_column(
        ForeignKey("workflow_step.id", name="fk_wiodca_wsi"), index=True
    )
    dataset_collection_id: Mapped[Optional[int]] = mapped_column(
        ForeignKey("history_dataset_collection_association.id", name="fk_wiodca_dci"), index=True
    )
    workflow_output_id: Mapped[Optional[int]] = mapped_column(
        ForeignKey("workflow_output.id", name="fk_wiodca_woi"), index=True
    )

    workflow_invocation: Mapped[Optional["WorkflowInvocation"]] = relationship(
        back_populates="output_dataset_collections"
    )
    workflow_step: Mapped[Optional["WorkflowStep"]] = relationship()
    dataset_collection: Mapped[Optional["HistoryDatasetCollectionAssociation"]] = relationship()
    workflow_output: Mapped[Optional["WorkflowOutput"]] = relationship()

    history_content_type = "dataset_collection"
    dict_collection_visible_keys = ["id", "workflow_invocation_id", "workflow_step_id", "dataset_collection_id", "name"]

    def _serialize(self, id_encoder, serialization_options):
        output_collection_attrs = dict_for(self)
        output_collection_attrs["dataset_collection"] = self.dataset_collection.serialize(
            id_encoder, serialization_options, for_link=True
        )
        output_collection_attrs["order_index"] = self.workflow_step.order_index
        output_collection_attrs["workflow_output"] = self.workflow_output.serialize(id_encoder, serialization_options)
        return output_collection_attrs


class WorkflowInvocationOutputValue(Base, Dictifiable, Serializable):
    """Represents a link to a specified or computed workflow parameter."""

    __tablename__ = "workflow_invocation_output_value"

    id: Mapped[int] = mapped_column(primary_key=True)
    workflow_invocation_id: Mapped[Optional[int]] = mapped_column(ForeignKey("workflow_invocation.id"), index=True)
    workflow_step_id: Mapped[Optional[int]] = mapped_column(ForeignKey("workflow_step.id"))
    workflow_output_id: Mapped[Optional[int]] = mapped_column(ForeignKey("workflow_output.id"), index=True)
    value: Mapped[Optional[bytes]] = mapped_column(MutableJSONType)

    workflow_invocation: Mapped[Optional["WorkflowInvocation"]] = relationship(back_populates="output_values")

    workflow_invocation_step: Mapped[Optional["WorkflowInvocationStep"]] = relationship(
        foreign_keys="[WorkflowInvocationStep.workflow_invocation_id, WorkflowInvocationStep.workflow_step_id]",
        primaryjoin=(
            lambda: and_(
                WorkflowInvocationStep.workflow_invocation_id == WorkflowInvocationOutputValue.workflow_invocation_id,
                WorkflowInvocationStep.workflow_step_id == WorkflowInvocationOutputValue.workflow_step_id,
            )
        ),
        back_populates="output_value",
        viewonly=True,
    )

    workflow_step: Mapped[Optional["WorkflowStep"]] = relationship()
    workflow_output: Mapped[Optional["WorkflowOutput"]] = relationship()

    dict_collection_visible_keys = ["id", "workflow_invocation_id", "workflow_step_id", "value"]

    def _serialize(self, id_encoder, serialization_options):
        output_value_attrs = dict_for(self)
        output_value_attrs["value"] = self.value
        output_value_attrs["order_index"] = self.workflow_step.order_index
        output_value_attrs["workflow_output"] = self.workflow_output.serialize(id_encoder, serialization_options)
        return output_value_attrs


class WorkflowInvocationStepOutputDatasetAssociation(Base, Dictifiable, RepresentById):
    """Represents links to output datasets for the workflow."""

    __tablename__ = "workflow_invocation_step_output_dataset_association"

    id: Mapped[int] = mapped_column(primary_key=True)
    workflow_invocation_step_id: Mapped[Optional[int]] = mapped_column(
        ForeignKey("workflow_invocation_step.id"), index=True
    )
    dataset_id: Mapped[Optional[int]] = mapped_column(ForeignKey("history_dataset_association.id"), index=True)
    output_name: Mapped[Optional[str]] = mapped_column(String(255))
    workflow_invocation_step: Mapped[Optional["WorkflowInvocationStep"]] = relationship(
        back_populates="output_datasets"
    )
    dataset: Mapped[Optional["HistoryDatasetAssociation"]] = relationship()

    dict_collection_visible_keys = ["id", "workflow_invocation_step_id", "dataset_id", "output_name"]


class WorkflowInvocationStepOutputDatasetCollectionAssociation(Base, Dictifiable, RepresentById):
    """Represents links to output dataset collections for the workflow."""

    __tablename__ = "workflow_invocation_step_output_dataset_collection_association"

    id: Mapped[int] = mapped_column(primary_key=True)
    workflow_invocation_step_id: Mapped[Optional[int]] = mapped_column(
        ForeignKey("workflow_invocation_step.id", name="fk_wisodca_wisi"), index=True
    )
    workflow_step_id: Mapped[Optional[int]] = mapped_column(
        ForeignKey("workflow_step.id", name="fk_wisodca_wsi"), index=True
    )
    dataset_collection_id: Mapped[Optional[int]] = mapped_column(
        ForeignKey("history_dataset_collection_association.id", name="fk_wisodca_dci"), index=True
    )
    output_name: Mapped[Optional[str]] = mapped_column(String(255))

    workflow_invocation_step: Mapped[Optional["WorkflowInvocationStep"]] = relationship(
        back_populates="output_dataset_collections"
    )
    dataset_collection: Mapped[Optional["HistoryDatasetCollectionAssociation"]] = relationship()

    dict_collection_visible_keys = ["id", "workflow_invocation_step_id", "dataset_collection_id", "output_name"]


class MetadataFile(Base, StorableObject, Serializable):
    __tablename__ = "metadata_file"

    id: Mapped[int] = mapped_column(primary_key=True)
    name: Mapped[Optional[str]] = mapped_column(TEXT)
    hda_id: Mapped[Optional[int]] = mapped_column(ForeignKey("history_dataset_association.id"), index=True)
    lda_id: Mapped[Optional[int]] = mapped_column(ForeignKey("library_dataset_dataset_association.id"), index=True)
    create_time: Mapped[datetime] = mapped_column(default=now, nullable=True)
    update_time: Mapped[datetime] = mapped_column(index=True, default=now, onupdate=now, nullable=True)
    object_store_id: Mapped[Optional[str]] = mapped_column(TrimmedString(255), index=True)
    uuid: Mapped[Optional[Union[UUID, str]]] = mapped_column(UUIDType(), index=True)
    deleted: Mapped[Optional[bool]] = mapped_column(index=True, default=False)
    purged: Mapped[Optional[bool]] = mapped_column(index=True, default=False)

    history_dataset: Mapped[Optional["HistoryDatasetAssociation"]] = relationship()
    library_dataset: Mapped[Optional["LibraryDatasetDatasetAssociation"]] = relationship()

    def __init__(self, dataset=None, name=None, uuid=None):
        self.uuid = get_uuid(uuid)
        if isinstance(dataset, HistoryDatasetAssociation):
            self.history_dataset = dataset
        elif isinstance(dataset, LibraryDatasetDatasetAssociation):
            self.library_dataset = dataset
        self.name = name

    @property
    def dataset(self) -> Optional["DatasetInstance"]:
        da = self.history_dataset or self.library_dataset
        return da and da.dataset

    def update_from_file(self, file_name):
        if not self.dataset:
            raise Exception("Attempted to write MetadataFile, but no DatasetAssociation set")
        if not self.dataset.purged:
            self.dataset.object_store.update_from_file(
                self,
                file_name=file_name,
                extra_dir="_metadata_files",
                extra_dir_at_root=True,
                alt_name=os.path.basename(self.get_file_name()),
            )

    def get_file_name(self, sync_cache=True, user=None):
        # Ensure the directory structure and the metadata file object exist
        try:
            da = self.history_dataset or self.library_dataset
            if self.object_store_id is None and da is not None:
                self.object_store_id = da.dataset.object_store_id
            object_store = da.dataset.object_store
            store_by = object_store.get_store_by(da.dataset)
            if store_by == "id" and self.id is None:
                self.flush()
            identifier = getattr(self, store_by)
            alt_name = f"metadata_{identifier}.dat"
            if not object_store.exists(self, extra_dir="_metadata_files", extra_dir_at_root=True, alt_name=alt_name):
                object_store.create(self, extra_dir="_metadata_files", extra_dir_at_root=True, alt_name=alt_name)
            path = object_store.get_filename(
                self,
                extra_dir="_metadata_files",
                extra_dir_at_root=True,
                alt_name=alt_name,
                sync_cache=sync_cache,
                user=user,
            )
            return path
        except AttributeError:
            assert (
                self.id is not None
            ), "ID must be set before MetadataFile used without an HDA/LDDA (commit the object)"
            # In case we're not working with the history_dataset
            path = os.path.join(Dataset.file_path, "_metadata_files", *directory_hash_id(self.id))
            # Create directory if it does not exist
            try:
                os.makedirs(path)
            except OSError as e:
                # File Exists is okay, otherwise reraise
                if e.errno != errno.EEXIST:
                    raise
            # Return filename inside hashed directory
            return os.path.abspath(os.path.join(path, "metadata_%d.dat" % self.id))

    def _serialize(self, id_encoder, serialization_options):
        as_dict = dict_for(self)
        serialization_options.attach_identifier(id_encoder, self, as_dict)
        as_dict["uuid"] = str(self.uuid or "") or None
        return as_dict


class FormDefinition(Base, Dictifiable, RepresentById):
    __tablename__ = "form_definition"

    id: Mapped[int] = mapped_column(primary_key=True)
    create_time: Mapped[Optional[datetime]] = mapped_column(default=now)
    update_time: Mapped[Optional[datetime]] = mapped_column(default=now, onupdate=now)
    name: Mapped[str] = mapped_column(TrimmedString(255))
    desc: Mapped[Optional[str]] = mapped_column(TEXT)
    form_definition_current_id: Mapped[int] = mapped_column(
        ForeignKey("form_definition_current.id", use_alter=True), index=True
    )
    fields: Mapped[Optional[bytes]] = mapped_column(MutableJSONType)
    type: Mapped[Optional[str]] = mapped_column(TrimmedString(255), index=True)
    layout: Mapped[Optional[bytes]] = mapped_column(MutableJSONType)
    form_definition_current: Mapped["FormDefinitionCurrent"] = relationship(
        back_populates="forms",
        primaryjoin=(lambda: FormDefinitionCurrent.id == FormDefinition.form_definition_current_id),
    )

    # The following form_builder classes are supported by the FormDefinition class.
    supported_field_types = [
        AddressField,
        CheckboxField,
        PasswordField,
        SelectField,
        TextArea,
        TextField,
        WorkflowField,
        WorkflowMappingField,
        HistoryField,
    ]

    class types(str, Enum):
        USER_INFO = "User Information"

    dict_collection_visible_keys = ["id", "name"]
    dict_element_visible_keys = ["id", "name", "desc", "form_definition_current_id", "fields", "layout"]

    def populate(self, user=None, values=None, security=None):
        values = values or {}
        form_def = {"id": security.encode_id(self.id) if security else self.id, "name": self.name, "inputs": []}
        for field in self.fields:
            FieldClass = (
                {
                    "AddressField": AddressField,
                    "CheckboxField": CheckboxField,
                    "HistoryField": HistoryField,
                    "PasswordField": PasswordField,
                    "SelectField": SelectField,
                    "TextArea": TextArea,
                    "TextField": TextField,
                    "WorkflowField": WorkflowField,
                }
            ).get(field["type"], TextField)
            form_def["inputs"].append(
                FieldClass(
                    user=user, value=values.get(field["name"], field.get("default")), security=security, **field
                ).to_dict()
            )
        return form_def

    def grid_fields(self, grid_index):
        # Returns a dictionary whose keys are integers corresponding to field positions
        # on the grid and whose values are the field.
        gridfields = {}
        for i, f in enumerate(self.fields):
            if str(f["layout"]) == str(grid_index):
                gridfields[i] = f
        return gridfields


class FormDefinitionCurrent(Base, RepresentById):
    __tablename__ = "form_definition_current"

    id: Mapped[int] = mapped_column(primary_key=True)
    create_time: Mapped[datetime] = mapped_column(default=now, nullable=True)
    update_time: Mapped[datetime] = mapped_column(default=now, onupdate=now, nullable=True)
    latest_form_id: Mapped[Optional[int]] = mapped_column(ForeignKey("form_definition.id"), index=True)
    deleted: Mapped[Optional[bool]] = mapped_column(index=True, default=False)
    forms: Mapped[List["FormDefinition"]] = relationship(
        back_populates="form_definition_current",
        cascade="all, delete-orphan",
        primaryjoin=(lambda: FormDefinitionCurrent.id == FormDefinition.form_definition_current_id),
    )
    latest_form: Mapped[Optional["FormDefinition"]] = relationship(
        post_update=True,
        primaryjoin=(lambda: FormDefinitionCurrent.latest_form_id == FormDefinition.id),
    )

    def __init__(self, form_definition=None):
        self.latest_form = form_definition


class FormValues(Base, RepresentById):
    __tablename__ = "form_values"

    id: Mapped[int] = mapped_column(primary_key=True)
    create_time: Mapped[datetime] = mapped_column(default=now, nullable=True)
    update_time: Mapped[datetime] = mapped_column(default=now, onupdate=now, nullable=True)
    form_definition_id: Mapped[Optional[int]] = mapped_column(ForeignKey("form_definition.id"), index=True)
    content: Mapped[Optional[bytes]] = mapped_column(MutableJSONType)
    form_definition: Mapped[Optional["FormDefinition"]] = relationship(
        primaryjoin=(lambda: FormValues.form_definition_id == FormDefinition.id)
    )

    def __init__(self, form_def=None, content=None):
        self.form_definition = form_def
        self.content = content


class UserAddress(Base, RepresentById):
    __tablename__ = "user_address"

    id: Mapped[int] = mapped_column(primary_key=True)
    create_time: Mapped[datetime] = mapped_column(default=now, nullable=True)
    update_time: Mapped[datetime] = mapped_column(default=now, onupdate=now, nullable=True)
    user_id: Mapped[Optional[int]] = mapped_column(ForeignKey("galaxy_user.id"), index=True)
    desc: Mapped[Optional[str]] = mapped_column(TrimmedString(255))
    name: Mapped[str] = mapped_column(TrimmedString(255))
    institution: Mapped[Optional[str]] = mapped_column(TrimmedString(255))
    address: Mapped[str] = mapped_column(TrimmedString(255))
    city: Mapped[str] = mapped_column(TrimmedString(255))
    state: Mapped[str] = mapped_column(TrimmedString(255))
    postal_code: Mapped[str] = mapped_column(TrimmedString(255))
    country: Mapped[str] = mapped_column(TrimmedString(255))
    phone: Mapped[Optional[str]] = mapped_column(TrimmedString(255))
    deleted: Mapped[Optional[bool]] = mapped_column(index=True, default=False)
    purged: Mapped[Optional[bool]] = mapped_column(index=True, default=False)
    # `desc` needs to be fully qualified because it is shadowed by `desc` Column defined above
    # TODO: db migration to rename column, then use `desc`
    user: Mapped[Optional["User"]] = relationship(back_populates="addresses", order_by=sqlalchemy.desc("update_time"))

    def to_dict(self, trans):
        return {
            "id": trans.security.encode_id(self.id),
            "name": sanitize_html(self.name),
            "desc": sanitize_html(self.desc),
            "institution": sanitize_html(self.institution),
            "address": sanitize_html(self.address),
            "city": sanitize_html(self.city),
            "state": sanitize_html(self.state),
            "postal_code": sanitize_html(self.postal_code),
            "country": sanitize_html(self.country),
            "phone": sanitize_html(self.phone),
        }


class PSAAssociation(Base, AssociationMixin, RepresentById):
    __tablename__ = "psa_association"

    id: Mapped[int] = mapped_column(primary_key=True)
    server_url: Mapped[Optional[str]] = mapped_column(VARCHAR(255))
    handle: Mapped[Optional[str]] = mapped_column(VARCHAR(255))
    secret: Mapped[Optional[str]] = mapped_column(VARCHAR(255))
    issued: Mapped[Optional[int]]
    lifetime: Mapped[Optional[int]]
    assoc_type: Mapped[Optional[str]] = mapped_column(VARCHAR(64))

    # This static property is set at: galaxy.authnz.psa_authnz.PSAAuthnz
    sa_session = None

    def save(self):
        self.sa_session.add(self)
        with transaction(self.sa_session):
            self.sa_session.commit()

    @classmethod
    def store(cls, server_url, association):
        """
        Create an Association instance
        (Required by social_core.storage.AssociationMixin interface)
        """

        def get_or_create():
            stmt = select(PSAAssociation).filter_by(server_url=server_url, handle=association.handle).limit(1)
            assoc = cls.sa_session.scalars(stmt).first()
            return assoc or cls(server_url=server_url, handle=association.handle)

        assoc = get_or_create()
        assoc.secret = base64.encodebytes(association.secret).decode()
        assoc.issued = association.issued
        assoc.lifetime = association.lifetime
        assoc.assoc_type = association.assoc_type
        cls.sa_session.add(assoc)
        with transaction(cls.sa_session):
            cls.sa_session.commit()

    @classmethod
    def get(cls, *args, **kwargs):
        """
        Get an Association instance
        (Required by social_core.storage.AssociationMixin interface)
        """
        stmt = select(PSAAssociation).filter_by(*args, **kwargs)
        return cls.sa_session.scalars(stmt).all()

    @classmethod
    def remove(cls, ids_to_delete):
        """
        Remove an Association instance
        (Required by social_core.storage.AssociationMixin interface)
        """
        stmt = (
            delete(PSAAssociation)
            .where(PSAAssociation.id.in_(ids_to_delete))
            .execution_options(synchronize_session="fetch")
        )
        PSAAssociation.sa_session.execute(stmt)


class PSACode(Base, CodeMixin, RepresentById):
    __tablename__ = "psa_code"
    __table_args__ = (UniqueConstraint("code", "email"),)

    id: Mapped[int] = mapped_column(primary_key=True)
    email: Mapped[Optional[str]] = mapped_column(VARCHAR(200))
    code: Mapped[Optional[str]] = mapped_column(VARCHAR(32))

    # This static property is set at: galaxy.authnz.psa_authnz.PSAAuthnz
    sa_session = None

    def __init__(self, email, code):
        self.email = email
        self.code = code

    def save(self):
        self.sa_session.add(self)
        with transaction(self.sa_session):
            self.sa_session.commit()

    @classmethod
    def get_code(cls, code):
        """
        (Required by social_core.storage.CodeMixin interface)
        """
        stmt = select(PSACode).where(PSACode.code == code).limit(1)
        return cls.sa_session.scalars(stmt).first()


class PSANonce(Base, NonceMixin, RepresentById):
    __tablename__ = "psa_nonce"

    id: Mapped[int] = mapped_column(primary_key=True)
    server_url: Mapped[Optional[str]] = mapped_column(VARCHAR(255))
    timestamp: Mapped[Optional[int]]
    salt: Mapped[Optional[str]] = mapped_column(VARCHAR(40))

    # This static property is set at: galaxy.authnz.psa_authnz.PSAAuthnz
    sa_session = None

    def __init__(self, server_url, timestamp, salt):
        self.server_url = server_url
        self.timestamp = timestamp
        self.salt = salt

    def save(self):
        self.sa_session.add(self)
        with transaction(self.sa_session):
            self.sa_session.commit()

    @classmethod
    def use(cls, server_url, timestamp, salt):
        """
        Create a Nonce instance
        (Required by social_core.storage.NonceMixin interface)
        """
        try:
            stmt = select(PSANonce).where(server_url=server_url, timestamp=timestamp, salt=salt).limit(1)
            return cls.sa_session.scalars(stmt).first()
        except IndexError:
            instance = cls(server_url=server_url, timestamp=timestamp, salt=salt)
            cls.sa_session.add(instance)
            with transaction(cls.sa_session):
                cls.sa_session.commit()
            return instance


class PSAPartial(Base, PartialMixin, RepresentById):
    __tablename__ = "psa_partial"

    id: Mapped[int] = mapped_column(primary_key=True)
    token: Mapped[Optional[str]] = mapped_column(VARCHAR(32))
    data: Mapped[Optional[str]] = mapped_column(TEXT)
    next_step: Mapped[Optional[int]]
    backend: Mapped[Optional[str]] = mapped_column(VARCHAR(32))

    # This static property is set at: galaxy.authnz.psa_authnz.PSAAuthnz
    sa_session = None

    def __init__(self, token, data, next_step, backend):
        self.token = token
        self.data = data
        self.next_step = next_step
        self.backend = backend

    def save(self):
        self.sa_session.add(self)
        with transaction(self.sa_session):
            self.sa_session.commit()

    @classmethod
    def load(cls, token):
        """
        (Required by social_core.storage.PartialMixin interface)
        """
        stmt = select(PSAPartial).where(PSAPartial.token == token).limit(1)
        return cls.sa_session.scalars(stmt).first()

    @classmethod
    def destroy(cls, token):
        """
        (Required by social_core.storage.PartialMixin interface)
        """
        if partial := cls.load(token):
            session = cls.sa_session
            session.execute(delete(partial))
            with transaction(session):
                session.commit()


class UserAuthnzToken(Base, UserMixin, RepresentById):
    __tablename__ = "oidc_user_authnz_tokens"
    __table_args__ = (UniqueConstraint("provider", "uid"),)

    id: Mapped[int] = mapped_column(primary_key=True)
    user_id: Mapped[Optional[int]] = mapped_column(ForeignKey("galaxy_user.id"), index=True)
    uid: Mapped[Optional[str]] = mapped_column(VARCHAR(255))
    provider: Mapped[Optional[str]] = mapped_column(VARCHAR(32))
    extra_data: Mapped[Optional[bytes]] = mapped_column(MutableJSONType)
    lifetime: Mapped[Optional[int]]
    assoc_type: Mapped[Optional[str]] = mapped_column(VARCHAR(64))
    user: Mapped[Optional["User"]] = relationship(back_populates="social_auth")

    # This static property is set at: galaxy.authnz.psa_authnz.PSAAuthnz
    sa_session = None

    def __init__(self, provider, uid, extra_data=None, lifetime=None, assoc_type=None, user=None):
        self.provider = provider
        self.uid = uid
        self.user_id = user.id
        self.extra_data = extra_data
        self.lifetime = lifetime
        self.assoc_type = assoc_type

    def get_id_token(self, strategy):
        if self.access_token_expired():
            # Access and ID tokens have same expiration time;
            # hence, if one is expired, the other is expired too.
            self.refresh_token(strategy)
        return self.extra_data.get("id_token", None) if self.extra_data is not None else None

    def set_extra_data(self, extra_data=None):
        if super().set_extra_data(extra_data):
            self.sa_session.add(self)
            with transaction(self.sa_session):
                self.sa_session.commit()

    def save(self):
        self.sa_session.add(self)
        with transaction(self.sa_session):
            self.sa_session.commit()

    @classmethod
    def changed(cls, user):
        """
        The given user instance is ready to be saved
        (Required by social_core.storage.UserMixin interface)
        """
        cls.sa_session.add(user)
        with transaction(cls.sa_session):
            cls.sa_session.commit()

    @classmethod
    def get_username(cls, user):
        """
        Return the username for given user
        (Required by social_core.storage.UserMixin interface)
        """
        return getattr(user, "username", None)

    @classmethod
    def user_model(cls):
        """
        Return the user model
        (Required by social_core.storage.UserMixin interface)
        """
        return User

    @classmethod
    def username_max_length(cls):
        """
        Return the max length for username
        (Required by social_core.storage.UserMixin interface)
        """
        # Note: This is the maximum field length set for the username column of the galaxy_user table.
        # A better alternative is to retrieve this number from the table, instead of this const value.
        return 255

    @classmethod
    def user_exists(cls, *args, **kwargs):
        """
        Return True/False if a User instance exists with the given arguments.
        Arguments are directly passed to filter() manager method.
        (Required by social_core.storage.UserMixin interface)
        """
        stmt_user = select(User).filter_by(*args, **kwargs)
        stmt_count = select(func.count()).select_from(stmt_user)
        return cls.sa_session.scalar(stmt_count) > 0

    @classmethod
    def create_user(cls, *args, **kwargs):
        """
        This is used by PSA authnz, do not use directly.
        Prefer using the user manager.
        (Required by social_core.storage.UserMixin interface)
        """
        model = cls.user_model()
        instance = model(*args, **kwargs)
        if cls.get_users_by_email(instance.email):
            raise Exception(f"User with this email '{instance.email}' already exists.")
        instance.set_random_password()
        cls.sa_session.add(instance)
        with transaction(cls.sa_session):
            cls.sa_session.commit()
        return instance

    @classmethod
    def get_user(cls, pk):
        """
        Return user instance for given id
        (Required by social_core.storage.UserMixin interface)
        """
        return cls.sa_session.get(User, pk)

    @classmethod
    def get_users_by_email(cls, email):
        """
        Return users instances for given email address
        (Required by social_core.storage.UserMixin interface)
        """
        stmt = select(User).where(func.lower(User.email) == email.lower())
        return cls.sa_session.scalars(stmt).all()

    @classmethod
    def get_social_auth(cls, provider, uid):
        """
        Return UserSocialAuth for given provider and uid
        (Required by social_core.storage.UserMixin interface)
        """
        uid = str(uid)
        stmt = select(cls).filter_by(provider=provider, uid=uid).limit(1)
        return cls.sa_session.scalars(stmt).first()

    @classmethod
    def get_social_auth_for_user(cls, user, provider=None, id=None):
        """
        Return all the UserSocialAuth instances for given user
        (Required by social_core.storage.UserMixin interface)
        """
        stmt = select(cls).filter_by(user_id=user.id)
        if provider:
            stmt = stmt.filter_by(provider=provider)
        if id:
            stmt = stmt.filter_by(id=id)
        return cls.sa_session.scalars(stmt).all()

    @classmethod
    def create_social_auth(cls, user, uid, provider):
        """
        Create a UserSocialAuth instance for given user
        (Required by social_core.storage.UserMixin interface)
        """
        uid = str(uid)
        instance = cls(user=user, uid=uid, provider=provider)
        cls.sa_session.add(instance)
        with transaction(cls.sa_session):
            cls.sa_session.commit()
        return instance


class CustosAuthnzToken(Base, RepresentById):
    __tablename__ = "custos_authnz_token"
    __table_args__ = (
        UniqueConstraint("user_id", "external_user_id", "provider"),
        UniqueConstraint("external_user_id", "provider"),
    )

    id: Mapped[int] = mapped_column(primary_key=True)
    user_id: Mapped[int] = mapped_column(ForeignKey("galaxy_user.id"), nullable=True)
    external_user_id: Mapped[Optional[str]] = mapped_column(String(255))
    provider: Mapped[Optional[str]] = mapped_column(String(255))
    access_token: Mapped[Optional[str]] = mapped_column(Text)
    id_token: Mapped[Optional[str]] = mapped_column(Text)
    refresh_token: Mapped[Optional[str]] = mapped_column(Text)
    expiration_time: Mapped[datetime] = mapped_column(nullable=True)
    refresh_expiration_time: Mapped[datetime] = mapped_column(nullable=True)
    user: Mapped["User"] = relationship("User", back_populates="custos_auth")


class CloudAuthz(Base):
    __tablename__ = "cloudauthz"

    id: Mapped[int] = mapped_column(primary_key=True)
    user_id: Mapped[Optional[int]] = mapped_column(ForeignKey("galaxy_user.id"), index=True)
    provider: Mapped[Optional[str]] = mapped_column(String(255))
    config: Mapped[Optional[bytes]] = mapped_column(MutableJSONType)
    authn_id: Mapped[Optional[int]] = mapped_column(ForeignKey("oidc_user_authnz_tokens.id"), index=True)
    tokens: Mapped[Optional[bytes]] = mapped_column(MutableJSONType)
    last_update: Mapped[Optional[datetime]]
    last_activity: Mapped[Optional[datetime]]
    description: Mapped[Optional[str]] = mapped_column(TEXT)
    create_time: Mapped[datetime] = mapped_column(default=now, nullable=True)
    user: Mapped[Optional["User"]] = relationship(back_populates="cloudauthz")
    authn: Mapped[Optional["UserAuthnzToken"]] = relationship()

    def __init__(self, user_id, provider, config, authn_id, description=None):
        self.user_id = user_id
        self.provider = provider
        self.config = config
        self.authn_id = authn_id
        self.last_update = now()
        self.last_activity = now()
        self.description = description

    def equals(self, user_id, provider, authn_id, config):
        return (
            self.user_id == user_id
            and self.provider == provider
            and self.authn_id
            and self.authn_id == authn_id
            and len({k: self.config[k] for k in self.config if k in config and self.config[k] == config[k]})
            == len(self.config)
        )


class Page(Base, HasTags, Dictifiable, RepresentById, UsesCreateAndUpdateTime):
    __tablename__ = "page"
    __table_args__ = (Index("ix_page_slug", "slug", mysql_length=200),)

    id: Mapped[int] = mapped_column(primary_key=True)
    create_time: Mapped[datetime] = mapped_column(default=now, nullable=True)
    update_time: Mapped[datetime] = mapped_column(default=now, onupdate=now, nullable=True)
    user_id: Mapped[int] = mapped_column(ForeignKey("galaxy_user.id"), index=True)
    latest_revision_id: Mapped[Optional[int]] = mapped_column(
        ForeignKey("page_revision.id", use_alter=True, name="page_latest_revision_id_fk"), index=True
    )
    title: Mapped[Optional[str]] = mapped_column(TEXT)
    deleted: Mapped[Optional[bool]] = mapped_column(index=True, default=False)
    importable: Mapped[Optional[bool]] = mapped_column(index=True, default=False)
    slug: Mapped[Optional[str]] = mapped_column(TEXT)
    published: Mapped[Optional[bool]] = mapped_column(index=True, default=False)
    user: Mapped["User"] = relationship()
    revisions: Mapped[List["PageRevision"]] = relationship(
        cascade="all, delete-orphan",
        primaryjoin=(lambda: Page.id == PageRevision.page_id),
        back_populates="page",
    )
    latest_revision: Mapped[Optional["PageRevision"]] = relationship(
        post_update=True,
        primaryjoin=(lambda: Page.latest_revision_id == PageRevision.id),
        lazy=False,
    )
    tags: Mapped[List["PageTagAssociation"]] = relationship(
        order_by=lambda: PageTagAssociation.id, back_populates="page"
    )
    annotations: Mapped[List["PageAnnotationAssociation"]] = relationship(
        order_by=lambda: PageAnnotationAssociation.id, back_populates="page"
    )
    ratings: Mapped[List["PageRatingAssociation"]] = relationship(
        order_by=lambda: PageRatingAssociation.id,
        back_populates="page",
    )
    users_shared_with: Mapped[List["PageUserShareAssociation"]] = relationship(back_populates="page")

    # Set up proxy so that
    #   Page.users_shared_with
    # returns a list of users that page is shared with.
    users_shared_with_dot_users = association_proxy("users_shared_with", "user")

    dict_element_visible_keys = [
        "id",
        "title",
        "latest_revision_id",
        "slug",
        "published",
        "importable",
        "deleted",
        "username",
        "email_hash",
        "create_time",
        "update_time",
    ]

    def to_dict(self, view="element"):
        rval = super().to_dict(view=view)
        if "importable" in rval and rval["importable"] is None:
            # pages created prior to 2011 might not have importable field
            # probably not worth creating a migration to fix that
            rval["importable"] = False
        rev = []
        for a in self.revisions:
            rev.append(a.id)
        rval["revision_ids"] = rev
        return rval

    # username needed for slug generation
    @property
    def username(self):
        return self.user.username

    # email needed for hash generation
    @property
    def email_hash(self):
        return md5_hash_str(self.user.email)


class PageRevision(Base, Dictifiable, RepresentById):
    __tablename__ = "page_revision"

    id: Mapped[int] = mapped_column(primary_key=True)
    create_time: Mapped[datetime] = mapped_column(default=now, nullable=True)
    update_time: Mapped[datetime] = mapped_column(default=now, onupdate=now, nullable=True)
    page_id: Mapped[int] = mapped_column(ForeignKey("page.id"), index=True)
    title: Mapped[Optional[str]] = mapped_column(TEXT)
    content: Mapped[Optional[str]] = mapped_column(TEXT)
    content_format: Mapped[Optional[str]] = mapped_column(TrimmedString(32))
    page: Mapped["Page"] = relationship(primaryjoin=(lambda: Page.id == PageRevision.page_id))
    DEFAULT_CONTENT_FORMAT = "html"
    dict_element_visible_keys = ["id", "page_id", "title", "content", "content_format"]

    def __init__(self):
        self.content_format = PageRevision.DEFAULT_CONTENT_FORMAT

    def to_dict(self, view="element"):
        rval = super().to_dict(view=view)
        rval["create_time"] = self.create_time.isoformat()
        rval["update_time"] = self.update_time.isoformat()
        return rval


class PageUserShareAssociation(Base, UserShareAssociation):
    __tablename__ = "page_user_share_association"

    id: Mapped[int] = mapped_column(primary_key=True)
    page_id: Mapped[int] = mapped_column(ForeignKey("page.id"), index=True, nullable=True)
    user_id: Mapped[int] = mapped_column(ForeignKey("galaxy_user.id"), index=True, nullable=True)
    user: Mapped[User] = relationship()
    page: Mapped["Page"] = relationship(back_populates="users_shared_with")


class Visualization(Base, HasTags, Dictifiable, RepresentById, UsesCreateAndUpdateTime):
    __tablename__ = "visualization"
    __table_args__ = (
        Index("ix_visualization_dbkey", "dbkey", mysql_length=200),
        Index("ix_visualization_slug", "slug", mysql_length=200),
    )

    id: Mapped[int] = mapped_column(primary_key=True)
    create_time: Mapped[datetime] = mapped_column(default=now, nullable=True)
    update_time: Mapped[datetime] = mapped_column(default=now, onupdate=now, nullable=True)
    user_id: Mapped[int] = mapped_column(ForeignKey("galaxy_user.id"), index=True)
    latest_revision_id: Mapped[Optional[int]] = mapped_column(
        ForeignKey("visualization_revision.id", use_alter=True, name="visualization_latest_revision_id_fk"),
        index=True,
    )
    title: Mapped[Optional[str]] = mapped_column(TEXT)
    type: Mapped[Optional[str]] = mapped_column(TEXT)
    dbkey: Mapped[Optional[str]] = mapped_column(TEXT)
    deleted: Mapped[Optional[bool]] = mapped_column(default=False, index=True)
    importable: Mapped[Optional[bool]] = mapped_column(default=False, index=True)
    slug: Mapped[Optional[str]] = mapped_column(TEXT)
    published: Mapped[Optional[bool]] = mapped_column(default=False, index=True)

    user: Mapped["User"] = relationship()
    revisions: Mapped[List["VisualizationRevision"]] = relationship(
        back_populates="visualization",
        cascade="all, delete-orphan",
        primaryjoin=(lambda: Visualization.id == VisualizationRevision.visualization_id),
        cascade_backrefs=False,
    )
    latest_revision: Mapped[Optional["VisualizationRevision"]] = relationship(
        post_update=True,
        primaryjoin=(lambda: Visualization.latest_revision_id == VisualizationRevision.id),
        lazy=False,
    )
    tags: Mapped[List["VisualizationTagAssociation"]] = relationship(
        order_by=lambda: VisualizationTagAssociation.id, back_populates="visualization"
    )
    annotations: Mapped[List["VisualizationAnnotationAssociation"]] = relationship(
        order_by=lambda: VisualizationAnnotationAssociation.id,
        back_populates="visualization",
    )
    ratings: Mapped[List["VisualizationRatingAssociation"]] = relationship(
        order_by=lambda: VisualizationRatingAssociation.id,
        back_populates="visualization",
    )
    users_shared_with: Mapped[List["VisualizationUserShareAssociation"]] = relationship(back_populates="visualization")

    average_rating = None

    # Set up proxy so that
    #   Visualization.users_shared_with
    # returns a list of users that visualization is shared with.
    users_shared_with_dot_users = association_proxy("users_shared_with", "user")

    dict_element_visible_keys = [
        "id",
        "annotation",
        "create_time",
        "db_key",
        "deleted",
        "importable",
        "published",
        "tags",
        "title",
        "type",
        "update_time",
        "username",
    ]

    def __init__(self, **kwd):
        super().__init__(**kwd)
        if self.latest_revision:
            self.revisions.append(self.latest_revision)

    @property
    def annotation(self):
        if len(self.annotations) == 1:
            return self.annotations[0].annotation
        return None

    def copy(self, user=None, title=None):
        """
        Provide copy of visualization with only its latest revision.
        """
        # NOTE: a shallow copy is done: the config is copied as is but datasets
        # are not copied nor are the dataset ids changed. This means that the
        # user does not have a copy of the data in his/her history and the
        # user who owns the datasets may delete them, making them inaccessible
        # for the current user.
        # TODO: a deep copy option is needed.

        if not user:
            user = self.user
        if not title:
            title = self.title

        copy_viz = Visualization(user=user, type=self.type, title=title, dbkey=self.dbkey)
        copy_revision = self.latest_revision.copy(visualization=copy_viz)
        copy_viz.latest_revision = copy_revision
        return copy_viz

    def to_dict(self, view="element"):
        rval = super().to_dict(view=view)
        return rval

    # username needed for slug generation
    @property
    def username(self):
        return self.user.username


class VisualizationRevision(Base, RepresentById):
    __tablename__ = "visualization_revision"
    __table_args__ = (Index("ix_visualization_revision_dbkey", "dbkey", mysql_length=200),)

    id: Mapped[int] = mapped_column(primary_key=True)
    create_time: Mapped[datetime] = mapped_column(default=now, nullable=True)
    update_time: Mapped[datetime] = mapped_column(default=now, onupdate=now, nullable=True)
    visualization_id: Mapped[int] = mapped_column(ForeignKey("visualization.id"), index=True)
    title: Mapped[Optional[str]] = mapped_column(TEXT)
    dbkey: Mapped[Optional[str]] = mapped_column(TEXT)
    config: Mapped[Optional[bytes]] = mapped_column(MutableJSONType)
    visualization: Mapped["Visualization"] = relationship(
        back_populates="revisions",
        primaryjoin=(lambda: Visualization.id == VisualizationRevision.visualization_id),
    )

    def copy(self, visualization=None):
        """
        Returns a copy of this object.
        """
        if not visualization:
            visualization = self.visualization

        return VisualizationRevision(
            visualization=visualization, title=self.title, dbkey=self.dbkey, config=self.config
        )


class VisualizationUserShareAssociation(Base, UserShareAssociation):
    __tablename__ = "visualization_user_share_association"

    id: Mapped[int] = mapped_column(primary_key=True)
    visualization_id: Mapped[int] = mapped_column(ForeignKey("visualization.id"), index=True, nullable=True)
    user_id: Mapped[int] = mapped_column(ForeignKey("galaxy_user.id"), index=True, nullable=True)
    user: Mapped[User] = relationship()
    visualization: Mapped["Visualization"] = relationship(back_populates="users_shared_with")


class Tag(Base, RepresentById):
    __tablename__ = "tag"
    __table_args__ = (UniqueConstraint("name"),)

    id: Mapped[int] = mapped_column(primary_key=True)
    type: Mapped[Optional[int]]
    parent_id: Mapped[Optional[int]] = mapped_column(ForeignKey("tag.id"))
    name: Mapped[Optional[str]] = mapped_column(TrimmedString(255))
    children: Mapped[List["Tag"]] = relationship(back_populates="parent")
    parent: Mapped[Optional["Tag"]] = relationship(back_populates="children", remote_side=[id])

    def __str__(self):
        return "Tag(id=%s, type=%i, parent_id=%s, name=%s)" % (self.id, self.type or -1, self.parent_id, self.name)


class ItemTagAssociation(Dictifiable):
    dict_collection_visible_keys = ["id", "user_tname", "user_value"]
    dict_element_visible_keys = dict_collection_visible_keys
    user_tname: Mapped[Optional[str]]
    user_value: Mapped[Optional[str]] = mapped_column(TrimmedString(255), index=True)

    def __init_subclass__(cls, **kwargs):
        super().__init_subclass__(**kwargs)

    def copy(self, cls=None):
        if cls:
            new_ta = cls()
        else:
            new_ta = type(self)()
        new_ta.tag_id = self.tag_id
        new_ta.user_tname = self.user_tname
        new_ta.value = self.value
        new_ta.user_value = self.user_value
        return new_ta


class HistoryTagAssociation(Base, ItemTagAssociation, RepresentById):
    __tablename__ = "history_tag_association"

    id: Mapped[int] = mapped_column(primary_key=True)
    history_id: Mapped[int] = mapped_column(ForeignKey("history.id"), index=True, nullable=True)
    tag_id: Mapped[int] = mapped_column(ForeignKey("tag.id"), index=True, nullable=True)
    user_id: Mapped[Optional[int]] = mapped_column(ForeignKey("galaxy_user.id"), index=True)
    user_tname: Mapped[Optional[str]] = mapped_column(TrimmedString(255), index=True)
    value: Mapped[Optional[str]] = mapped_column(TrimmedString(255), index=True)
    history: Mapped["History"] = relationship(back_populates="tags")
    tag: Mapped["Tag"] = relationship()
    user: Mapped[Optional["User"]] = relationship()


class HistoryDatasetAssociationTagAssociation(Base, ItemTagAssociation, RepresentById):
    __tablename__ = "history_dataset_association_tag_association"

    id: Mapped[int] = mapped_column(primary_key=True)
    history_dataset_association_id: Mapped[int] = mapped_column(
        ForeignKey("history_dataset_association.id"), index=True, nullable=True
    )
    tag_id: Mapped[int] = mapped_column(ForeignKey("tag.id"), index=True, nullable=True)
    user_id: Mapped[Optional[int]] = mapped_column(ForeignKey("galaxy_user.id"), index=True)
    user_tname: Mapped[Optional[str]] = mapped_column(TrimmedString(255), index=True)
    value: Mapped[Optional[str]] = mapped_column(TrimmedString(255), index=True)
    history_dataset_association: Mapped["HistoryDatasetAssociation"] = relationship(back_populates="tags")
    tag: Mapped["Tag"] = relationship()
    user: Mapped[Optional["User"]] = relationship()


class LibraryDatasetDatasetAssociationTagAssociation(Base, ItemTagAssociation, RepresentById):
    __tablename__ = "library_dataset_dataset_association_tag_association"

    id: Mapped[int] = mapped_column(primary_key=True)
    library_dataset_dataset_association_id: Mapped[int] = mapped_column(
        ForeignKey("library_dataset_dataset_association.id"), index=True, nullable=True
    )
    tag_id: Mapped[int] = mapped_column(ForeignKey("tag.id"), index=True, nullable=True)
    user_id: Mapped[Optional[int]] = mapped_column(ForeignKey("galaxy_user.id"), index=True)
    user_tname: Mapped[Optional[str]] = mapped_column(TrimmedString(255), index=True)
    value: Mapped[Optional[str]] = mapped_column(TrimmedString(255), index=True)
    library_dataset_dataset_association: Mapped["LibraryDatasetDatasetAssociation"] = relationship(
        back_populates="tags"
    )
    tag: Mapped["Tag"] = relationship()
    user: Mapped[Optional["User"]] = relationship()


class PageTagAssociation(Base, ItemTagAssociation, RepresentById):
    __tablename__ = "page_tag_association"

    id: Mapped[int] = mapped_column(primary_key=True)
    page_id: Mapped[int] = mapped_column(ForeignKey("page.id"), index=True, nullable=True)
    tag_id: Mapped[int] = mapped_column(ForeignKey("tag.id"), index=True, nullable=True)
    user_id: Mapped[Optional[int]] = mapped_column(ForeignKey("galaxy_user.id"), index=True)
    user_tname: Mapped[Optional[str]] = mapped_column(TrimmedString(255), index=True)
    value: Mapped[Optional[str]] = mapped_column(TrimmedString(255), index=True)
    page: Mapped["Page"] = relationship(back_populates="tags")
    tag: Mapped["Tag"] = relationship()
    user: Mapped[Optional["User"]] = relationship()


class WorkflowStepTagAssociation(Base, ItemTagAssociation, RepresentById):
    __tablename__ = "workflow_step_tag_association"

    id: Mapped[int] = mapped_column(primary_key=True)
    workflow_step_id: Mapped[int] = mapped_column(ForeignKey("workflow_step.id"), index=True, nullable=True)
    tag_id: Mapped[int] = mapped_column(ForeignKey("tag.id"), index=True, nullable=True)
    user_id: Mapped[Optional[int]] = mapped_column(ForeignKey("galaxy_user.id"), index=True)
    user_tname: Mapped[Optional[str]] = mapped_column(TrimmedString(255), index=True)
    value: Mapped[Optional[str]] = mapped_column(TrimmedString(255), index=True)
    workflow_step: Mapped["WorkflowStep"] = relationship(back_populates="tags")
    tag: Mapped["Tag"] = relationship()
    user: Mapped[Optional["User"]] = relationship()


class StoredWorkflowTagAssociation(Base, ItemTagAssociation, RepresentById):
    __tablename__ = "stored_workflow_tag_association"

    id: Mapped[int] = mapped_column(primary_key=True)
    stored_workflow_id: Mapped[int] = mapped_column(ForeignKey("stored_workflow.id"), index=True, nullable=True)
    tag_id: Mapped[int] = mapped_column(ForeignKey("tag.id"), index=True, nullable=True)
    user_id: Mapped[Optional[int]] = mapped_column(ForeignKey("galaxy_user.id"), index=True)
    user_tname: Mapped[Optional[str]] = mapped_column(TrimmedString(255), index=True)
    value: Mapped[Optional[str]] = mapped_column(TrimmedString(255), index=True)
    stored_workflow: Mapped["StoredWorkflow"] = relationship(back_populates="tags")
    tag: Mapped["Tag"] = relationship()
    user: Mapped[Optional["User"]] = relationship()


class VisualizationTagAssociation(Base, ItemTagAssociation, RepresentById):
    __tablename__ = "visualization_tag_association"

    id: Mapped[int] = mapped_column(primary_key=True)
    visualization_id: Mapped[int] = mapped_column(ForeignKey("visualization.id"), index=True, nullable=True)
    tag_id: Mapped[int] = mapped_column(ForeignKey("tag.id"), index=True, nullable=True)
    user_id: Mapped[Optional[int]] = mapped_column(ForeignKey("galaxy_user.id"), index=True)
    user_tname: Mapped[Optional[str]] = mapped_column(TrimmedString(255), index=True)
    value: Mapped[Optional[str]] = mapped_column(TrimmedString(255), index=True)
    visualization: Mapped["Visualization"] = relationship(back_populates="tags")
    tag: Mapped["Tag"] = relationship()
    user: Mapped[Optional["User"]] = relationship()


class HistoryDatasetCollectionTagAssociation(Base, ItemTagAssociation, RepresentById):
    __tablename__ = "history_dataset_collection_tag_association"

    id: Mapped[int] = mapped_column(primary_key=True)
    history_dataset_collection_id: Mapped[int] = mapped_column(
        ForeignKey("history_dataset_collection_association.id"), index=True, nullable=True
    )
    tag_id: Mapped[int] = mapped_column(ForeignKey("tag.id"), index=True, nullable=True)
    user_id: Mapped[Optional[int]] = mapped_column(ForeignKey("galaxy_user.id"), index=True)
    user_tname: Mapped[Optional[str]] = mapped_column(TrimmedString(255), index=True)
    value: Mapped[Optional[str]] = mapped_column(TrimmedString(255), index=True)
    dataset_collection: Mapped["HistoryDatasetCollectionAssociation"] = relationship(back_populates="tags")
    tag: Mapped["Tag"] = relationship()
    user: Mapped[Optional["User"]] = relationship()


class LibraryDatasetCollectionTagAssociation(Base, ItemTagAssociation, RepresentById):
    __tablename__ = "library_dataset_collection_tag_association"

    id: Mapped[int] = mapped_column(primary_key=True)
    library_dataset_collection_id: Mapped[int] = mapped_column(
        ForeignKey("library_dataset_collection_association.id"), index=True, nullable=True
    )
    tag_id: Mapped[int] = mapped_column(ForeignKey("tag.id"), index=True, nullable=True)
    user_id: Mapped[Optional[int]] = mapped_column(ForeignKey("galaxy_user.id"), index=True)
    user_tname: Mapped[Optional[str]] = mapped_column(TrimmedString(255), index=True)
    value: Mapped[Optional[str]] = mapped_column(TrimmedString(255), index=True)
    dataset_collection: Mapped["LibraryDatasetCollectionAssociation"] = relationship(back_populates="tags")
    tag: Mapped["Tag"] = relationship()
    user: Mapped[Optional["User"]] = relationship()


class ToolTagAssociation(Base, ItemTagAssociation, RepresentById):
    __tablename__ = "tool_tag_association"

    id: Mapped[int] = mapped_column(primary_key=True)
    tool_id: Mapped[str] = mapped_column(TrimmedString(255), index=True, nullable=True)
    tag_id: Mapped[int] = mapped_column(ForeignKey("tag.id"), index=True, nullable=True)
    user_id: Mapped[Optional[int]] = mapped_column(ForeignKey("galaxy_user.id"), index=True)
    user_tname: Mapped[Optional[str]] = mapped_column(TrimmedString(255), index=True)
    value: Mapped[Optional[str]] = mapped_column(TrimmedString(255), index=True)
    tag: Mapped["Tag"] = relationship()
    user: Mapped[Optional["User"]] = relationship()


# Item annotation classes.
class HistoryAnnotationAssociation(Base, RepresentById):
    __tablename__ = "history_annotation_association"
    __table_args__ = (Index("ix_history_anno_assoc_annotation", "annotation", mysql_length=200),)

    id: Mapped[int] = mapped_column(primary_key=True)
    history_id: Mapped[int] = mapped_column(ForeignKey("history.id"), index=True, nullable=True)
    user_id: Mapped[Optional[int]] = mapped_column(ForeignKey("galaxy_user.id"), index=True)
    annotation: Mapped[str] = mapped_column(TEXT, nullable=True)
    history: Mapped["History"] = relationship(back_populates="annotations")
    user: Mapped["User"] = relationship()


class HistoryDatasetAssociationAnnotationAssociation(Base, RepresentById):
    __tablename__ = "history_dataset_association_annotation_association"
    __table_args__ = (Index("ix_history_dataset_anno_assoc_annotation", "annotation", mysql_length=200),)

    id: Mapped[int] = mapped_column(primary_key=True)
    history_dataset_association_id: Mapped[int] = mapped_column(
        ForeignKey("history_dataset_association.id"), index=True, nullable=True
    )
    user_id: Mapped[Optional[int]] = mapped_column(ForeignKey("galaxy_user.id"), index=True)
    annotation: Mapped[str] = mapped_column(TEXT, nullable=True)
    hda: Mapped["HistoryDatasetAssociation"] = relationship(back_populates="annotations")
    user: Mapped[Optional["User"]] = relationship()


class StoredWorkflowAnnotationAssociation(Base, RepresentById):
    __tablename__ = "stored_workflow_annotation_association"
    __table_args__ = (Index("ix_stored_workflow_ann_assoc_annotation", "annotation", mysql_length=200),)

    id: Mapped[int] = mapped_column(primary_key=True)
    stored_workflow_id: Mapped[int] = mapped_column(ForeignKey("stored_workflow.id"), index=True, nullable=True)
    user_id: Mapped[Optional[int]] = mapped_column(ForeignKey("galaxy_user.id"), index=True)
    annotation: Mapped[str] = mapped_column(TEXT, nullable=True)
    stored_workflow: Mapped["StoredWorkflow"] = relationship(back_populates="annotations")
    user: Mapped[Optional["User"]] = relationship()


class WorkflowStepAnnotationAssociation(Base, RepresentById):
    __tablename__ = "workflow_step_annotation_association"
    __table_args__ = (Index("ix_workflow_step_ann_assoc_annotation", "annotation", mysql_length=200),)

    id: Mapped[int] = mapped_column(primary_key=True)
    workflow_step_id: Mapped[int] = mapped_column(ForeignKey("workflow_step.id"), index=True, nullable=True)
    user_id: Mapped[Optional[int]] = mapped_column(ForeignKey("galaxy_user.id"), index=True)
    annotation: Mapped[str] = mapped_column(TEXT, nullable=True)
    workflow_step: Mapped["WorkflowStep"] = relationship(back_populates="annotations")
    user: Mapped[Optional["User"]] = relationship()


class PageAnnotationAssociation(Base, RepresentById):
    __tablename__ = "page_annotation_association"
    __table_args__ = (Index("ix_page_annotation_association_annotation", "annotation", mysql_length=200),)

    id: Mapped[int] = mapped_column(primary_key=True)
    page_id: Mapped[int] = mapped_column(ForeignKey("page.id"), index=True, nullable=True)
    user_id: Mapped[Optional[int]] = mapped_column(ForeignKey("galaxy_user.id"), index=True)
    annotation: Mapped[str] = mapped_column(TEXT, nullable=True)
    page: Mapped["Page"] = relationship(back_populates="annotations")
    user: Mapped[Optional["User"]] = relationship()


class VisualizationAnnotationAssociation(Base, RepresentById):
    __tablename__ = "visualization_annotation_association"
    __table_args__ = (Index("ix_visualization_annotation_association_annotation", "annotation", mysql_length=200),)

    id: Mapped[int] = mapped_column(primary_key=True)
    visualization_id: Mapped[int] = mapped_column(ForeignKey("visualization.id"), index=True, nullable=True)
    user_id: Mapped[Optional[int]] = mapped_column(ForeignKey("galaxy_user.id"), index=True)
    annotation: Mapped[str] = mapped_column(TEXT, nullable=True)
    visualization: Mapped["Visualization"] = relationship(back_populates="annotations")
    user: Mapped[Optional["User"]] = relationship()


class HistoryDatasetCollectionAssociationAnnotationAssociation(Base, RepresentById):
    __tablename__ = "history_dataset_collection_annotation_association"

    id: Mapped[int] = mapped_column(primary_key=True)
    history_dataset_collection_id: Mapped[int] = mapped_column(
        ForeignKey("history_dataset_collection_association.id"), index=True, nullable=True
    )
    user_id: Mapped[Optional[int]] = mapped_column(ForeignKey("galaxy_user.id"), index=True)
    annotation: Mapped[str] = mapped_column(TEXT, nullable=True)
    history_dataset_collection: Mapped["HistoryDatasetCollectionAssociation"] = relationship(
        back_populates="annotations"
    )
    user: Mapped[Optional["User"]] = relationship()


class LibraryDatasetCollectionAnnotationAssociation(Base, RepresentById):
    __tablename__ = "library_dataset_collection_annotation_association"

    id: Mapped[int] = mapped_column(primary_key=True)
    library_dataset_collection_id: Mapped[int] = mapped_column(
        ForeignKey("library_dataset_collection_association.id"), index=True, nullable=True
    )
    user_id: Mapped[Optional[int]] = mapped_column(ForeignKey("galaxy_user.id"), index=True)
    annotation: Mapped[str] = mapped_column(TEXT, nullable=True)
    dataset_collection: Mapped["LibraryDatasetCollectionAssociation"] = relationship(back_populates="annotations")
    user: Mapped[Optional["User"]] = relationship()


class Vault(Base):
    __tablename__ = "vault"

    key: Mapped[str] = mapped_column(Text, primary_key=True)
    parent_key: Mapped[Optional[str]] = mapped_column(Text, ForeignKey(key), index=True)
    children: Mapped[List["Vault"]] = relationship(back_populates="parent")
    parent: Mapped[Optional["Vault"]] = relationship(back_populates="children", remote_side=[key])
    value: Mapped[Optional[str]] = mapped_column(Text)
    create_time: Mapped[datetime] = mapped_column(default=now, nullable=True)
    update_time: Mapped[datetime] = mapped_column(default=now, onupdate=now, nullable=True)


# Item rating classes.
class ItemRatingAssociation(Base):
    __abstract__ = True

    def __init__(self, user, item, rating=0):
        self.user = user
        self.rating = rating
        self._set_item(item)

    def _set_item(self, item):
        """Set association's item."""
        raise NotImplementedError()


class HistoryRatingAssociation(ItemRatingAssociation, RepresentById):
    __tablename__ = "history_rating_association"

    id: Mapped[int] = mapped_column(primary_key=True)
    history_id: Mapped[int] = mapped_column(ForeignKey("history.id"), index=True, nullable=True)
    user_id: Mapped[Optional[int]] = mapped_column(ForeignKey("galaxy_user.id"), index=True)
    rating: Mapped[int] = mapped_column(index=True, nullable=True)
    history: Mapped["History"] = relationship(back_populates="ratings")
    user: Mapped[Optional["User"]] = relationship()

    def _set_item(self, history):
        add_object_to_object_session(self, history)
        self.history = history


class HistoryDatasetAssociationRatingAssociation(ItemRatingAssociation, RepresentById):
    __tablename__ = "history_dataset_association_rating_association"

    id: Mapped[int] = mapped_column(primary_key=True)
    history_dataset_association_id: Mapped[int] = mapped_column(
        ForeignKey("history_dataset_association.id"), index=True, nullable=True
    )
    user_id: Mapped[Optional[int]] = mapped_column(ForeignKey("galaxy_user.id"), index=True)
    rating: Mapped[int] = mapped_column(index=True, nullable=True)
    history_dataset_association: Mapped["HistoryDatasetAssociation"] = relationship(back_populates="ratings")
    user: Mapped[Optional["User"]] = relationship()

    def _set_item(self, history_dataset_association):
        add_object_to_object_session(self, history_dataset_association)
        self.history_dataset_association = history_dataset_association


class StoredWorkflowRatingAssociation(ItemRatingAssociation, RepresentById):
    __tablename__ = "stored_workflow_rating_association"

    id: Mapped[int] = mapped_column(primary_key=True)
    stored_workflow_id: Mapped[int] = mapped_column(ForeignKey("stored_workflow.id"), index=True, nullable=True)
    user_id: Mapped[Optional[int]] = mapped_column(ForeignKey("galaxy_user.id"), index=True)
    rating: Mapped[int] = mapped_column(index=True, nullable=True)
    stored_workflow: Mapped["StoredWorkflow"] = relationship(back_populates="ratings")
    user: Mapped[Optional["User"]] = relationship()

    def _set_item(self, stored_workflow):
        add_object_to_object_session(self, stored_workflow)
        self.stored_workflow = stored_workflow


class PageRatingAssociation(ItemRatingAssociation, RepresentById):
    __tablename__ = "page_rating_association"

    id: Mapped[int] = mapped_column(primary_key=True)
    page_id: Mapped[int] = mapped_column(ForeignKey("page.id"), index=True, nullable=True)
    user_id: Mapped[Optional[int]] = mapped_column(ForeignKey("galaxy_user.id"), index=True)
    rating: Mapped[int] = mapped_column(index=True, nullable=True)
    page: Mapped["Page"] = relationship(back_populates="ratings")
    user: Mapped[Optional["User"]] = relationship()

    def _set_item(self, page):
        add_object_to_object_session(self, page)
        self.page = page


class VisualizationRatingAssociation(ItemRatingAssociation, RepresentById):
    __tablename__ = "visualization_rating_association"

    id: Mapped[int] = mapped_column(primary_key=True)
    visualization_id: Mapped[int] = mapped_column(ForeignKey("visualization.id"), index=True, nullable=True)
    user_id: Mapped[Optional[int]] = mapped_column(ForeignKey("galaxy_user.id"), index=True)
    rating: Mapped[int] = mapped_column(index=True, nullable=True)
    visualization: Mapped["Visualization"] = relationship(back_populates="ratings")
    user: Mapped[Optional["User"]] = relationship()

    def _set_item(self, visualization):
        add_object_to_object_session(self, visualization)
        self.visualization = visualization


class HistoryDatasetCollectionRatingAssociation(ItemRatingAssociation, RepresentById):
    __tablename__ = "history_dataset_collection_rating_association"

    id: Mapped[int] = mapped_column(primary_key=True)
    history_dataset_collection_id: Mapped[int] = mapped_column(
        ForeignKey("history_dataset_collection_association.id"), index=True, nullable=True
    )
    user_id: Mapped[Optional[int]] = mapped_column(ForeignKey("galaxy_user.id"), index=True)
    rating: Mapped[int] = mapped_column(index=True, nullable=True)
    dataset_collection: Mapped["HistoryDatasetCollectionAssociation"] = relationship(back_populates="ratings")
    user: Mapped[Optional["User"]] = relationship()

    def _set_item(self, dataset_collection):
        add_object_to_object_session(self, dataset_collection)
        self.dataset_collection = dataset_collection


class LibraryDatasetCollectionRatingAssociation(ItemRatingAssociation, RepresentById):
    __tablename__ = "library_dataset_collection_rating_association"

    id: Mapped[int] = mapped_column(primary_key=True)
    library_dataset_collection_id: Mapped[int] = mapped_column(
        ForeignKey("library_dataset_collection_association.id"), index=True, nullable=True
    )
    user_id: Mapped[Optional[int]] = mapped_column(ForeignKey("galaxy_user.id"), index=True)
    rating: Mapped[int] = mapped_column(index=True, nullable=True)
    dataset_collection: Mapped["LibraryDatasetCollectionAssociation"] = relationship(back_populates="ratings")
    user: Mapped[Optional["User"]] = relationship()

    def _set_item(self, dataset_collection):
        add_object_to_object_session(self, dataset_collection)
        self.dataset_collection = dataset_collection


# Data manager classes.
class DataManagerHistoryAssociation(Base, RepresentById):
    __tablename__ = "data_manager_history_association"

    id: Mapped[int] = mapped_column(primary_key=True)
    create_time: Mapped[datetime] = mapped_column(default=now, nullable=True)
    update_time: Mapped[datetime] = mapped_column(index=True, default=now, onupdate=now, nullable=True)
    history_id: Mapped[Optional[int]] = mapped_column(ForeignKey("history.id"), index=True)
    user_id: Mapped[Optional[int]] = mapped_column(ForeignKey("galaxy_user.id"), index=True)
    history: Mapped[Optional["History"]] = relationship()
    user: Mapped[Optional["User"]] = relationship(back_populates="data_manager_histories")


class DataManagerJobAssociation(Base, RepresentById):
    __tablename__ = "data_manager_job_association"
    __table_args__ = (Index("ix_data_manager_job_association_data_manager_id", "data_manager_id", mysql_length=200),)

    id: Mapped[int] = mapped_column(primary_key=True)
    create_time: Mapped[datetime] = mapped_column(default=now, nullable=True)
    update_time: Mapped[datetime] = mapped_column(index=True, default=now, onupdate=now, nullable=True)
    job_id: Mapped[Optional[int]] = mapped_column(ForeignKey("job.id"), index=True)
    data_manager_id: Mapped[Optional[str]] = mapped_column(TEXT)
    job: Mapped[Optional["Job"]] = relationship(back_populates="data_manager_association", uselist=False)


class UserPreference(Base, RepresentById):
    __tablename__ = "user_preference"

    id: Mapped[int] = mapped_column(primary_key=True)
    user_id: Mapped[Optional[int]] = mapped_column(ForeignKey("galaxy_user.id"), index=True)
    name: Mapped[Optional[str]] = mapped_column(Unicode(255), index=True)
    value: Mapped[Optional[str]] = mapped_column(Text)

    def __init__(self, name=None, value=None):
        # Do not remove this constructor: it is set as the creator for the User.preferences
        # AssociationProxy to which 2 args are passed.
        self.name = name
        self.value = value


class UsesTemplatesAppConfig(Protocol):
    # TODO: delete this config protocol def and uses in dev
    pass


class HasConfigSecrets(RepresentById):
    secret_config_type: str
    template_secrets: Mapped[Optional[CONFIGURATION_TEMPLATE_CONFIGURATION_SECRET_NAMES_TYPE]]
    uuid: Mapped[Union[UUID, str]]
    user: Mapped["User"]

    def vault_id_prefix(self, app_config: UsesTemplatesAppConfig) -> str:
        id_str = str(self.uuid)
        user_vault_id_prefix = f"{self.secret_config_type}/{id_str}"
        return user_vault_id_prefix

    def vault_key(self, secret: str, app_config: UsesTemplatesAppConfig) -> str:
        user_vault_id_prefix = self.vault_id_prefix(app_config)
        key = f"{user_vault_id_prefix}/{secret}"
        return key


class HasConfigEnvironment(RepresentById):
    template_definition: Mapped[Optional[CONFIGURATION_TEMPLATE_DEFINITION_TYPE]]

    @property
    def template_environment(self) -> TemplateEnvironment:
        definition = self.template_definition
        if not definition:
            return TemplateEnvironment.model_validate([])
        environment = definition.get("environment")
        if not environment:
            return TemplateEnvironment.model_validate([])
        else:
            return TemplateEnvironment.model_validate(environment)


T = TypeVar("T", bound=ConfigTemplate, covariant=True)


class HasConfigTemplate(HasConfigSecrets, HasConfigEnvironment, RepresentById, Generic[T]):
    name: Mapped[str]
    description: Mapped[Optional[str]]
    template_id: Mapped[str]
    template_version: Mapped[int]
    template_variables: Mapped[Optional[CONFIGURATION_TEMPLATE_CONFIGURATION_VARIABLES_TYPE]]
    hidden: Mapped[bool]
    active: Mapped[bool]
    purged: Mapped[bool]

    @property
    def template(self) -> T:
        raise NotImplementedError()


class UserObjectStore(Base, HasConfigTemplate):
    __tablename__ = "user_object_store"
    secret_config_type = "object_store_config"

    id: Mapped[int] = mapped_column(Integer, primary_key=True)
    user_id: Mapped[Optional[int]] = mapped_column(Integer, ForeignKey("galaxy_user.id"), index=True)
    uuid: Mapped[Union[UUID, str]] = mapped_column(UUIDType(), index=True)
    create_time: Mapped[datetime] = mapped_column(DateTime, default=now)
    update_time: Mapped[datetime] = mapped_column(DateTime, default=now, onupdate=now, index=True)
    # user specified name of the instance they've created
    name: Mapped[str] = mapped_column(String(255), index=True)
    # user specified description of the instance they've created
    description: Mapped[Optional[str]] = mapped_column(Text)
    # active but doesn't appear in user selection
    hidden: Mapped[bool] = mapped_column(default=False)
    # set to False to deactive the source
    active: Mapped[bool] = mapped_column(default=True)
    # a purged file source cannot be re-activated because secrets have been purged
    purged: Mapped[bool] = mapped_column(default=False)
    # the template store id
    template_id: Mapped[str] = mapped_column(String(255), index=True)
    # the template store version (0, 1, ...)
    template_version: Mapped[int] = mapped_column(Integer, index=True)
    # Full template from object_store_templates.yml catalog.
    # For tools we just store references, so here we could easily just use
    # the id/version and not record the definition... as the templates change
    # over time this choice has some big consequences despite being easy to swap
    # implementations.
    template_definition: Mapped[Optional[CONFIGURATION_TEMPLATE_DEFINITION_TYPE]] = mapped_column(JSONType)
    # Big JSON blob of the variable name -> value mapping defined for the store's
    # variables by the user.
    template_variables: Mapped[Optional[CONFIGURATION_TEMPLATE_CONFIGURATION_VARIABLES_TYPE]] = mapped_column(JSONType)
    # Track a list of secrets that were defined for this object store at creation
    template_secrets: Mapped[Optional[CONFIGURATION_TEMPLATE_CONFIGURATION_SECRET_NAMES_TYPE]] = mapped_column(JSONType)

    user: Mapped["User"] = relationship("User", back_populates="object_stores")

    @property
    def template(self) -> ObjectStoreTemplate:
        return ObjectStoreTemplate(**self.template_definition or {})

    def object_store_configuration(
        self, secrets: SecretsDict, environment: EnvironmentDict, templates: Optional[List[ObjectStoreTemplate]] = None
    ) -> ObjectStoreConfiguration:
        if templates is None:
            templates = [self.template]
        user_details = self.user.config_template_details()
        variables: CONFIGURATION_TEMPLATE_CONFIGURATION_VARIABLES_TYPE = self.template_variables or {}
        first_exception = None
        for template in templates:
            try:
                return object_store_template_to_configuration(
                    template,
                    variables=variables,
                    secrets=secrets,
                    user_details=user_details,
                    environment=environment,
                )
            except Exception as e:
                if first_exception is None:
                    first_exception = e
                continue
        if first_exception:
            raise first_exception

        raise ValueError("No template sent to object_store_configuration")


class UserFileSource(Base, HasConfigTemplate):
    __tablename__ = "user_file_source"
    secret_config_type = "file_source_config"

    id: Mapped[int] = mapped_column(primary_key=True)
    user_id: Mapped[Optional[int]] = mapped_column(ForeignKey("galaxy_user.id"), index=True)
    uuid: Mapped[Union[UUID, str]] = mapped_column(UUIDType(), index=True)
    create_time: Mapped[datetime] = mapped_column(default=now)
    update_time: Mapped[datetime] = mapped_column(default=now, onupdate=now, index=True)
    # user specified name of the instance they've created
    name: Mapped[str] = mapped_column(String(255), index=True)
    # user specified description of the instance they've created
    description: Mapped[Optional[str]] = mapped_column(Text)
    # active but doesn't appear in user selection
    hidden: Mapped[bool] = mapped_column(default=False)
    # set to False to deactive the source
    active: Mapped[bool] = mapped_column(default=True)
    # a purged file source cannot be re-activated because secrets have been purged
    purged: Mapped[bool] = mapped_column(default=False)
    # the template store id
    template_id: Mapped[str] = mapped_column(String(255), index=True)
    # the template store version (0, 1, ...)
    template_version: Mapped[int] = mapped_column(index=True)
    # Full template from file_sources_templates.yml catalog.
    # For tools we just store references, so here we could easily just use
    # the id/version and not record the definition... as the templates change
    # over time this choice has some big consequences despite being easy to swap
    # implementations.
    template_definition: Mapped[Optional[CONFIGURATION_TEMPLATE_DEFINITION_TYPE]] = mapped_column(JSONType)
    # Big JSON blob of the variable name -> value mapping defined for the store's
    # variables by the user.
    template_variables: Mapped[Optional[CONFIGURATION_TEMPLATE_CONFIGURATION_VARIABLES_TYPE]] = mapped_column(JSONType)
    # Track a list of secrets that were defined for this object store at creation
    template_secrets: Mapped[Optional[CONFIGURATION_TEMPLATE_CONFIGURATION_SECRET_NAMES_TYPE]] = mapped_column(JSONType)

    user: Mapped["User"] = relationship("User", back_populates="file_sources")

    @property
    def template(self) -> FileSourceTemplate:
        return FileSourceTemplate(**self.template_definition or {})

    def file_source_configuration(
        self, secrets: SecretsDict, environment: EnvironmentDict, templates: Optional[List[FileSourceTemplate]] = None
    ) -> FileSourceConfiguration:
        if templates is None:
            templates = [self.template]
        user_details = self.user.config_template_details()
        variables: CONFIGURATION_TEMPLATE_CONFIGURATION_VARIABLES_TYPE = self.template_variables or {}
        first_exception = None
        for template in templates:
            try:
                return file_source_template_to_configuration(
                    template,
                    variables=variables,
                    secrets=secrets,
                    user_details=user_details,
                    environment=environment,
                )
            except Exception as e:
                if first_exception is None:
                    first_exception = e
                continue
        if first_exception:
            raise first_exception

        raise ValueError("No template sent to file_source_configuration")


class UserAction(Base, RepresentById):
    __tablename__ = "user_action"

    id: Mapped[int] = mapped_column(primary_key=True)
    create_time: Mapped[datetime] = mapped_column(default=now, nullable=True)
    user_id: Mapped[Optional[int]] = mapped_column(ForeignKey("galaxy_user.id"), index=True)
    session_id: Mapped[Optional[int]] = mapped_column(ForeignKey("galaxy_session.id"), index=True)
    action: Mapped[Optional[str]] = mapped_column(Unicode(255))
    context: Mapped[Optional[str]] = mapped_column(Unicode(512))
    params: Mapped[Optional[str]] = mapped_column(Unicode(1024))
    user: Mapped[Optional["User"]] = relationship()


class APIKeys(Base, RepresentById):
    __tablename__ = "api_keys"

    id: Mapped[int] = mapped_column(primary_key=True)
    create_time: Mapped[datetime] = mapped_column(default=now, nullable=True)
    user_id: Mapped[Optional[int]] = mapped_column(ForeignKey("galaxy_user.id"), index=True)
    key: Mapped[Optional[str]] = mapped_column(TrimmedString(32), index=True, unique=True)
    user: Mapped[Optional["User"]] = relationship(back_populates="api_keys")
    deleted: Mapped[bool] = mapped_column(index=True, server_default=false())


def copy_list(lst, *args, **kwds):
    if lst is None:
        return lst
    else:
        return [el.copy(*args, **kwds) for el in lst]


def _prepare_metadata_for_serialization(id_encoder, serialization_options, metadata):
    """Prepare metatdata for exporting."""
    processed_metadata = {}
    for name, value in metadata.items():
        # Metadata files are not needed for export because they can be
        # regenerated.
        if isinstance(value, MetadataFile):
            if serialization_options.strip_metadata_files:
                continue
            else:
                value = value.serialize(id_encoder, serialization_options)
        processed_metadata[name] = value

    return processed_metadata


# The following CleanupEvent* models could be defined as tables only;
# however making them models keeps things simple and consistent.


class CleanupEvent(Base):
    __tablename__ = "cleanup_event"

    id: Mapped[int] = mapped_column(primary_key=True)
    create_time: Mapped[datetime] = mapped_column(default=now, nullable=True)
    message: Mapped[Optional[str]] = mapped_column(TrimmedString(1024))


class CleanupEventDatasetAssociation(Base):
    __tablename__ = "cleanup_event_dataset_association"

    id: Mapped[int] = mapped_column(primary_key=True)
    create_time: Mapped[datetime] = mapped_column(default=now, nullable=True)
    cleanup_event_id: Mapped[int] = mapped_column(ForeignKey("cleanup_event.id"), index=True, nullable=True)
    dataset_id: Mapped[int] = mapped_column(ForeignKey("dataset.id"), index=True, nullable=True)


class CleanupEventMetadataFileAssociation(Base):
    __tablename__ = "cleanup_event_metadata_file_association"

    id: Mapped[int] = mapped_column(primary_key=True)
    create_time: Mapped[datetime] = mapped_column(default=now, nullable=True)
    cleanup_event_id: Mapped[int] = mapped_column(ForeignKey("cleanup_event.id"), index=True, nullable=True)
    metadata_file_id: Mapped[int] = mapped_column(ForeignKey("metadata_file.id"), index=True, nullable=True)


class CleanupEventHistoryAssociation(Base):
    __tablename__ = "cleanup_event_history_association"

    id: Mapped[int] = mapped_column(primary_key=True)
    create_time: Mapped[datetime] = mapped_column(default=now, nullable=True)
    cleanup_event_id: Mapped[int] = mapped_column(ForeignKey("cleanup_event.id"), index=True, nullable=True)
    history_id: Mapped[int] = mapped_column(ForeignKey("history.id"), index=True, nullable=True)


class CleanupEventHistoryDatasetAssociationAssociation(Base):
    __tablename__ = "cleanup_event_hda_association"

    id: Mapped[int] = mapped_column(primary_key=True)
    create_time: Mapped[datetime] = mapped_column(default=now, nullable=True)
    cleanup_event_id: Mapped[int] = mapped_column(ForeignKey("cleanup_event.id"), index=True, nullable=True)
    hda_id: Mapped[int] = mapped_column(ForeignKey("history_dataset_association.id"), index=True, nullable=True)


class CleanupEventLibraryAssociation(Base):
    __tablename__ = "cleanup_event_library_association"

    id: Mapped[int] = mapped_column(primary_key=True)
    create_time: Mapped[datetime] = mapped_column(default=now, nullable=True)
    cleanup_event_id: Mapped[int] = mapped_column(ForeignKey("cleanup_event.id"), index=True, nullable=True)
    library_id: Mapped[int] = mapped_column(ForeignKey("library.id"), index=True, nullable=True)


class CleanupEventLibraryFolderAssociation(Base):
    __tablename__ = "cleanup_event_library_folder_association"

    id: Mapped[int] = mapped_column(primary_key=True)
    create_time: Mapped[datetime] = mapped_column(default=now, nullable=True)
    cleanup_event_id: Mapped[int] = mapped_column(ForeignKey("cleanup_event.id"), index=True, nullable=True)
    library_folder_id: Mapped[int] = mapped_column(ForeignKey("library_folder.id"), index=True, nullable=True)


class CleanupEventLibraryDatasetAssociation(Base):
    __tablename__ = "cleanup_event_library_dataset_association"

    id: Mapped[int] = mapped_column(primary_key=True)
    create_time: Mapped[datetime] = mapped_column(default=now, nullable=True)
    cleanup_event_id: Mapped[int] = mapped_column(ForeignKey("cleanup_event.id"), index=True, nullable=True)
    library_dataset_id: Mapped[int] = mapped_column(ForeignKey("library_dataset.id"), index=True, nullable=True)


class CleanupEventLibraryDatasetDatasetAssociationAssociation(Base):
    __tablename__ = "cleanup_event_ldda_association"

    id: Mapped[int] = mapped_column(primary_key=True)
    create_time: Mapped[datetime] = mapped_column(default=now, nullable=True)
    cleanup_event_id: Mapped[int] = mapped_column(ForeignKey("cleanup_event.id"), index=True, nullable=True)
    ldda_id: Mapped[int] = mapped_column(
        ForeignKey("library_dataset_dataset_association.id"), index=True, nullable=True
    )


class CleanupEventImplicitlyConvertedDatasetAssociationAssociation(Base):
    __tablename__ = "cleanup_event_icda_association"

    id: Mapped[int] = mapped_column(primary_key=True)
    create_time: Mapped[datetime] = mapped_column(default=now, nullable=True)
    cleanup_event_id: Mapped[int] = mapped_column(ForeignKey("cleanup_event.id"), index=True, nullable=True)
    icda_id: Mapped[int] = mapped_column(
        ForeignKey("implicitly_converted_dataset_association.id"), index=True, nullable=True
    )


class CeleryUserRateLimit(Base):
    """
    For each user stores the last time a task was scheduled for execution.
    Used to limit the number of tasks allowed per user per second.
    """

    __tablename__ = "celery_user_rate_limit"

    user_id: Mapped[int] = mapped_column(ForeignKey("galaxy_user.id", ondelete="CASCADE"), primary_key=True)
    last_scheduled_time: Mapped[datetime]

    def __repr__(self):
        return (
            f"CeleryUserRateLimit(id_type={self.id_type!r}, "
            f"id={self.id!r}, last_scheduled_time={self.last_scheduled_time!r})"
        )


# The following models (HDA, LDDA) are mapped imperatively (for details see discussion in PR #12064)
# TLDR: there are issues ('metadata' property, Galaxy object wrapping) that need to be addressed separately
# before these models can be mapped declaratively. Keeping them in the mapping module breaks the auth package
# tests (which import model directly bypassing the mapping module); fixing that is possible by importing
# mapping into the test; however, having all models mapped in the same module is cleaner.

HistoryDatasetAssociation.table = Table(
    "history_dataset_association",
    mapper_registry.metadata,
    Column("id", Integer, primary_key=True),
    Column("history_id", Integer, ForeignKey("history.id"), index=True),
    Column("dataset_id", Integer, ForeignKey("dataset.id"), index=True),
    Column("create_time", DateTime, default=now),
    Column("update_time", DateTime, default=now, onupdate=now, index=True),
    Column("state", TrimmedString(64), index=True, key="_state"),
    Column(
        "copied_from_history_dataset_association_id",
        Integer,
        ForeignKey("history_dataset_association.id"),
        nullable=True,
    ),
    Column(
        "copied_from_library_dataset_dataset_association_id",
        Integer,
        ForeignKey("library_dataset_dataset_association.id"),
        nullable=True,
    ),
    Column("name", TrimmedString(255)),
    Column("info", TrimmedString(255)),
    Column("blurb", TrimmedString(255)),
    Column("peek", TEXT, key="_peek"),
    Column("tool_version", TEXT),
    Column("extension", TrimmedString(64), index=True),
    Column("metadata", MetadataType, key="_metadata"),
    Column("metadata_deferred", Boolean, key="metadata_deferred"),
    Column("parent_id", Integer, ForeignKey("history_dataset_association.id"), nullable=True),
    Column("designation", TrimmedString(255)),
    Column("deleted", Boolean, index=True, default=False),
    Column("visible", Boolean),
    Column("extended_metadata_id", Integer, ForeignKey("extended_metadata.id"), index=True),
    Column("version", Integer, default=1, nullable=True, index=True),
    Column("hid", Integer),
    Column("purged", Boolean, index=True, default=False),
    Column("validated_state", TrimmedString(64), default="unvalidated", nullable=False),
    Column("validated_state_message", TEXT),
    Column(
        "hidden_beneath_collection_instance_id", ForeignKey("history_dataset_collection_association.id"), nullable=True
    ),
)

LibraryDatasetDatasetAssociation.table = Table(
    "library_dataset_dataset_association",
    mapper_registry.metadata,
    Column("id", Integer, primary_key=True),
    Column("library_dataset_id", Integer, ForeignKey("library_dataset.id"), index=True),
    Column("dataset_id", Integer, ForeignKey("dataset.id"), index=True),
    Column("create_time", DateTime, default=now),
    Column("update_time", DateTime, default=now, onupdate=now, index=True),
    Column("state", TrimmedString(64), index=True, key="_state"),
    Column(
        "copied_from_history_dataset_association_id",
        Integer,
        ForeignKey(
            "history_dataset_association.id", use_alter=True, name="history_dataset_association_dataset_id_fkey"
        ),
        nullable=True,
    ),
    Column(
        "copied_from_library_dataset_dataset_association_id",
        Integer,
        ForeignKey(
            "library_dataset_dataset_association.id", use_alter=True, name="library_dataset_dataset_association_id_fkey"
        ),
        nullable=True,
    ),
    Column("name", TrimmedString(255), index=True),
    Column("info", TrimmedString(255)),
    Column("blurb", TrimmedString(255)),
    Column("peek", TEXT, key="_peek"),
    Column("tool_version", TEXT),
    Column("extension", TrimmedString(64)),
    Column("metadata", MetadataType, key="_metadata"),
    Column("metadata_deferred", Boolean, key="metadata_deferred"),
    Column("parent_id", Integer, ForeignKey("library_dataset_dataset_association.id"), nullable=True),
    Column("designation", TrimmedString(255)),
    Column("deleted", Boolean, index=True, default=False),
    Column("validated_state", TrimmedString(64), default="unvalidated", nullable=False),
    Column("validated_state_message", TEXT),
    Column("visible", Boolean),
    Column("extended_metadata_id", Integer, ForeignKey("extended_metadata.id"), index=True),
    Column("user_id", Integer, ForeignKey("galaxy_user.id"), index=True),
    Column("message", TrimmedString(255)),
)


mapper_registry.map_imperatively(
    HistoryDatasetAssociation,
    HistoryDatasetAssociation.table,
    properties=dict(
        dataset=relationship(
            Dataset,
            primaryjoin=(lambda: Dataset.id == HistoryDatasetAssociation.table.c.dataset_id),
            lazy="joined",
            back_populates="history_associations",
        ),
        copied_from_history_dataset_association=relationship(
            HistoryDatasetAssociation,
            primaryjoin=(
                HistoryDatasetAssociation.table.c.copied_from_history_dataset_association_id
                == HistoryDatasetAssociation.table.c.id
            ),
            remote_side=[HistoryDatasetAssociation.table.c.id],
            uselist=False,
            back_populates="copied_to_history_dataset_associations",
        ),
        copied_from_library_dataset_dataset_association=relationship(
            LibraryDatasetDatasetAssociation,
            primaryjoin=(
                LibraryDatasetDatasetAssociation.table.c.id
                == HistoryDatasetAssociation.table.c.copied_from_library_dataset_dataset_association_id
            ),
            back_populates="copied_to_history_dataset_associations",
        ),
        copied_to_history_dataset_associations=relationship(
            HistoryDatasetAssociation,
            primaryjoin=(
                HistoryDatasetAssociation.table.c.copied_from_history_dataset_association_id
                == HistoryDatasetAssociation.table.c.id
            ),
            back_populates="copied_from_history_dataset_association",
        ),
        copied_to_library_dataset_dataset_associations=relationship(
            LibraryDatasetDatasetAssociation,
            primaryjoin=(
                HistoryDatasetAssociation.table.c.id
                == LibraryDatasetDatasetAssociation.table.c.copied_from_history_dataset_association_id
            ),
            back_populates="copied_from_history_dataset_association",
        ),
        tags=relationship(
            HistoryDatasetAssociationTagAssociation,
            order_by=HistoryDatasetAssociationTagAssociation.id,
            back_populates="history_dataset_association",
        ),
        annotations=relationship(
            HistoryDatasetAssociationAnnotationAssociation,
            order_by=HistoryDatasetAssociationAnnotationAssociation.id,
            back_populates="hda",
        ),
        ratings=relationship(
            HistoryDatasetAssociationRatingAssociation,
            order_by=HistoryDatasetAssociationRatingAssociation.id,
            back_populates="history_dataset_association",
        ),
        extended_metadata=relationship(
            ExtendedMetadata,
            primaryjoin=(HistoryDatasetAssociation.table.c.extended_metadata_id == ExtendedMetadata.id),
        ),
        hidden_beneath_collection_instance=relationship(
            HistoryDatasetCollectionAssociation,
            primaryjoin=(
                HistoryDatasetAssociation.table.c.hidden_beneath_collection_instance_id
                == HistoryDatasetCollectionAssociation.id
            ),
            uselist=False,
        ),
        _metadata=deferred(HistoryDatasetAssociation.table.c._metadata),
        dependent_jobs=relationship(JobToInputDatasetAssociation, back_populates="dataset"),
        creating_job_associations=relationship(JobToOutputDatasetAssociation, back_populates="dataset"),
        history=relationship(History, back_populates="datasets", cascade_backrefs=False),
        implicitly_converted_datasets=relationship(
            ImplicitlyConvertedDatasetAssociation,
            primaryjoin=(lambda: ImplicitlyConvertedDatasetAssociation.hda_parent_id == HistoryDatasetAssociation.id),
            back_populates="parent_hda",
        ),
        implicitly_converted_parent_datasets=relationship(
            ImplicitlyConvertedDatasetAssociation,
            primaryjoin=(lambda: ImplicitlyConvertedDatasetAssociation.hda_id == HistoryDatasetAssociation.id),
            back_populates="dataset",
        ),
    ),
)

mapper_registry.map_imperatively(
    LibraryDatasetDatasetAssociation,
    LibraryDatasetDatasetAssociation.table,
    properties=dict(
        dataset=relationship(
            Dataset,
            primaryjoin=(lambda: LibraryDatasetDatasetAssociation.table.c.dataset_id == Dataset.id),
            back_populates="library_associations",
        ),
        library_dataset=relationship(
            LibraryDataset, foreign_keys=LibraryDatasetDatasetAssociation.table.c.library_dataset_id
        ),
        user=relationship(User),
        copied_from_library_dataset_dataset_association=relationship(
            LibraryDatasetDatasetAssociation,
            primaryjoin=(
                LibraryDatasetDatasetAssociation.table.c.copied_from_library_dataset_dataset_association_id
                == LibraryDatasetDatasetAssociation.table.c.id
            ),
            remote_side=[LibraryDatasetDatasetAssociation.table.c.id],
            uselist=False,
            back_populates="copied_to_library_dataset_dataset_associations",
        ),
        copied_to_library_dataset_dataset_associations=relationship(
            LibraryDatasetDatasetAssociation,
            primaryjoin=(
                LibraryDatasetDatasetAssociation.table.c.copied_from_library_dataset_dataset_association_id
                == LibraryDatasetDatasetAssociation.table.c.id
            ),
            back_populates="copied_from_library_dataset_dataset_association",
        ),
        copied_to_history_dataset_associations=relationship(
            HistoryDatasetAssociation,
            primaryjoin=(
                LibraryDatasetDatasetAssociation.table.c.id
                == HistoryDatasetAssociation.table.c.copied_from_library_dataset_dataset_association_id
            ),
            back_populates="copied_from_library_dataset_dataset_association",
        ),
        implicitly_converted_datasets=relationship(
            ImplicitlyConvertedDatasetAssociation,
            primaryjoin=(
                ImplicitlyConvertedDatasetAssociation.ldda_parent_id == LibraryDatasetDatasetAssociation.table.c.id
            ),
            back_populates="parent_ldda",
        ),
        tags=relationship(
            LibraryDatasetDatasetAssociationTagAssociation,
            order_by=LibraryDatasetDatasetAssociationTagAssociation.id,
            back_populates="library_dataset_dataset_association",
        ),
        extended_metadata=relationship(
            ExtendedMetadata,
            primaryjoin=(LibraryDatasetDatasetAssociation.table.c.extended_metadata_id == ExtendedMetadata.id),
        ),
        _metadata=deferred(LibraryDatasetDatasetAssociation.table.c._metadata),
        actions=relationship(
            LibraryDatasetDatasetAssociationPermissions, back_populates="library_dataset_dataset_association"
        ),
        dependent_jobs=relationship(JobToInputLibraryDatasetAssociation, back_populates="dataset"),
        creating_job_associations=relationship(JobToOutputLibraryDatasetAssociation, back_populates="dataset"),
        implicitly_converted_parent_datasets=relationship(
            ImplicitlyConvertedDatasetAssociation,
            primaryjoin=(lambda: ImplicitlyConvertedDatasetAssociation.ldda_id == LibraryDatasetDatasetAssociation.id),
            back_populates="dataset_ldda",
        ),
        copied_from_history_dataset_association=relationship(
            HistoryDatasetAssociation,
            primaryjoin=(
                HistoryDatasetAssociation.table.c.id
                == LibraryDatasetDatasetAssociation.table.c.copied_from_history_dataset_association_id
            ),
            back_populates="copied_to_library_dataset_dataset_associations",
        ),
    ),
)

# ----------------------------------------------------------------------------------------
# The following statements must not precede the mapped models defined above.

Job.any_output_dataset_collection_instances_deleted = deferred(
    column_property(  # type:ignore[assignment]
        exists(HistoryDatasetCollectionAssociation.id).where(
            and_(
                Job.id == JobToOutputDatasetCollectionAssociation.job_id,
                HistoryDatasetCollectionAssociation.id == JobToOutputDatasetCollectionAssociation.dataset_collection_id,
                HistoryDatasetCollectionAssociation.deleted == true(),
            )
        ),
    )
)

Job.any_output_dataset_deleted = deferred(
    column_property(  # type:ignore[assignment]
        exists(HistoryDatasetAssociation.id).where(
            and_(
                Job.id == JobToOutputDatasetAssociation.job_id,
                HistoryDatasetAssociation.table.c.id == JobToOutputDatasetAssociation.dataset_id,
                HistoryDatasetAssociation.table.c.deleted == true(),
            )
        ),
    )
)

History.average_rating = column_property(  # type:ignore[assignment]
    select(func.avg(HistoryRatingAssociation.rating))
    .where(HistoryRatingAssociation.history_id == History.id)
    .scalar_subquery(),
    deferred=True,
)

History.users_shared_with_count = column_property(  # type:ignore[assignment]
    select(func.count(HistoryUserShareAssociation.id))
    .where(History.id == HistoryUserShareAssociation.history_id)
    .scalar_subquery(),
    deferred=True,
)

Page.average_rating = column_property(
    select(func.avg(PageRatingAssociation.rating)).where(PageRatingAssociation.page_id == Page.id).scalar_subquery(),
    deferred=True,
)

StoredWorkflow.average_rating = column_property(  # type:ignore[assignment]
    select(func.avg(StoredWorkflowRatingAssociation.rating))
    .where(StoredWorkflowRatingAssociation.stored_workflow_id == StoredWorkflow.id)
    .scalar_subquery(),
    deferred=True,
)

Visualization.average_rating = column_property(  # type:ignore[assignment]
    select(func.avg(VisualizationRatingAssociation.rating))
    .where(VisualizationRatingAssociation.visualization_id == Visualization.id)
    .scalar_subquery(),
    deferred=True,
)

Workflow.step_count = column_property(  # type:ignore[assignment]
    select(func.count(WorkflowStep.id)).where(Workflow.id == WorkflowStep.workflow_id).scalar_subquery(), deferred=True
)

WorkflowInvocationStep.subworkflow_invocation_id = column_property(
    select(WorkflowInvocationToSubworkflowInvocationAssociation.subworkflow_invocation_id)
    .where(
        and_(
            WorkflowInvocationToSubworkflowInvocationAssociation.workflow_invocation_id
            == WorkflowInvocationStep.workflow_invocation_id,
            WorkflowInvocationToSubworkflowInvocationAssociation.workflow_step_id
            == WorkflowInvocationStep.workflow_step_id,
        )
    )
    .scalar_subquery(),
)

# Set up proxy so that this syntax is possible:
# <user_obj>.preferences[pref_name] = pref_value
User.preferences = association_proxy("_preferences", "value", creator=UserPreference)

# Optimized version of getting the current Galaxy session.
# See https://github.com/sqlalchemy/sqlalchemy/discussions/7638 for approach
session_partition = select(
    GalaxySession,
    func.row_number()
    .over(order_by=GalaxySession.update_time.desc(), partition_by=GalaxySession.user_id)
    .label("index"),
).alias()
partitioned_session = aliased(GalaxySession, session_partition)
User.current_galaxy_session = relationship(
    partitioned_session,
    primaryjoin=and_(partitioned_session.user_id == User.id, session_partition.c.index < 2),
    uselist=False,
    viewonly=True,
)


@event.listens_for(HistoryDatasetCollectionAssociation, "init")
def receive_init(target, args, kwargs):
    """
    Listens for the 'init' event. This is not called when 'target' is loaded from the database.
    https://docs.sqlalchemy.org/en/14/orm/events.html#sqlalchemy.orm.InstanceEvents.init

    Addresses SQLAlchemy 2.0 compatibility issue: see inline documentation for
    `add_object_to_object_session` in galaxy.model.orm.util.
    """
    for key in ("history", "copied_from_history_dataset_collection_association"):
        obj = kwargs.get(key)
        if obj:
            add_object_to_object_session(target, obj)
            return  # Once is enough.


JobStateSummary = NamedTuple("JobStateSummary", [(value, int) for value in enum_values(Job.states)] + [("all_jobs", int)])  # type: ignore[misc]  # Ref https://github.com/python/mypy/issues/848#issuecomment-255237167<|MERGE_RESOLUTION|>--- conflicted
+++ resolved
@@ -1424,49 +1424,6 @@
 
     __tablename__ = "job"
 
-<<<<<<< HEAD
-    id = Column(Integer, primary_key=True)
-    create_time = Column(DateTime, default=now)
-    update_time = Column(DateTime, default=now, onupdate=now, index=True)
-    history_id = Column(Integer, ForeignKey("history.id"), index=True)
-    library_folder_id = Column(Integer, ForeignKey("library_folder.id"), index=True)
-    tool_id = Column(String(255))
-    tool_version = Column(TEXT, default="1.0.0")
-    galaxy_version = Column(String(64), default=None)
-    dynamic_tool_id = Column(Integer, ForeignKey("dynamic_tool.id"), index=True, nullable=True)
-    state = Column(String(64), index=True)
-    info = Column(TrimmedString(255))
-    copied_from_job_id = Column(Integer, nullable=True)
-    command_line = Column(TEXT)
-    dependencies = Column(MutableJSONType, nullable=True)
-    job_messages = Column(MutableJSONType, nullable=True)
-    param_filename = Column(String(1024))
-    runner_name = Column(String(255))
-    job_stdout = Column(TEXT)
-    job_stderr = Column(TEXT)
-    tool_stdout = Column(TEXT)
-    tool_stderr = Column(TEXT)
-    exit_code = Column(Integer, nullable=True)
-    traceback = Column(TEXT)
-    session_id = Column(Integer, ForeignKey("galaxy_session.id"), index=True, nullable=True)
-    user_id = Column(Integer, ForeignKey("galaxy_user.id"), index=True, nullable=True)
-    job_runner_name = Column(String(255))
-    job_runner_external_id = Column(String(255), index=True)
-    destination_id = Column(String(255), nullable=True)
-    destination_params = Column(MutableJSONType, nullable=True)
-    object_store_id = Column(TrimmedString(255), index=True)
-    imported = Column(Boolean, default=False, index=True)
-    params = Column(TrimmedString(255), index=True)
-    handler = Column(TrimmedString(255), index=True)
-    preferred_object_store_id = Column(String(255), nullable=True)
-    object_store_id_overrides = Column(JSONType)
-    stopped = Column(Boolean, index=True, default=False)
-
-    user = relationship("User")
-    galaxy_session = relationship("GalaxySession")
-    history = relationship("History", back_populates="jobs")
-    library_folder = relationship("LibraryFolder")
-=======
     id: Mapped[int] = mapped_column(primary_key=True)
     create_time: Mapped[datetime] = mapped_column(default=now, nullable=True)
     update_time: Mapped[datetime] = mapped_column(default=now, onupdate=now, index=True, nullable=True)
@@ -1502,12 +1459,13 @@
     handler: Mapped[Optional[str]] = mapped_column(TrimmedString(255), index=True)
     preferred_object_store_id: Mapped[Optional[str]] = mapped_column(String(255))
     object_store_id_overrides: Mapped[Optional[STR_TO_STR_DICT]] = mapped_column(JSONType)
+    stopped: Mapped[Optional[bool]] = mapped_column(default=False, index=True)
 
     user: Mapped[Optional["User"]] = relationship()
     galaxy_session: Mapped[Optional["GalaxySession"]] = relationship()
     history: Mapped[Optional["History"]] = relationship(back_populates="jobs")
     library_folder: Mapped[Optional["LibraryFolder"]] = relationship()
->>>>>>> f2de606c
+
     parameters = relationship("JobParameter")
     input_datasets: Mapped[List["JobToInputDatasetAssociation"]] = relationship(
         "JobToInputDatasetAssociation", back_populates="job"
@@ -4699,9 +4657,6 @@
     def set_metadata_success_state(self):
         self._state = None
 
-<<<<<<< HEAD
-    def get_file_name(self, sync_cache=True, user=None) -> str:
-=======
     def get_object_store_id(self):
         return self.dataset.object_store_id
 
@@ -4723,8 +4678,7 @@
             out.write(json.dumps(None))
         self.set_total_size()
 
-    def get_file_name(self, sync_cache=True) -> str:
->>>>>>> f2de606c
+    def get_file_name(self, sync_cache=True, user=None) -> str:
         if self.dataset.purged:
             return ""
         return self.dataset.get_file_name(sync_cache=sync_cache, user=user)
