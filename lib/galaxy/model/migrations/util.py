--- conflicted
+++ resolved
@@ -18,7 +18,6 @@
         batch_op.drop_column(column_name)
 
 
-<<<<<<< HEAD
 def add_unique_constraint(index_name: str, table_name: str, columns: List[str]):
     if _is_sqlite():
         with op.batch_alter_table(table_name) as batch_op:
@@ -33,7 +32,8 @@
             batch_op.drop_constraint(index_name)
     else:
         op.drop_constraint(index_name, table_name)
-=======
+
+
 def create_index(index_name, table_name, columns):
     if index_exists(index_name, table_name):
         msg = f"Index with name {index_name} on {table_name} already exists. Skipping revision."
@@ -45,7 +45,6 @@
 def drop_index(index_name, table_name, columns):
     if index_exists(index_name, table_name):
         op.drop_index(index_name, table_name)
->>>>>>> a2d5f4a4
 
 
 def column_exists(table_name, column_name):
