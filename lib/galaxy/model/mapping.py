--- conflicted
+++ resolved
@@ -684,22 +684,11 @@
     #load local galaxy security policy
     result.security_agent = GalaxyRBACAgent( result )
     # Create private roles if necessary.
-<<<<<<< HEAD
-    if not result.Role.query().all():
-        for user in result.User.query().all():
-            role = Role( name = user.email, description = 'Private Role for ' + user.email, type = 'private' )
-            role.flush()
-            ura = UserRoleAssociation( user = user, role = role )
-            ura.flush()
-            dup = DefaultUserPermissions( user = user, action = result.security_agent.permitted_actions.DATASET_MANAGE_PERMISSIONS.action, role = role )
-            dup.flush()
-=======
     if create_tables: #This should be moved to the external update script
         if not result.Role.query().all():
             for user in result.User.query().all():
                 result.security_agent.create_private_user_role( user )
                 result.security_agent.user_set_default_permissions( user, history=True, dataset=True, bypass_manage_permission=True )
->>>>>>> 31e411dc
     return result
     
 def get_suite():
