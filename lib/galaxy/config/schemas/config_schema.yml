--- conflicted
+++ resolved
@@ -4142,14 +4142,13 @@
         desc: |
           Enable the integration of the Galaxy Help Forum in the tool panel. This requires the help_forum_api_url to be set.
 
-<<<<<<< HEAD
       disable_batch_input:
         type: bool
         default: false
         required: false
         desc: |
           Disable the batch input mode for all tools. This will remove the "Multiple Datasets" and "Dataset Collection" input types from single dataset inputs in all tools.
-=======
+
       file_source_temp_dir:
         type: str
         required: false
@@ -4168,5 +4167,4 @@
         desc: |
           Number of seconds before file source content listings are refreshed. Shorter times will result in more
           queries while browsing a file sources. Longer times will result in fewer requests to file sources but
-          outdated contents might be displayed to the user. Currently only affects s3fs file sources.
->>>>>>> cc18d879
+          outdated contents might be displayed to the user. Currently only affects s3fs file sources.