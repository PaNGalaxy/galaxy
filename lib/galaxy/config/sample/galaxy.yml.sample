--- conflicted
+++ resolved
@@ -1,21 +1,21 @@
 # Galaxy is configured by default to be usable in a single-user development
 # environment.  To tune the application for a multi-user production
 # environment, see the documentation at:
-#
+# 
 #  https://docs.galaxyproject.org/en/master/admin/production.html
-#
+# 
 # Throughout this sample configuration file, except where stated otherwise,
 # uncommented values override the default if left unset, whereas commented
 # values are set to the default value.  Relative paths are relative to the root
 # Galaxy directory.
-#
+# 
 # Examples of many of these options are explained in more detail in the Galaxy
 # Community Hub.
-#
+# 
 #   https://galaxyproject.org/admin/config
-#
+# 
 # Config hackers are encouraged to check there before asking for help.
-#
+# 
 # Configuration for Gravity process manager.
 # ``uwsgi:`` section will be ignored if Galaxy is started via Gravity commands (e.g ``./run.sh``, ``galaxy`` or ``galaxyctl``).
 gravity:
@@ -3067,7 +3067,6 @@
   # affects s3fs file sources.
   #file_source_listings_expiry_time: 60
 
-<<<<<<< HEAD
   # Install tool dependencies when installing tools from the Tool Shed.
   # These are the software packages and libraries required for a tool to
   # function properly. Tool dependencies are typically specified in the
@@ -3092,7 +3091,7 @@
   # requirements. This option should be set to false if containerized
   # versions of tools are used.
   #install_resolver_dependencies: true
-=======
+
   # Enables the cleanup of failed Galaxy job's working directories. Runs
   # in a Celery task.
   #enable_failed_jobs_working_directory_cleanup: false
@@ -3108,4 +3107,3 @@
   # default) if enable_failed_jobs_working_directory_cleanup is
   # ``true``. Runs in a Celery task.
   #failed_jobs_working_directory_cleanup_interval: 86400
->>>>>>> c593be12
