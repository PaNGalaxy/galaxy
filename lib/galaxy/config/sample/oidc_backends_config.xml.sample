<?xml version="1.0"?>
<!--

This file shall be properly set for user authentication and authorization leveraging the OpenID Connect protocol.
Here we provide a quick reference for configuration setters, and we provide a complete documentation
at the following page:

    https://galaxyproject.org/authnz/config/oidc/



Quick Reference
_______________

- provider:         Sets the name of OpenID Connect (OIDC) Identity Provider (IdP).
<<<<<<< HEAD
=======
                    Supported providers are listed below in the sample.
>>>>>>> 0fbe2b44

- client id:        Sets the id of this client (i.e., your Galaxy instance) with the IdP, which is
                    obtained from the IdP at client registration.
                    See: https://tools.ietf.org/html/rfc6749#section-2.2

- client secret:    A secret generated by IdP for your client upon its registration.
                    See https://tools.ietf.org/html/rfc6749#section-2.3.1

- label:            A label to identify this IDP to users in the UI. Defaults to the provider name if absent.

- icon:             Image to be displayed on the login button.

- require_create_confirmation:            A boolean value that decides whether a NewUserConfirmation page shows up.


IMPORTANT NOTES
_______________

While registering your client (i.e., your Galaxy instance), you would need to provide the IdP with a
`redirect_uri`: a URL at which the IdP will callback your Galaxy instance upon a successful user authentication.

This URL for your Galaxy instance is composed as:

    <host_url>/authnz/<provider>/callback


Some examples:

- using localhost to authenticate with Google:
    http://localhost:8080/authnz/google/callback

- using localhost to authenticate with Globus:
    http://localhost:8080/authnz/globus/callback

- using an instance hosted at `https://usegalaxy.org` with Google:
    https://usegalaxy.org/authnz/google/callback


Please mind `http` and `https`.

-->
<OIDC>
    <provider name="Google">
        <client_id> ... </client_id>
        <client_secret> ... </client_secret>
        <redirect_uri>http://localhost:8080/authnz/google/callback</redirect_uri>

        <prompt>consent</prompt>
        <!--The value of this parameter (i.e., prompt) specifies whether the Google authorization server should prompt
         a galaxy user for (re)authorization and consent. The possible values are: `none`, `consent`, and
         `select_account`. HOWEVER, DO NOT USE `none`, because it will cause authentication failure for new users.
         see the following page for more information:
         https://developers.google.com/identity/protocols/OpenIDConnect#prompt

         If you want the consent screen to be shown to the new users only, and re-authorization happen without
         asking for user's consent, then remove this attribute.

         NOTE: Galaxy sets OIDC 'scope' (requested scope of access to user's account) to `openid`. This is the
         minimum scope value that request only user's email address and profile name. For login process Galaxy
         does not need any more information, hence we request minimum possible information. By design, Google
         does NOT show consent screen for this scope, hence user will only see a login page when they try to
         login to Galaxy using their Google account.
        -->
        <icon>https://developers.google.com/identity/images/btn_google_signin_light_normal_web.png</icon>
        <!-- (Optional) Extra scopes you need to request for your implementation -->
        <!-- <extra_scopes>offline_access,something-else</extra_scopes> -->
    </provider>

    <!-- Documentation: http://globus-integration-examples.readthedocs.io -->
    <provider name="Globus">
        <client_id> ... </client_id>
        <client_secret> ... </client_secret>
        <redirect_uri>http://localhost:8080/authnz/globus/callback</redirect_uri>
        <prompt>consent</prompt>
    </provider>

    <provider name="Custos">
        <url>https://dev.custos.usecustos.org/apiserver/identity-management/v1.0.0/</url>
        <client_id> ... </client_id>
        <client_secret> ... </client_secret>
        <redirect_uri>http://localhost:8080/authnz/custos/callback</redirect_uri>
        <!-- (Optional): whether to show a create account confirmation page.  This defaults to True for Custos -->
        <!-- <require_create_confirmation>true</require_create_confirmation> -->
        <!-- (Optional) Trusted CA certificate file or directory to use when verify Custos authorization server.
             See http://docs.python-requests.org/en/master/user/advanced/#ssl-cert-verification for more information. -->
        <!-- <ca_bundle>/path/to/ca_bundle</ca_bundle> -->
        <!-- (Optional) Override the default Custos well-known URL to point to a different instance -->
        <!-- <well_known_oidc_config_uri>https://.../.well-known/openid-configuration</well_known_oidc_config_uri> -->
        <!-- (Optional) Restrict the list of options available for login using CILogon or Custos by including the EntityID for each institution
             in a separate <allowed_idp> tag. Find the EntityID(s) for your desired institution(s) at https://cilogon.org/idplist/
             Note: the <allowed_idp>'s for Custos should match those for CILogon if both are enabled.-->
        <!-- <allowed_idp>https://github.com/login/oauth/authorize</allowed_idp> -->
        <!-- (Optional) Enable logging out of the IDP when user logs out of Galaxy -->
        <!-- <enable_idp_logout>false</enable_idp_logout> -->
    </provider>

    <provider name="CILogon">
        <url>https://cilogon.org/authorize</url>
        <client_id> ... </client_id>
        <client_secret> ... </client_secret>
        <redirect_uri>http://localhost:8080/authnz/cilogon/callback</redirect_uri>
        <!-- (Optional) Trusted CA certificate file or directory to use when verify Custos authorization server.
             See http://docs.python-requests.org/en/master/user/advanced/#ssl-cert-verification for more information. -->
        <!-- <ca_bundle>/path/to/ca_bundle</ca_bundle> -->
        <!-- (Optional) Override the default Custos well-known URL to point to a different instance -->
        <!-- <well_known_oidc_config_uri>https://.../.well-known/openid-configuration</well_known_oidc_config_uri> -->
        <!-- (Optional) Restrict the list of options available for login using CILogon or Custos by including the EntityID for each institution
             in a separate <allowed_idp> tag. Find the EntityID(s) for your desired institution(s) at https://cilogon.org/idplist/
             Note: the <allowed_idp>'s for CILogon should match those for Custos if both are enabled.-->
        <!-- <allowed_idp>https://github.com/login/oauth/authorize</allowed_idp> -->
        <!-- (Optional) Enable logging out of the IDP when user logs out of Galaxy -->
        <!-- <enable_idp_logout>false</enable_idp_logout> -->
    </provider>

    <provider name="Keycloak">
        <!-- The URL should include the base keycloak path as well as the realm -->
        <url>https://keycloak.example.org/realms/master/</url>
        <client_id> ... </client_id>
        <client_secret> ... </client_secret>
        <redirect_uri>http://localhost:8080/authnz/keycloak/callback</redirect_uri>
        <!-- (Optional): a provider label to display in the UI -->
        <!-- <label>My provider name</label> -->
        <!-- (Optional): whether to show a create account confirmation page -->
        <!-- <require_create_confirmation>false</require_create_confirmation> -->
        <!-- (Optional) Trusted CA certificate file or directory to use when verify Custos authorization server.
             See http://docs.python-requests.org/en/master/user/advanced/#ssl-cert-verification for more information. -->
        <!-- <ca_bundle>/path/to/ca_bundle</ca_bundle> -->
        <!-- (Optional) Override the default Custos well-known URL to point to a different instance -->
        <!-- <well_known_oidc_config_uri>https://.../.well-known/openid-configuration</well_known_oidc_config_uri> -->
        <!-- (Optional) Override the default idp hint -->
        <!-- <idphint>cilogon</idphint> -->
        <!-- (Optional) Enable logging out of the IDP when user logs out of Galaxy -->
        <!-- <enable_idp_logout>false</enable_idp_logout> -->
        <!-- <icon>https://path/to/icon</icon>  -->
        <!-- (Optional) Enable PKCE for this IDP -->
        <!-- <pkce_support>false</pkce_support> -->
        <!-- (Optional) the audiences accepted on the access-token for this IDP. -->
        <!-- <accepted_audiences>galaxy</accepted_audiences> -->
        <!-- (Optional) Extra scopes you need to request for your implementation -->
        <!-- Please note that offline_access scope can be required to obtain refresh tokens from your provider-->
        <!-- <extra_scopes>offline_access,something-else</extra_scopes> -->

    </provider>

    <!-- Documentation: https://galaxyproject.org/authnz/config/oidc/idps/elixir-aai  -->
    <!-- DEPRECATED This provider is deprecated and will be phased out. -->
    <provider name="Elixir">
        <client_id>...</client_id>
        <client_secret>...</client_secret>
        <redirect_uri>http://localhost:8080/authnz/elixir/callback</redirect_uri>
        <prompt>consent</prompt>
        <icon>https://lifescience-ri.eu/fileadmin/lifescience-ri/media/Images/button-login-small.png</icon>
        <!-- (Optional) Extra scopes you need to request for your implementation -->
        <!-- Please note that offline_access scope can be required to obtain refresh tokens from your provider-->
        <!-- <extra_scopes>offline_access,something-else</extra_scopes> -->
    </provider>

    <!-- # In order to get any scopes, you have to register your service with Life science, see documentation at https://lifescience-ri.eu/ls-login.html  -->
    <provider name="Lifescience">
        <client_id>...</client_id>
        <client_secret>...</client_secret>
        <redirect_uri>http://localhost:8080/authnz/lifescience/callback</redirect_uri>
        <prompt>consent</prompt>
        <icon>https://lifescience-ri.eu/fileadmin/lifescience-ri/media/Images/button-login-small.png</icon>
        <!-- (Optional) Extra scopes you need to request for your implementation -->
        <!-- <extra_scopes>offline_access,something-else</extra_scopes> -->
    </provider>

    <!-- # In order to get any scopes, you have to register your service with e-INFRA CZ AAI at https://spadmin.e-infra.cz/  -->
    <provider name="Einfracz">
        <client_id>...</client_id>
        <client_secret>...</client_secret>
        <redirect_uri>http://localhost:8080/authnz/einfracz/callback</redirect_uri>
        <prompt>consent</prompt>
        <icon>https://www.e-infra.cz/img/logo.svg</icon>
        <!-- (Optional) Extra scopes you need to request for your implementation -->
        <!-- <extra_scopes>offline_access,something-else</extra_scopes> -->
    </provider>

    <!-- # Documentation is at https://doc.nfdi-aai.de/  -->
    <provider name="nfdi">
        <client_id>...</client_id>
        <client_secret>...</client_secret>
        <redirect_uri>http://localhost:8080/authnz/nfdi/callback</redirect_uri>
        <prompt>consent</prompt>
        <icon>url-of-image</icon>
        <!-- (Optional) Extra scopes you need to request for your implementation -->
        <!-- <extra_scopes>offline_access,something-else</extra_scopes> -->
    </provider>

    <provider name="Okta">
        <client_id> ... </client_id>
        <client_secret> ... </client_secret>
        <redirect_uri>http://localhost:8080/authnz/okta/callback</redirect_uri>
        <!-- Okta API URL, based on 'Single Sign-On to Okta' URL here: https://developer.okta.com/docs/api/resources/oidc#2-okta-as-the-identity-platform-for-your-app-or-api
        This has subsequently had the '/v1/authorize' removed. In productive deployments, this will likely resemble:
        https://${company}.okta.com/oauth2/${authServerId}/

        To get the URL, you have to create an application in Okta. The following settings serve as example as of the time of writing:
        - Page 1 - Platform
          - Platform: Web
        - Page 2 - Settings
          - Name: (Decide yourself)
          - Base URIs: http://localhost:8080/
          - Login redirect URIs: http://localhost:8080/authnz/okta/callback
          - Grant type allowed: Authorization code

        You should subsequently be able to get the client ID and the client secret from the Okta website.
         -->
        <api_url> ... </api_url>
    </provider>

    <provider name="azure">
        <client_id> ... </client_id>
        <client_secret> ... </client_secret>
        <redirect_uri>http://localhost:8080/authnz/azure/callback</redirect_uri>
        <!-- Azure client_id, client_secret, and tenant_id can be obtained by folowing the instructions at
        https://docs.microsoft.com/en-us/azure/active-directory/develop/quickstart-register-app

        The required API URL will be automatically constructed from the provided tenant_id. In previous Galaxy versions
         the entire "api_url" had to be provided including the tenant ID, this is no longer a valid configuration option.
         -->
        <tenant_id> ... </tenant_id>
    </provider>

    <provider name="oidc">
        <!-- This example section uses the generic OIDC backend from python-social-auth. This should work with any provider that
        supports the OIDC standard.
        -->
        <client_id> ... </client_id>
        <client_secret> ... </client_secret>
        <redirect_uri>http://localhost:8080/authnz/oidc/callback</redirect_uri>
        <oidc_endpoint> ... </oidc_endpoint>
        <!-- enter the url of a OIDC endpoint that supports autoconfiguration here. Enter the URL minus the ".well-known/openid-configuration" part.
        For example: If the complete url pointing to your endpoint's autoconfig file is "https:example.com/my-realm/.well-known/openid-configuration",
        then simply enter "https://example.com/my-realm".
         -->
         <custom_button_text> ... </custom_button_text>
         <!-- This is an optional field where you can provide a custom text for the sign in button on the Galaxy front page
          that you can click to authenticate with your IdP. If you don't provide a custom button text, the sign in button
          will just read the default value of your IdP name. For example: "Sign in with oidc" or "Sign in with Azure".
          However, if for example you enter the value "your university account" here, the button will display "Sign in with your university account".
         -->
    </provider>

    <!-- Documentation: https://docs.egi.eu/providers/check-in/sp -->
    <provider name="egi_checkin">
	<!-- Client id and secret can be obtained by registering your client at EGI Check-in
	Federation Registry: https://aai.egi.eu/federation -->
        <client_id>...</client_id>
        <client_secret>...</client_secret>
        <redirect_uri>http://localhost:8080/authnz/checkin/callback</redirect_uri>
        <icon>https://im.egi.eu/im-dashboard/static/images/egicheckin.png</icon>
        <prompt>consent</prompt>
	<!-- (Optional) Which Check-in environment to use (prod, demo, dev), default is prod -->
	<!-- <checkin_env>dev</checkin_env> -->
    </provider>


</OIDC><|MERGE_RESOLUTION|>--- conflicted
+++ resolved
@@ -13,10 +13,7 @@
 _______________
 
 - provider:         Sets the name of OpenID Connect (OIDC) Identity Provider (IdP).
-<<<<<<< HEAD
-=======
                     Supported providers are listed below in the sample.
->>>>>>> 0fbe2b44
 
 - client id:        Sets the id of this client (i.e., your Galaxy instance) with the IdP, which is
                     obtained from the IdP at client registration.
