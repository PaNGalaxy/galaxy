--- conflicted
+++ resolved
@@ -540,21 +540,13 @@
     clean_schema = remap(app_desc.schema.raw_schema, _clean)
     with tempfile.NamedTemporaryFile('w', suffix=".yml") as fp:
         ordered_dump(clean_schema, fp)
-<<<<<<< HEAD
-=======
         fp.flush()
->>>>>>> 9fb80f03
         c = Core(
             source_file=config_p.name,
             schema_files=[fp.name],
         )
-<<<<<<< HEAD
-        c.validate()
-    os.remove(config_p.name)
-=======
     os.remove(config_p.name)
     c.validate()
->>>>>>> 9fb80f03
 
 
 class PrefixFilter(object):
