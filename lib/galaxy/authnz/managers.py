--- conflicted
+++ resolved
@@ -224,15 +224,12 @@
             rtv["pkce_support"] = asbool(config_xml.find("pkce_support").text)
         if config_xml.find("accepted_audiences") is not None:
             rtv["accepted_audiences"] = config_xml.find("accepted_audiences").text
-<<<<<<< HEAD
         if config_xml.find("user_extra_authorization_script") is not None:
             rtv["user_extra_authorization_script"] = config_xml.find("user_extra_authorization_script").text
         if config_xml.find("required_scope") is not None:
             rtv["required_scope"] = config_xml.find("required_scope").text
-=======
         if config_xml.find("end_user_registration_endpoint") is not None:
             rtv["end_user_registration_endpoint"] = config_xml.find("end_user_registration_endpoint").text
->>>>>>> 0fae2608
         return rtv
 
     def get_allowed_idps(self):
