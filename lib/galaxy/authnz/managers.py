import copy
import json
import logging
import os
import random
import string
import xml.etree.ElementTree as ET
from xml.etree.ElementTree import ParseError

import requests
from cloudauthz import CloudAuthz
from cloudauthz.exceptions import (
    CloudAuthzBaseException
)
from six.moves import builtins

from galaxy import exceptions
from galaxy import model
from galaxy.util import asbool, string_as_bool
from galaxy.util import unicodify
from .custos_authnz import CustosAuthnz
from .psa_authnz import (
    BACKENDS_NAME,
    on_the_fly_config,
    PSAAuthnz,
    Storage,
    Strategy
)


log = logging.getLogger(__name__)

# Note: This if for backward compatibility. Icons can be specified in oidc_backends_config.xml.
DEFAULT_OIDC_IDP_ICONS = {
    'google': 'https://developers.google.com/identity/images/btn_google_signin_light_normal_web.png',
    'elixir': 'https://elixir-europe.org/sites/default/files/images/login-button-orange.png',
    'okta': 'https://www.okta.com/sites/all/themes/Okta/images/blog/Logos/Okta_Logo_BrightBlue_Medium.png'
}


class AuthnzManager(object):

    def __init__(self, app, oidc_config_file, oidc_backends_config_file):
        """
        :type app: galaxy.app.UniverseApplication
        :param app:

        :type config: string
        :param config: sets the path for OIDC configuration
            file (e.g., oidc_backends_config.xml).
        """
        self.app = app
        self._parse_oidc_config(oidc_config_file)
        self._parse_oidc_backends_config(oidc_backends_config_file)

    def _parse_oidc_config(self, config_file):
        self.oidc_config = {}
        try:
            tree = ET.parse(config_file)
            root = tree.getroot()
            if root.tag != 'OIDC':
                raise ParseError("The root element in OIDC_Config xml file is expected to be `OIDC`, "
                                 "found `{}` instead -- unable to continue.".format(root.tag))
            for child in root:
                if child.tag != 'Setter':
                    log.error("Expect a node with `Setter` tag, found a node with `{}` tag instead; "
                              "skipping this node.".format(child.tag))
                    continue
                if 'Property' not in child.attrib or 'Value' not in child.attrib or 'Type' not in child.attrib:
                    log.error("Could not find the node attributes `Property` and/or `Value` and/or `Type`;"
                              " found these attributes: `{}`; skipping this node.".format(child.attrib))
                    continue
                try:
                    if child.get('Type') == "bool":
                        func = string_as_bool
                    else:
                        func = getattr(builtins, child.get('Type'))
                except AttributeError:
                    log.error("The value of attribute `Type`, `{}`, is not a valid built-in type;"
                              " skipping this node").format(child.get('Type'))
                    continue
                self.oidc_config[child.get('Property')] = func(child.get('Value'))
        except ImportError:
            raise
        except ParseError as e:
            raise ParseError("Invalid configuration at `{}`: {} -- unable to continue.".format(config_file, e))

    def _get_idp_icon(self, idp):
        return self.oidc_backends_config[idp].get('icon') or DEFAULT_OIDC_IDP_ICONS.get(idp)

    def _parse_oidc_backends_config(self, config_file):
        self.oidc_backends_config = {}
        self.oidc_backends_implementation = {}
        try:
            tree = ET.parse(config_file)
            root = tree.getroot()
            if root.tag != 'OIDC':
                raise ParseError("The root element in OIDC config xml file is expected to be `OIDC`, "
                                 "found `{}` instead -- unable to continue.".format(root.tag))
            for child in root:
                if child.tag != 'provider':
                    log.error("Expect a node with `provider` tag, found a node with `{}` tag instead; "
                              "skipping the node.".format(child.tag))
                    continue
                if 'name' not in child.attrib:
                    log.error("Could not find a node attribute 'name'; skipping the node '{}'.".format(child.tag))
                    continue
                idp = child.get('name').lower()
                if idp in BACKENDS_NAME:
                    self.oidc_backends_config[idp] = self._parse_idp_config(child)
                    self.oidc_backends_implementation[idp] = 'psa'
<<<<<<< HEAD
                    self.app.config.oidc.append(idp)
                elif idp == 'custos' or idp == 'cilogon':
=======
                    self.app.config.oidc[idp] = {'icon': self._get_idp_icon(idp)}
                elif idp == 'custos':
>>>>>>> 46371490
                    self.oidc_backends_config[idp] = self._parse_custos_config(child)
                    self.oidc_backends_implementation[idp] = 'custos'
                    self.app.config.oidc[idp] = {'icon': self._get_idp_icon(idp)}
                else:
                    raise ParseError("Unknown provider specified")
            if len(self.oidc_backends_config) == 0:
                raise ParseError("No valid provider configuration parsed.")
        except ImportError:
            raise
        except ParseError as e:
            raise ParseError("Invalid configuration at `{}`: {} -- unable to continue.".format(config_file, e))

    def _parse_idp_config(self, config_xml):
        rtv = {
            'client_id': config_xml.find('client_id').text,
            'client_secret': config_xml.find('client_secret').text,
            'redirect_uri': config_xml.find('redirect_uri').text,
            'enable_idp_logout': asbool(config_xml.findtext('enable_idp_logout', 'false'))}
        if config_xml.find('prompt') is not None:
            rtv['prompt'] = config_xml.find('prompt').text
        if config_xml.find('api_url') is not None:
            rtv['api_url'] = config_xml.find('api_url').text
        if config_xml.find('url') is not None:
            rtv['url'] = config_xml.find('url').text
        if config_xml.find('icon') is not None:
            rtv['icon'] = config_xml.find('icon').text

        return rtv

    def _parse_custos_config(self, config_xml):
        rtv = {
            'url': config_xml.find('url').text,
            'client_id': config_xml.find('client_id').text,
            'client_secret': config_xml.find('client_secret').text,
            'redirect_uri': config_xml.find('redirect_uri').text,
            'realm': config_xml.find('realm').text,
            'enable_idp_logout': asbool(config_xml.findtext('enable_idp_logout', 'false'))}
        if config_xml.find('credential_url') is not None:
            rtv['credential_url'] = config_xml.find('credential_url').text
        if config_xml.find('well_known_oidc_config_uri') is not None:
            rtv['well_known_oidc_config_uri'] = config_xml.find('well_known_oidc_config_uri').text
        if config_xml.find('idphint') is not None:
            rtv['idphint'] = config_xml.find('idphint').text
        if config_xml.find('ca_bundle') is not None:
            rtv['ca_bundle'] = config_xml.find('ca_bundle').text
        if config_xml.find('icon') is not None:
            rtv['icon'] = config_xml.find('icon').text
        return rtv

    def _unify_provider_name(self, provider):
        if provider.lower() in self.oidc_backends_config:
            return provider.lower()
        for k, v in BACKENDS_NAME.items():
            if v == provider:
                return k.lower()
        return None

    def _get_authnz_backend(self, provider, idphint=None):
        unified_provider_name = self._unify_provider_name(provider)
        if unified_provider_name in self.oidc_backends_config:
            provider = unified_provider_name
            identity_provider_class = self._get_identity_provider_class(self.oidc_backends_implementation[provider])
            try:
                if (provider == 'cilogon' or provider == 'custos'):
                    return True, "", identity_provider_class(unified_provider_name, self.oidc_config, self.oidc_backends_config[unified_provider_name], idphint=idphint)
                else:
                    return True, "", identity_provider_class(unified_provider_name, self.oidc_config, self.oidc_backends_config[unified_provider_name])
            except Exception as e:
                log.exception('An error occurred when loading {}'.format(identity_provider_class.__name__))
                return False, unicodify(e), None
        else:
            msg = 'The requested identity provider, `{}`, is not a recognized/expected provider.'.format(provider)
            log.debug(msg)
            return False, msg, None

    @staticmethod
    def _get_identity_provider_class(implementation):
        if implementation == 'psa':
            return PSAAuthnz
        elif implementation == 'custos':
            return CustosAuthnz
        else:
            return None

    def _extend_cloudauthz_config(self, cloudauthz, request, sa_session, user_id):
        config = copy.deepcopy(cloudauthz.config)
        if cloudauthz.provider == "aws":
            success, message, backend = self._get_authnz_backend(cloudauthz.authn.provider)
            strategy = Strategy(request, None, Storage, backend.config)
            on_the_fly_config(sa_session)
            try:
                config['id_token'] = cloudauthz.authn.get_id_token(strategy)
            except requests.exceptions.HTTPError as e:
                msg = "Sign-out from Galaxy and remove its access from `{}`, then log back in using `{}` " \
                      "account.".format(self._unify_provider_name(cloudauthz.authn.provider), cloudauthz.authn.uid)
                log.debug("Failed to get/refresh ID token for user with ID `{}` for assuming authz_id `{}`. "
                          "User may not have a refresh token. If the problem persists, set the `prompt` key to "
                          "`consent` in `oidc_backends_config.xml`, then restart Galaxy and ask user to: {}"
                          "Error Message: `{}`".format(user_id, cloudauthz.id, msg, e.response.text))
                raise exceptions.AuthenticationFailed(
                    err_msg="An error occurred getting your ID token. {}. If the problem persists, please "
                            "contact Galaxy admin.".format(msg))
        return config

    @staticmethod
    def can_user_assume_authn(trans, authn_id):
        qres = trans.sa_session.query(model.UserAuthnzToken).get(authn_id)
        if qres is None:
            msg = "Authentication record with the given `authn_id` (`{}`) not found.".format(
                trans.security.encode_id(authn_id))
            log.debug(msg)
            raise exceptions.ObjectNotFound(msg)
        if qres.user_id != trans.user.id:
            msg = "The request authentication with ID `{}` is not accessible to user with ID " \
                  "`{}`.".format(trans.security.encode_id(authn_id), trans.security.encode_id(trans.user.id))
            log.warning(msg)
            raise exceptions.ItemAccessibilityException(msg)

    @staticmethod
    def try_get_authz_config(sa_session, user_id, authz_id):
        """
        It returns a cloudauthz config (see model.CloudAuthz) with the
        given ID; and raise an exception if either a config with given
        ID does not exist, or the configuration is defined for a another
        user than trans.user.

        :type  trans:       galaxy.web.framework.webapp.GalaxyWebTransaction
        :param trans:       Galaxy web transaction

        :type  authz_id:    int
        :param authz_id:    The ID of a CloudAuthz configuration to be used for
                            getting temporary credentials.

        :rtype :            model.CloudAuthz
        :return:            a cloudauthz configuration.
        """
        qres = sa_session.query(model.CloudAuthz).get(authz_id)
        if qres is None:
            raise exceptions.ObjectNotFound("An authorization configuration with given ID not found.")
        if user_id != qres.user_id:
            msg = "The request authorization configuration (with ID:`{}`) is not accessible for user with " \
                  "ID:`{}`.".format(qres.id, user_id)
            log.warning(msg)
            raise exceptions.ItemAccessibilityException(msg)
        return qres

    def authenticate(self, provider, trans, idphint=None):
        """
        :type provider: string
        :param provider: set the name of the identity provider to be
            used for authentication flow.
        :type trans: GalaxyWebTransaction
        :param trans: Galaxy web transaction.
        :return: an identity provider specific authentication redirect URI.
        """
        try:
            success, message, backend = self._get_authnz_backend(provider, idphint=idphint)
            if success is False:
                return False, message, None
            elif (provider == 'cilogon' or provider == 'custos'):
                return True, "Redirecting to the `{}` identity provider for authentication".format(provider), backend.authenticate(trans, idphint)
            return True, "Redirecting to the `{}` identity provider for authentication".format(provider), backend.authenticate(trans)
        except Exception:
            msg = 'An error occurred when authenticating a user on `{}` identity provider'.format(provider)
            log.exception(msg)
            return False, msg, None

    def callback(self, provider, state_token, authz_code, trans, login_redirect_url, idphint=None):
        try:
            success, message, backend = self._get_authnz_backend(provider, idphint=idphint)
            if success is False:
                return False, message, (None, None)
            return success, message, backend.callback(state_token, authz_code, trans, login_redirect_url)
        except exceptions.AuthenticationFailed as e:
            log.exception(e.message)
            raise exceptions.AuthenticationFailed(e.message)
        except Exception as e:
            msg = 'The following error occurred when handling callback from `{}` identity provider: ' \
                  '{}'.format(provider, e.message)
            log.exception(msg)
            return False, msg, (None, None)

    def logout(self, provider, trans, post_logout_redirect_url=None):
        """
        Log the user out of the identity provider.

        :type provider: string
        :param provider: set the name of the identity provider.
        :type trans: GalaxyWebTransaction
        :param trans: Galaxy web transaction.
        :type post_logout_redirect_url: string
        :param post_logout_redirect_url: (Optional) URL for identity provider
            to redirect to after logging user out.
        :return: a tuple (success boolean, message, redirect URI)
        """
        try:
            # check if logout is enabled for this idp and return false if not
            unified_provider_name = self._unify_provider_name(provider)
            if self.oidc_backends_config[unified_provider_name]['enable_idp_logout'] is False:
                return False, "IDP logout is not enabled for {}".format(provider), None

            success, message, backend = self._get_authnz_backend(provider)
            if success is False:
                return False, message, None
            return True, message, backend.logout(trans, post_logout_redirect_url)
        except Exception as e:
            msg = 'The following error occurred when logging out from `{}` identity provider: ' \
                  '{}'.format(provider, e.message)
            log.exception(msg)
            return False, msg, None

    def disconnect(self, provider, trans, disconnect_redirect_url=None, idphint=None):
        try:
            success, message, backend = self._get_authnz_backend(provider, idphint=idphint)
            if success is False:
                return False, message, None
            return backend.disconnect(provider, trans, disconnect_redirect_url)
        except Exception:
            msg = 'An error occurred when disconnecting authentication with `{}` identity provider for user `{}`' \
                  .format(provider, trans.user.username)
            log.exception(msg)
            return False, msg, None

    def get_cloud_access_credentials(self, cloudauthz, sa_session, user_id, request=None):
        """
        This method leverages CloudAuthz (https://github.com/galaxyproject/cloudauthz)
        to request a cloud-based resource provider (e.g., Amazon AWS, Microsoft Azure)
        for temporary access credentials to a given resource.

        It first checks if a cloudauthz config with the given ID (`authz_id`) is
        available and can be assumed by the user, and raises an exception if either
        is false. Otherwise, it then extends the cloudauthz configuration as required
        by the CloudAuthz library for the provider specified in the configuration.
        For instance, it adds on-the-fly values such as a valid OpenID Connect
        identity token, as required by CloudAuthz for AWS. Then requests temporary
        credentials from the CloudAuthz library using the updated configuration.

        :type  cloudauthz:  CloudAuthz
        :param cloudauthz:  an instance of CloudAuthz to be used for getting temporary
                            credentials.

        :type   sa_session: sqlalchemy.orm.scoping.scoped_session
        :param  sa_session: SQLAlchemy database handle.

        :type   user_id:    int
        :param  user_id:    Decoded Galaxy user ID.

        :type   request:    galaxy.web.framework.base.Request
        :param  request:    Encapsulated HTTP(S) request.

        :rtype:             dict
        :return:            a dictionary containing credentials to access a cloud-based
                            resource provider. See CloudAuthz (https://github.com/galaxyproject/cloudauthz)
                            for details on the content of this dictionary.
        """
        config = self._extend_cloudauthz_config(cloudauthz, request, sa_session, user_id)
        try:
            ca = CloudAuthz()
            log.info("Requesting credentials using CloudAuthz with config id `{}` on be half of user `{}`.".format(
                cloudauthz.id, user_id))
            credentials = ca.authorize(cloudauthz.provider, config)
            return credentials
        except CloudAuthzBaseException as e:
            log.info(e)
            raise exceptions.AuthenticationFailed(e)
        except NotImplementedError as e:
            log.info(e)
            raise exceptions.RequestParameterInvalidException(e)

    def get_cloud_access_credentials_in_file(self, new_file_path, cloudauthz, sa_session, user_id, request=None):
        """
        This method leverages CloudAuthz (https://github.com/galaxyproject/cloudauthz)
        to request a cloud-based resource provider (e.g., Amazon AWS, Microsoft Azure)
        for temporary access credentials to a given resource.

        This method uses the `get_cloud_access_credentials` method to obtain temporary
        credentials, and persists them to a (temporary) file, and returns the file path.

        :type  new_file_path:   str
        :param new_file_path:   Where dataset files are saved on temporary storage.
                                See `app.config.new_file_path`.

        :type  cloudauthz:      CloudAuthz
        :param cloudauthz:      an instance of CloudAuthz to be used for getting temporary
                                credentials.

        :type  sa_session:      sqlalchemy.orm.scoping.scoped_session
        :param sa_session:      SQLAlchemy database handle.

        :type  user_id:         int
        :param user_id:         Decoded Galaxy user ID.

        :type  request:         galaxy.web.framework.base.Request
        :param request:         [Optional] Encapsulated HTTP(S) request.

        :rtype:                 str
        :return:                The filename to which credentials are written.
        """
        filename = os.path.abspath(os.path.join(new_file_path,
                                                "cd_" + ''.join(random.SystemRandom().choice(
                                                    string.ascii_uppercase + string.digits) for _ in range(11))))
        credentials = self.get_cloud_access_credentials(cloudauthz, sa_session, user_id, request)
        log.info("Writting credentials generated using CloudAuthz with config id `{}` to the following file: `{}`"
                 "".format(cloudauthz.id, filename))
        with open(filename, "w") as f:
            f.write(json.dumps(credentials))
        return filename<|MERGE_RESOLUTION|>--- conflicted
+++ resolved
@@ -109,13 +109,8 @@
                 if idp in BACKENDS_NAME:
                     self.oidc_backends_config[idp] = self._parse_idp_config(child)
                     self.oidc_backends_implementation[idp] = 'psa'
-<<<<<<< HEAD
-                    self.app.config.oidc.append(idp)
+                    self.app.config.oidc[idp] = {'icon': self._get_idp_icon(idp)}
                 elif idp == 'custos' or idp == 'cilogon':
-=======
-                    self.app.config.oidc[idp] = {'icon': self._get_idp_icon(idp)}
-                elif idp == 'custos':
->>>>>>> 46371490
                     self.oidc_backends_config[idp] = self._parse_custos_config(child)
                     self.oidc_backends_implementation[idp] = 'custos'
                     self.app.config.oidc[idp] = {'icon': self._get_idp_icon(idp)}
