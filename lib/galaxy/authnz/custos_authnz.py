--- conflicted
+++ resolved
@@ -124,23 +124,12 @@
         # do not refresh tokens if the id_token didn't reach its half-life
         if int(id_token_decoded["iat"]) + int(id_token_decoded["exp"]) > 2 * int(time.time()):
             return False
-<<<<<<< HEAD
 
         # do not refresh tokens if last token is too old
         skip_old_tokens_threshold_seconds = skip_old_tokens_threshold_days * 86400  # 86400 seconds in a day
         if int(id_token_decoded["iat"]) + skip_old_tokens_threshold_seconds < int(time.time()):
             return False
 
-=======
-        if not custos_authnz_token.refresh_token:
-            return False
-        refresh_token_decoded = self._decode_token_no_signature(custos_authnz_token.refresh_token)
-        # do not attempt to use refresh token that is already expired
-        if int(refresh_token_decoded["exp"]) > int(time.time()):
-            # in the future we might want to log out the user here
-            return False
-        log.info(custos_authnz_token.access_token)
->>>>>>> cc18d879
         oauth2_session = self._create_oauth2_session()
         token_endpoint = self.config.token_endpoint
         if self.config.iam_client_secret:
