--- conflicted
+++ resolved
@@ -123,13 +123,6 @@
         # do not refresh tokens if the id_token didn't reach its half-life
         if int(id_token_decoded["iat"]) + int(id_token_decoded["exp"]) > 2 * int(time.time()):
             return False
-<<<<<<< HEAD
-
-        # do not refresh tokens if last token is too old
-        skip_old_tokens_threshold_seconds = skip_old_tokens_threshold_days * 86400  # 86400 seconds in a day
-        if int(id_token_decoded["iat"]) + skip_old_tokens_threshold_seconds < int(time.time()):
-            raise Exception("Expired Tokens. User needs to sign in.")
-=======
         if not custos_authnz_token.refresh_token:
             return False
 
@@ -141,10 +134,10 @@
                 # in the future we might want to log out the user here
                 return False
         except jwt.exceptions.DecodeError:
-            log.warning("Refresh token cannot be decoded. Galaxy does not support non-decodable refresh tokens.")
-            # If the refresh token is non-decodable, we do not use it because we cannot reliably determine its expiration date. See discussion in https://github.com/galaxyproject/galaxy/pull/20821
-            return False
->>>>>>> 0fae2608
+            # raise (and logout) if the current token is too old
+            skip_old_tokens_threshold_seconds = skip_old_tokens_threshold_days * 86400  # 86400 seconds in a day
+            if int(id_token_decoded["iat"]) + skip_old_tokens_threshold_seconds < int(time.time()):
+                raise Exception("Expired Tokens. User needs to sign in.")
 
         oauth2_session = self._create_oauth2_session()
         token_endpoint = self.config.token_endpoint
