--- conflicted
+++ resolved
@@ -164,13 +164,8 @@
             self.config[setting_name("API_URL")] = oidc_backend_config.get("api_url")
         if oidc_backend_config.get("url") is not None:
             self.config[setting_name("URL")] = oidc_backend_config.get("url")
-<<<<<<< HEAD
-        if oidc_backend_config.get("well_known_oidc_config_uri") is not None:
-            self.config["well_known_oidc_config_uri"] = oidc_backend_config.get("well_known_oidc_config_uri")
-=======
         if oidc_backend_config.get("username_key") is not None:
             self.config[setting_name("USERNAME_KEY")] = oidc_backend_config.get("username_key")
->>>>>>> 0fae2608
 
     def _get_helper(self, name, do_import=False):
         this_config = self.config.get(setting_name(name), DEFAULTS.get(name, None))
@@ -210,26 +205,17 @@
         if not expires:
             log.debug("No `expires` or `expires_in` key found in token extra data, cannot refresh")
             return False
-<<<<<<< HEAD
-
         # do not refresh tokens if last token is too old
         skip_old_tokens_threshold_seconds = skip_old_tokens_threshold_days * 86400  # 86400 seconds in a day
         if int(user_authnz_token.extra_data["auth_time"]) + skip_old_tokens_threshold_seconds < int(time.time()):
             raise Exception("Expired Tokens. User needs to sign in.")
 
-        if int(user_authnz_token.extra_data["auth_time"]) + int(expires) / 2 <= int(time.time()):
-            on_the_fly_config(sa_session)
-            log.debug(
-                f"Refreshing user token for {user_authnz_token.uid} via `{user_authnz_token.provider}` identity provider"
-            )
-=======
         if (
             int(user_authnz_token.extra_data["auth_time"]) + int(expires) / 2
             <= int(time.time())
             < int(user_authnz_token.extra_data["auth_time"]) + int(expires)
         ):
-            on_the_fly_config(trans.sa_session)
->>>>>>> 0fae2608
+            on_the_fly_config(sa_session)
             if self.config["provider"] == "azure":
                 self.refresh_azure(user_authnz_token)
             else:
