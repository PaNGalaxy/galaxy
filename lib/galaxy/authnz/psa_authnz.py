import json
import logging
import time

import jwt
from msal import ConfidentialClientApplication
from social_core.actions import (
    do_auth,
    do_complete,
    do_disconnect,
)
from social_core.backends.utils import get_backend
from social_core.strategy import BaseStrategy
from social_core.utils import (
    module_member,
    setting_name,
)
from sqlalchemy.exc import IntegrityError

from galaxy.exceptions import MalformedContents
from galaxy.model import (
    PSAAssociation,
    PSACode,
    PSANonce,
    PSAPartial,
    UserAuthnzToken,
)
from galaxy.model.base import transaction
from galaxy.util import (
    DEFAULT_SOCKET_TIMEOUT,
    requests,
)
from . import IdentityProvider

log = logging.getLogger(__name__)

# key: a component name which PSA requests.
# value: is the name of a class associated with that key.
DEFAULTS = {"STRATEGY": "Strategy", "STORAGE": "Storage"}

BACKENDS = {
    "google": "social_core.backends.google_openidconnect.GoogleOpenIdConnect",
    "globus": "social_core.backends.globus.GlobusOpenIdConnect",
    "elixir": "social_core.backends.elixir.ElixirOpenIdConnect",
    "okta": "social_core.backends.okta_openidconnect.OktaOpenIdConnect",
    "azure": "social_core.backends.azuread_tenant.AzureADV2TenantOAuth2",
    "egi_checkin": "social_core.backends.egi_checkin.EGICheckinOpenIdConnect",
    "oidc": "social_core.backends.open_id_connect.OpenIdConnectAuth",
}

BACKENDS_NAME = {
    "google": "google-openidconnect",
    "globus": "globus",
    "elixir": "elixir",
    "okta": "okta-openidconnect",
    "azure": "azuread-v2-tenant-oauth2",
    "egi_checkin": "egi-checkin",
    "oidc": "oidc",
}

AZURE_USERINFO_ENDPOINT = "https://graph.microsoft.com/oidc/userinfo"

AUTH_PIPELINE = (
    # Get the information we can about the user and return it in a simple
    # format to create the user instance later. On some cases the details are
    # already part of the auth response from the provider, but sometimes this
    # could hit a provider API.
    "social_core.pipeline.social_auth.social_details",
    # Get the social uid from whichever service we're authing thru. The uid is
    # the unique identifier of the given user in the provider.
    "social_core.pipeline.social_auth.social_uid",
    # Verifies that the current auth process is valid within the current
    # project, this is where emails and domains allowlists are applied (if
    # defined).
    "social_core.pipeline.social_auth.auth_allowed",
    # Checks if the decoded response contains all the required fields such
    # as an ID token or a refresh token.
    "galaxy.authnz.psa_authnz.contains_required_data",
    "galaxy.authnz.psa_authnz.verify",
    # Checks if the current social-account is already associated in the site.
    "social_core.pipeline.social_auth.social_user",
    # Make up a username for this person, appends a random string at the end if
    # there's any collision.
    "social_core.pipeline.user.get_username",
    # Send a validation email to the user to verify its email address.
    # 'social_core.pipeline.mail.mail_validation',
    # Associates the current social details with another user account with
    # a similar email address.
    "social_core.pipeline.social_auth.associate_by_email",
    # Create a user account if we haven't found one yet.
    "social_core.pipeline.user.create_user",
    # Create the record that associated the social account with this user.
    "social_core.pipeline.social_auth.associate_user",
    # Populate the extra_data field in the social record with the values
    # specified by settings (and the default ones like access_token, etc).
    "social_core.pipeline.social_auth.load_extra_data",
    # Update the user record with any changed info from the auth service.
    "social_core.pipeline.user.user_details",
)

DISCONNECT_PIPELINE = ("galaxy.authnz.psa_authnz.allowed_to_disconnect", "galaxy.authnz.psa_authnz.disconnect")


class PSAAuthnz(IdentityProvider):
    def __init__(self, provider, oidc_config, oidc_backend_config):
        self.config = {"provider": provider.lower()}
        for key, value in oidc_config.items():
            self.config[setting_name(key)] = value

        self.config[setting_name("USER_MODEL")] = "models.User"
        self.config["SOCIAL_AUTH_PIPELINE"] = AUTH_PIPELINE
        self.config["DISCONNECT_PIPELINE"] = DISCONNECT_PIPELINE
        self.config[setting_name("AUTHENTICATION_BACKENDS")] = (BACKENDS[provider],)

        self.config["VERIFY_SSL"] = oidc_config.get("VERIFY_SSL")
        self.config["REQUESTS_TIMEOUT"] = oidc_config.get("REQUESTS_TIMEOUT")
        self.config["ID_TOKEN_MAX_AGE"] = oidc_config.get("ID_TOKEN_MAX_AGE")

        # The following config sets PSA to call the `_login_user` function for
        # logging in a user. If this setting is set to false, the `_login_user`
        # would not be called, and as a result Galaxy would not know who is
        # the just logged-in user.
        self.config[setting_name("INACTIVE_USER_LOGIN")] = True

        if provider in BACKENDS_NAME:
            self._setup_idp(oidc_backend_config)

        # Secondary AuthZ with Google identities is currently supported
        if provider != "google":
            if "SOCIAL_AUTH_SECONDARY_AUTH_PROVIDER" in self.config:
                del self.config["SOCIAL_AUTH_SECONDARY_AUTH_PROVIDER"]
            if "SOCIAL_AUTH_SECONDARY_AUTH_ENDPOINT" in self.config:
                del self.config["SOCIAL_AUTH_SECONDARY_AUTH_ENDPOINT"]

    def _setup_idp(self, oidc_backend_config):
        self.config[setting_name("AUTH_EXTRA_ARGUMENTS")] = {"access_type": "offline"}
        self.config["KEY"] = oidc_backend_config.get("client_id")
        self.config["SECRET"] = oidc_backend_config.get("client_secret")
        self.config["TENANT_ID"] = oidc_backend_config.get("tenant_id")
        self.config["redirect_uri"] = oidc_backend_config.get("redirect_uri")
        self.config["EXTRA_SCOPES"] = oidc_backend_config.get("extra_scopes")
        if oidc_backend_config.get("oidc_endpoint"):
            self.config["OIDC_ENDPOINT"] = oidc_backend_config["oidc_endpoint"]
        if oidc_backend_config.get("prompt") is not None:
            self.config[setting_name("AUTH_EXTRA_ARGUMENTS")]["prompt"] = oidc_backend_config.get("prompt")
        if oidc_backend_config.get("api_url") is not None:
            self.config[setting_name("API_URL")] = oidc_backend_config.get("api_url")
        if oidc_backend_config.get("url") is not None:
            self.config[setting_name("URL")] = oidc_backend_config.get("url")
        if oidc_backend_config.get("well_known_oidc_config_uri") is not None:
            self.config["well_known_oidc_config_uri"] = oidc_backend_config.get("well_known_oidc_config_uri")

    def _get_helper(self, name, do_import=False):
        this_config = self.config.get(setting_name(name), DEFAULTS.get(name, None))
        return do_import and module_member(this_config) or this_config

    def _load_backend(self, strategy, redirect_uri):
        backends = self._get_helper("AUTHENTICATION_BACKENDS")
        backend = get_backend(backends, BACKENDS_NAME[self.config["provider"]])
        return backend(strategy, redirect_uri)

    def _login_user(self, backend, user, social_user):
        self.config["user"] = user

    def refresh_azure(self, user_authnz_token):
        logging.getLogger("msal").setLevel(logging.WARN)
        old_extra_data = user_authnz_token.extra_data
        app = ConfidentialClientApplication(
            self.config["KEY"],
            self.config["SECRET"],
            authority="https://login.microsoftonline.com/" + self.config["TENANT_ID"],
        )
        extra_data = app.acquire_token_by_refresh_token(
            old_extra_data["refresh_token"], scopes=["https://graph.microsoft.com/.default"]
        )
        decoded_token = jwt.decode(extra_data["id_token"], options={"verify_signature": False})
        if "auth_time" not in extra_data:
            extra_data["auth_time"] = decoded_token["iat"]
        expires = decoded_token["exp"]
        extra_data["expires"] = int(expires - time.time())
        user_authnz_token.set_extra_data(extra_data)

<<<<<<< HEAD
    def refresh(self, sa_session, user_authnz_token, skip_old_tokens_threshold_days):
        if not user_authnz_token or not user_authnz_token.extra_data:
=======
    def refresh(self, trans, user_authnz_token):
        if (
            not user_authnz_token
            or not user_authnz_token.extra_data
            or "refresh_token" not in user_authnz_token.extra_data
        ):
>>>>>>> cc18d879
            return False
        # refresh tokens if they reached their half lifetime
        if "expires" in user_authnz_token.extra_data:
            expires = user_authnz_token.extra_data["expires"]
        elif "expires_in" in user_authnz_token.extra_data:
            expires = user_authnz_token.extra_data["expires_in"]
        else:
            log.debug("No `expires` or `expires_in` key found in token extra data, cannot refresh")
            return False

        # do not refresh tokens if last token is too old
        skip_old_tokens_threshold_seconds = skip_old_tokens_threshold_days * 86400  # 86400 seconds in a day
        if int(user_authnz_token.extra_data["auth_time"]) + skip_old_tokens_threshold_seconds < int(time.time()):
            return False

        if int(user_authnz_token.extra_data["auth_time"]) + int(expires) / 2 <= int(time.time()):
            on_the_fly_config(sa_session)
            log.debug(
                f"Refreshing user token for {user_authnz_token.uid} via `{user_authnz_token.provider}` identity provider"
            )
            if self.config["provider"] == "azure":
                self.refresh_azure(user_authnz_token)
            else:
                strategy = Strategy(None, sa_session, Storage, self.config)
                user_authnz_token.refresh_token(strategy)
            log.debug(
                f"Refreshed user token for {user_authnz_token.uid} via `{user_authnz_token.provider}` identity provider"
            )

            return True

        return False

    def authenticate(self, trans, idphint=None):
        on_the_fly_config(trans.sa_session)
        strategy = Strategy(trans.request, trans.session, Storage, self.config)
        backend = self._load_backend(strategy, self.config["redirect_uri"])
        if (
            backend.name is BACKENDS_NAME["google"]
            and "SOCIAL_AUTH_SECONDARY_AUTH_PROVIDER" in self.config
            and "SOCIAL_AUTH_SECONDARY_AUTH_ENDPOINT" in self.config
        ):
            backend.DEFAULT_SCOPE.append("https://www.googleapis.com/auth/cloud-platform")

        if self.config["EXTRA_SCOPES"] is not None:
            backend.DEFAULT_SCOPE.extend(self.config["EXTRA_SCOPES"])

        return do_auth(backend)

    def callback(self, state_token, authz_code, trans, login_redirect_url):
        on_the_fly_config(trans.sa_session)
        self.config[setting_name("LOGIN_REDIRECT_URL")] = login_redirect_url
        strategy = Strategy(trans.request, trans.session, Storage, self.config)
        strategy.session_set(f"{BACKENDS_NAME[self.config['provider']]}_state", state_token)
        backend = self._load_backend(strategy, self.config["redirect_uri"])
        redirect_url = do_complete(
            backend,
            login=lambda backend, user, social_user: self._login_user(backend, user, social_user),
            user=trans.user,
            state=state_token,
        )

        return redirect_url, self.config.get("user", None)

    def disconnect(self, provider, trans, disconnect_redirect_url=None, email=None, association_id=None):
        on_the_fly_config(trans.sa_session)
        self.config[setting_name("DISCONNECT_REDIRECT_URL")] = (
            disconnect_redirect_url if disconnect_redirect_url is not None else ()
        )
        strategy = Strategy(trans.request, trans.session, Storage, self.config)
        backend = self._load_backend(strategy, self.config["redirect_uri"])
        response = do_disconnect(backend, trans.user, association_id)
        if isinstance(response, str):
            return True, "", response
        return response.get("success", False), response.get("message", ""), ""

    def decode_user_access_token(self, sa_session, access_token):
        """Verifies and decodes an access token against this provider, returning the user and
        a dict containing the decoded token data.

        :type  sa_session:      sqlalchemy.orm.scoping.scoped_session
        :param sa_session:      SQLAlchemy database handle.

        :type  access_token: string
        :param access_token: An OIDC access token

        :return: A tuple containing the user and decoded jwt data or [None, None]
                 if the access token does not belong to this provider.
        :rtype: Tuple[User, dict]
        """
        well_known_oidc_config_uri = (
            self.config["well_known_oidc_config_uri"]
            if self.config.get("well_known_oidc_config_uri", None)
            else self._get_well_known_uri_from_url(self.config["provider"])
        )
        well_known_oidc_config = None
        try:
            well_known_oidc_config = requests.get(
                well_known_oidc_config_uri,
                headers={},
                verify=True,
                params={},
            ).json()
        except Exception:
            log.error(f"Failed to load well-known OIDC config URI: {well_known_oidc_config_uri}")
            raise
        jwks_client = jwt.PyJWKClient(well_known_oidc_config["jwks_uri"])

        try:
            signing_key = jwks_client.get_signing_key_from_jwt(access_token)
            accepted_aud = self.config.get("accepted_audiences", None)
            headers = jwt.get_unverified_header(access_token)
            verify_signature = True
            if headers.get("nonce", None) and self.config["provider"] == "azure":
                # Tokens with Nonce in header are not supposed to be verified
                verify_signature = False
                r = requests.get(AZURE_USERINFO_ENDPOINT, headers={"Authorization": f"Bearer {access_token}"})
                r.raise_for_status()

            decoded_jwt = jwt.decode(
                access_token,
                signing_key.key,
                algorithms=["RS256"],
                issuer=well_known_oidc_config["issuer"],
                audience=accepted_aud,
                options={
                    "verify_signature": verify_signature,
                    "verify_exp": True,
                    "verify_nbf": True,
                    "verify_iat": True,
                    "verify_aud": bool(accepted_aud),
                    "verify_iss": True,
                },
            )
        except jwt.exceptions.PyJWKClientError:
            log.debug(
                f"Could not get signing keys for access token with provider: {self.config['provider']}. Ignoring..."
            )
            return None, None
        except jwt.exceptions.InvalidIssuerError:
            # An Invalid issuer means that the access token is not relevant to this provider.
            # All other exceptions are bubbled up
            return None, None
        # jwt verified, we can now fetch the user
        user_id = decoded_jwt["unique_name"]
        authnz_token = self._get_authnz_token(sa_session, user_id, self.config["provider"])
        user = authnz_token.user if authnz_token else None
        return user, decoded_jwt

    @staticmethod
    def _get_authnz_token(sa_session, user_id, provider):
        return sa_session.query(UserAuthnzToken).filter_by(uid=user_id).one_or_none()

    def _get_well_known_uri_from_url(self, provider):
        # TODO: Look up this URL from a Python library
        base_url = self.config["SOCIAL_AUTH_URL"]
        # Remove potential trailing slash to avoid "//realms"
        base_url = base_url if base_url[-1] != "/" else base_url[:-1]
        return f"{base_url}/.well-known/openid-configuration"


class Strategy(BaseStrategy):
    def __init__(self, request, session, storage, config, tpl=None):
        self.request = request
        self.session = session if session else {}
        self.config = config
        self.config["SOCIAL_AUTH_REDIRECT_IS_HTTPS"] = (
            True if self.request and self.request.host.startswith("https:") else False
        )
        self.config["SOCIAL_AUTH_GOOGLE_OPENIDCONNECT_EXTRA_DATA"] = ["id_token"]
        super().__init__(storage, tpl)

    def get_setting(self, name):
        return self.config[name]

    def session_get(self, name, default=None):
        return self.session.get(name, default)

    def session_set(self, name, value):
        self.session[name] = value

    def session_pop(self, name):
        raise NotImplementedError("Not implemented.")

    def request_data(self, merge=True):
        if not self.request:
            return {}
        if merge:
            data = self.request.GET.copy()
            data.update(self.request.POST)
        elif self.request.method == "POST":
            data = self.request.POST
        else:
            data = self.request.GET
        return data

    def request_host(self):
        if self.request:
            return self.request.host

    def build_absolute_uri(self, path=None):
        path = path or ""
        if path.startswith("http://") or path.startswith("https://"):
            return path
        if self.request:
            return (
                self.request.host + "/authnz" + ("/" + self.config.get("provider"))
                if self.config.get("provider", None) is not None
                else ""
            )
        return path

    def redirect(self, url):
        return url

    def html(self, content):
        raise NotImplementedError("Not implemented.")

    def render_html(self, tpl=None, html=None, context=None):
        raise NotImplementedError("Not implemented.")


class Storage:
    user = UserAuthnzToken
    nonce = PSANonce
    association = PSAAssociation
    code = PSACode
    partial = PSAPartial

    @classmethod
    def is_integrity_error(cls, exception):
        return exception.__class__ is IntegrityError


def on_the_fly_config(sa_session):
    PSACode.sa_session = sa_session
    UserAuthnzToken.sa_session = sa_session
    PSANonce.sa_session = sa_session
    PSAPartial.sa_session = sa_session
    PSAAssociation.sa_session = sa_session


def contains_required_data(response=None, is_new=False, **kwargs):
    """
    This function is called as part of authentication and authorization
    pipeline before user is authenticated or authorized (see AUTH_PIPELINE).

    This function asserts if all the data required by Galaxy for a user
    is provided. It raises an exception if any of the required data is missing,
    and returns void if otherwise.

    :type  response: dict
    :param response:  a dictionary containing decoded response from
                      OIDC backend that contain the following keys
                      among others:

                        -   id_token;       see: http://openid.net/specs/openid-connect-core-1_0.html#IDToken
                        -   access_token;   see: https://tools.ietf.org/html/rfc6749#section-1.4
                        -   refresh_token;  see: https://tools.ietf.org/html/rfc6749#section-1.5
                        -   token_type;     see: https://tools.ietf.org/html/rfc6750#section-6.1.1
                        -   scope;          see: http://openid.net/specs/openid-connect-core-1_0.html#AuthRequest
                        -   expires_in;     is the expiration time of the access and ID tokens in seconds since
                                            the response was generated.

    :type  is_new: bool
    :param is_new: has the user been authenticated?

    :param kwargs:      may contain the following keys among others:

                        -   uid:        user ID
                        -   user:       Galaxy user; if user is already authenticated
                        -   backend:    the backend that is used for user authentication.
                        -   storage:    an instance of Storage class.
                        -   strategy:   an instance of the Strategy class.
                        -   state:      the state code received from identity provider.
                        -   details:    details about the user's third-party identity as requested in `scope`.

    :rtype:  void
    :return: Raises an exception if any of the required arguments is missing, and pass if all are given.
    """
    hint_msg = (
        "Visit the identity provider's permitted applications page "
        "(e.g., visit `https://myaccount.google.com/u/0/permissions` "
        "for Google), then revoke the access of this Galaxy instance, "
        "and then retry to login. If the problem persists, contact "
        "the Admin of this Galaxy instance."
    )
    if response is None or not isinstance(response, dict):
        # This can happen only if PSA is not able to decode the `authnz code`
        # sent back from the identity provider. PSA internally handles such
        # scenarios; however, this case is implemented to prevent uncaught
        # server-side errors.
        raise MalformedContents(err_msg=f"`response` not found. {hint_msg}")
    if not response.get("id_token"):
        # This can happen if a non-OIDC compliant backend is used;
        # e.g., an OAuth2.0-based backend that only generates access token.
        raise MalformedContents(err_msg=f"Missing identity token. {hint_msg}")
    if is_new and not response.get("refresh_token"):
        # An identity provider (e.g., Google) sends a refresh token the first
        # time user consents Galaxy's access (i.e., the first time user logs in
        # to a galaxy instance using their credentials with the identity provider).
        # There could be variety of scenarios under which a refresh token might
        # be missing; e.g., a manipulated Galaxy's database, where a user's records
        # from galaxy_user and oidc_user_authnz_tokens tables deleted after the
        # user has provided consent. This can also happen under dev efforts.
        # The solution is to revoke the consent by visiting the identity provider's
        # website, and then retry the login process.
        raise MalformedContents(err_msg=f"Missing refresh token. {hint_msg}")


def verify(strategy=None, response=None, details=None, **kwargs):
    provider = strategy.config.get("SOCIAL_AUTH_SECONDARY_AUTH_PROVIDER")
    endpoint = strategy.config.get("SOCIAL_AUTH_SECONDARY_AUTH_ENDPOINT")
    if provider is None or endpoint is None:
        # Either the secondary authorization is not configured or OIDC IdP
        # is not compatible, so allow user login.
        return

    if provider.lower() == "gcp":
        result = requests.post(
            f"https://iam.googleapis.com/v1/projects/-/serviceAccounts/{endpoint}:getIamPolicy",
            headers={
                "Authorization": f"Bearer {response.get('access_token')}",
                "Accept": "application/json",
            },
            timeout=DEFAULT_SOCKET_TIMEOUT,
        )
        res = json.loads(result.content)
        if result.status_code == requests.codes.ok:
            email_addresses = res["bindings"][0]["members"]
            email_addresses = [x.lower().replace("user:", "").strip() for x in email_addresses]
            if details.get("email") in email_addresses:
                # Secondary authorization successful, so allow user login.
                pass
            else:
                raise Exception("Not authorized by GCP IAM.")
        else:
            # The message of the raised exception is shown to the user; hence,
            # the following way of handling exception is better than using
            # result.raise_for_status(), since raise_for_status may report
            # sensitive information that should not be exposed to users.
            raise Exception(res["error"]["message"])
    else:
        raise Exception(f"`{provider}` is an unsupported secondary authorization provider, contact admin.")


def allowed_to_disconnect(
    name=None, user=None, user_storage=None, strategy=None, backend=None, request=None, details=None, **kwargs
):
    """
    Disconnect is the process of disassociating a Galaxy user and a third-party authnz.
    In other words, it is the process of removing any access and/or ID tokens of a user.
    This function should raise an exception if disconnection is NOT permitted. Do NOT
    return any value (except an empty dictionary) if disconnect is allowed. Because, at
    least until PSA social_core v.1.5.0, any returned value (e.g., Boolean) will result
    in ignoring the rest of the disconnect pipeline.
    See the following condition in `run_pipeline` function:
    https://github.com/python-social-auth/social-core/blob/master/social_core/backends/base.py#L114
    :param name: name of the backend (e.g., google-openidconnect)
    :type user: galaxy.model.User
    :type user_storage: galaxy.model.UserAuthnzToken
    :type strategy: galaxy.authnz.psa_authnz.Strategy
    :type backend: PSA backend object (e.g., social_core.backends.google_openidconnect.GoogleOpenIdConnect)
    :type request: webob.multidict.MultiDict
    :type details: dict
    :return: empty dict
    """


def disconnect(
    name=None, user=None, user_storage=None, strategy=None, backend=None, request=None, details=None, **kwargs
):
    """
    Disconnect is the process of disassociating a Galaxy user and a third-party authnz.
    In other words, it is the process of removing any access and/or ID tokens of a user.
    :param name: name of the backend (e.g., google-openidconnect)
    :type user: galaxy.model.User
    :type user_storage: galaxy.model.UserAuthnzToken
    :type strategy: galaxy.authnz.psa_authnz.Strategy
    :type backend: PSA backend object (e.g., social_core.backends.google_openidconnect.GoogleOpenIdConnect)
    :type request: webob.multidict.MultiDict
    :type details: dict
    :return: void or empty dict. Any key-value pair inside the dictionary will be available
    inside PSA only, and will be passed to the next step in the disconnect pipeline. However,
    the key-value pair will not be returned as a result of calling the `do_disconnect` function.
    Additionally, returning any value except for a(n) (empty) dictionary, will break the
    disconnect pipeline, and that value will be returned as a result of calling the `do_disconnect` function.
    """

    sa_session = user_storage.sa_session
    user_authnz = (
        sa_session.query(user_storage)
        .filter(user_storage.table.c.user_id == user.id, user_storage.table.c.provider == name)
        .first()
    )
    if user_authnz is None:
        return {"success": False, "message": "Not authenticated by any identity providers."}
    # option A
    sa_session.delete(user_authnz)
    # option B
    # user_authnz.extra_data = None
    with transaction(sa_session):
        sa_session.commit()<|MERGE_RESOLUTION|>--- conflicted
+++ resolved
@@ -180,17 +180,8 @@
         extra_data["expires"] = int(expires - time.time())
         user_authnz_token.set_extra_data(extra_data)
 
-<<<<<<< HEAD
     def refresh(self, sa_session, user_authnz_token, skip_old_tokens_threshold_days):
         if not user_authnz_token or not user_authnz_token.extra_data:
-=======
-    def refresh(self, trans, user_authnz_token):
-        if (
-            not user_authnz_token
-            or not user_authnz_token.extra_data
-            or "refresh_token" not in user_authnz_token.extra_data
-        ):
->>>>>>> cc18d879
             return False
         # refresh tokens if they reached their half lifetime
         if "expires" in user_authnz_token.extra_data:
