#!/usr/bin/env python
# Dan Blankenberg

"""
A wrapper script for converting SAM to BAM, with sorting.
%prog input_filename.sam output_filename.bam
"""
import os
import sys
import optparse
import tempfile
import subprocess
import shutil
from distutils.version import LooseVersion

CHUNK_SIZE = 2 ** 20  # 1mb


def cleanup_before_exit( tmp_dir ):
    if tmp_dir and os.path.exists( tmp_dir ):
        shutil.rmtree( tmp_dir )


def cmd_exists(cmd):
    # http://stackoverflow.com/questions/5226958/which-equivalent-function-in-python
    for path in os.environ["PATH"].split(":"):
        if os.path.exists(os.path.join(path, cmd)):
            return True
    return False


def _get_samtools_version():
    version = '0.0.0'
    if not cmd_exists('samtools'):
        raise Exception('This tool needs samtools, but it is not on PATH.')
    # Get the version of samtools via --version-only, if available
    p = subprocess.Popen( ['samtools', '--version-only'],
                          stdout=subprocess.PIPE,
                          stderr=subprocess.PIPE)
    output, error = p.communicate()

    # --version-only is available
    # Format is <version x.y.z>+htslib-<a.b.c>
    if p.returncode == 0:
        version = output.split('+')[0]
        return version

    output = subprocess.Popen( [ 'samtools' ], stderr=subprocess.PIPE, stdout=subprocess.PIPE ).communicate()[1]
    lines = output.split( '\n' )
    for line in lines:
        if line.lower().startswith( 'version' ):
            # Assuming line looks something like: version: 0.1.12a (r862)
            version = line.split()[1]
            break
    return version


def __main__():
    # Parse Command Line
    parser = optparse.OptionParser()
    (options, args) = parser.parse_args()

    assert len( args ) == 2, 'You must specify the input and output filenames'
    input_filename, output_filename = args

    tmp_dir = tempfile.mkdtemp( prefix='tmp-sam_to_bam_converter-' )

    # convert to SAM
    unsorted_bam_filename = os.path.join( tmp_dir, 'unsorted.bam' )
    unsorted_stderr_filename = os.path.join( tmp_dir, 'unsorted.stderr' )
<<<<<<< HEAD
    cmd = "samtools view -bS '%s' > '%s'" % ( input_filename, unsorted_bam_filename )
    proc = subprocess.Popen( args=cmd, stderr=open( unsorted_stderr_filename, 'wb' ), shell=True, cwd=tmp_dir )
=======
    proc = subprocess.Popen(['samtools', 'view', '-bS', input_filename],
                            stdout=open(unsorted_bam_filename, 'wb'),
                            stderr=open(unsorted_stderr_filename, 'wb'),
                            cwd=tmp_dir)
>>>>>>> f925ffe4
    return_code = proc.wait()
    if return_code:
        stderr_target = sys.stderr
    else:
        stderr_target = sys.stdout
    stderr = open( unsorted_stderr_filename )
    while True:
        chunk = stderr.read( CHUNK_SIZE )
        if chunk:
            stderr_target.write( chunk )
        else:
            break
    stderr.close()

    # sort sam, so indexing will not fail
    sorted_stderr_filename = os.path.join( tmp_dir, 'sorted.stderr' )
    sorting_prefix = os.path.join( tmp_dir, 'sorted_bam' )
<<<<<<< HEAD
    # samtools changed sort command arguments (starting from version 1.3)
    samtools_version = LooseVersion(_get_samtools_version())
    if samtools_version < LooseVersion('1.0'):
        cmd = "samtools sort -o '%s' '%s' > '%s'" % ( unsorted_bam_filename, sorting_prefix, output_filename )
    else:
        cmd = "samtools sort -T '%s' '%s' > '%s'" % ( sorting_prefix, unsorted_bam_filename, output_filename )
    proc = subprocess.Popen( args=cmd, stderr=open( sorted_stderr_filename, 'wb' ), shell=True, cwd=tmp_dir )
=======
    proc = subprocess.Popen(['samtools', 'sort', '-o', unsorted_bam_filename, sorting_prefix],
                            stdout=open(output_filename, 'wb'),
                            stderr=open(sorted_stderr_filename, 'wb'),
                            cwd=tmp_dir)
>>>>>>> f925ffe4
    return_code = proc.wait()

    if return_code:
        stderr_target = sys.stderr
    else:
        stderr_target = sys.stdout
    stderr = open( sorted_stderr_filename )
    while True:
        chunk = stderr.read( CHUNK_SIZE )
        if chunk:
            stderr_target.write( chunk )
        else:
            break
    stderr.close()

    cleanup_before_exit( tmp_dir )


if __name__ == "__main__":
    __main__()<|MERGE_RESOLUTION|>--- conflicted
+++ resolved
@@ -68,15 +68,10 @@
     # convert to SAM
     unsorted_bam_filename = os.path.join( tmp_dir, 'unsorted.bam' )
     unsorted_stderr_filename = os.path.join( tmp_dir, 'unsorted.stderr' )
-<<<<<<< HEAD
-    cmd = "samtools view -bS '%s' > '%s'" % ( input_filename, unsorted_bam_filename )
-    proc = subprocess.Popen( args=cmd, stderr=open( unsorted_stderr_filename, 'wb' ), shell=True, cwd=tmp_dir )
-=======
     proc = subprocess.Popen(['samtools', 'view', '-bS', input_filename],
                             stdout=open(unsorted_bam_filename, 'wb'),
                             stderr=open(unsorted_stderr_filename, 'wb'),
                             cwd=tmp_dir)
->>>>>>> f925ffe4
     return_code = proc.wait()
     if return_code:
         stderr_target = sys.stderr
@@ -94,20 +89,16 @@
     # sort sam, so indexing will not fail
     sorted_stderr_filename = os.path.join( tmp_dir, 'sorted.stderr' )
     sorting_prefix = os.path.join( tmp_dir, 'sorted_bam' )
-<<<<<<< HEAD
     # samtools changed sort command arguments (starting from version 1.3)
     samtools_version = LooseVersion(_get_samtools_version())
     if samtools_version < LooseVersion('1.0'):
-        cmd = "samtools sort -o '%s' '%s' > '%s'" % ( unsorted_bam_filename, sorting_prefix, output_filename )
+        sort_args = ['-o', unsorted_bam_filename, sorting_prefix]
     else:
-        cmd = "samtools sort -T '%s' '%s' > '%s'" % ( sorting_prefix, unsorted_bam_filename, output_filename )
-    proc = subprocess.Popen( args=cmd, stderr=open( sorted_stderr_filename, 'wb' ), shell=True, cwd=tmp_dir )
-=======
-    proc = subprocess.Popen(['samtools', 'sort', '-o', unsorted_bam_filename, sorting_prefix],
+        sort_args = ['-T', sorting_prefix, unsorted_bam_filename]
+    proc = subprocess.Popen(['samtools', 'sort'] + sort_args,
                             stdout=open(output_filename, 'wb'),
                             stderr=open(sorted_stderr_filename, 'wb'),
                             cwd=tmp_dir)
->>>>>>> f925ffe4
     return_code = proc.wait()
 
     if return_code:
