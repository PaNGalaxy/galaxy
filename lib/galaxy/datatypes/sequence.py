--- conflicted
+++ resolved
@@ -792,35 +792,6 @@
             return False
         return self.check_first_block(file_prefix)
 
-<<<<<<< HEAD
-    def display_data(
-        self,
-        trans,
-        dataset: DatasetHasHidProtocol,
-        preview: bool = False,
-        filename: Optional[str] = None,
-        to_ext: Optional[str] = None,
-        **kwd,
-    ):
-        headers = kwd.get("headers", {})
-        if preview:
-            with compression_utils.get_fileobj(dataset.get_file_name(user=trans.user)) as fh:
-                max_peek_size = 1000000  # 1 MB
-                if os.stat(dataset.get_file_name(user=trans.user)).st_size < max_peek_size:
-                    mime = "text/plain"
-                    self._clean_and_set_mime_type(trans, mime, headers)
-                    return fh.read(), headers
-                return (
-                    trans.fill_template_mako(
-                        "/dataset/large_file.mako", truncated_data=fh.read(max_peek_size), data=dataset
-                    ),
-                    headers,
-                )
-        else:
-            return Sequence.display_data(self, trans, dataset, preview, filename, to_ext, **kwd)
-
-=======
->>>>>>> cc18d879
     @classmethod
     def split(cls, input_datasets: List, subdir_generator_function: Callable, split_params: Optional[Dict]) -> None:
         """
