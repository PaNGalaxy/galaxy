--- conflicted
+++ resolved
@@ -489,15 +489,9 @@
             # we start another process and discard stderr.
             if index_flag == '-b':
                 # IOError: No such file or directory: '-b' if index_flag is set to -b (pysam 0.15.4)
-<<<<<<< HEAD
-                cmd = ['python', '-c', "import pysam; pysam.index('{}', '{}')".format(file_name, index_name)]
-            else:
-                cmd = ['python', '-c', "import pysam; pysam.index('{}', '{}', '{}')".format(index_flag, file_name, index_name)]
-=======
                 cmd = ['python', '-c', "import pysam; pysam.set_verbosity(0); pysam.index('{}', '{}')".format(file_name, index_name)]
             else:
                 cmd = ['python', '-c', "import pysam; pysam.set_verbosity(0); pysam.index('{}', '{}', '{}')".format(index_flag, file_name, index_name)]
->>>>>>> 7a413969
             with open(os.devnull, 'w') as devnull:
                 subprocess.check_call(cmd, stderr=devnull, shell=False)
             needs_sorting = False
