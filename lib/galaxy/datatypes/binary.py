--- conflicted
+++ resolved
@@ -2212,11 +2212,7 @@
         out_dict: Dict = {}
         fname = dataset.get_file_name(user=trans.user)
         try:
-<<<<<<< HEAD
-            with h5py.File(fname, "r") as handle:
-=======
-            with h5py.File(dataset.get_file_name(), "r", locking=False) as handle:
->>>>>>> cc18d879
+            with h5py.File(fname, "r", locking=False) as handle:
                 out_dict["Attributes"] = {}
                 attributes = handle.attrs
                 for k in set(attributes.keys()) - {self.HTTP_REPR, self.REPR, self.URL}:
