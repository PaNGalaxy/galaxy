--- conflicted
+++ resolved
@@ -486,13 +486,9 @@
             headers["content-type"] = (
                 "application/octet-stream"  # force octet-stream so Safari doesn't append mime extensions to filename
             )
-<<<<<<< HEAD
-            headers["Content-Disposition"] = f'attachment; filename="{filename}"'
+
+            headers["Content-Disposition"] = to_content_disposition(filename)
             return open(data.get_file_name(user=trans.user), "rb"), headers
-=======
-            headers["Content-Disposition"] = to_content_disposition(filename)
-            return open(data.get_file_name(), "rb"), headers
->>>>>>> cc18d879
 
     def _serve_binary_file_contents_as_text(self, trans, data, headers, file_size, max_peek_size):
         headers["content-type"] = "text/html"
