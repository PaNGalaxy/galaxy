--- conflicted
+++ resolved
@@ -163,11 +163,8 @@
     return isinstance(data.datatype, binary.Binary) or type(data.datatype) is Data
 
 
-<<<<<<< HEAD
 def _get_max_peek_size(data):
-=======
-def _get_max_peak_size(data):
->>>>>>> e3af76e3
+
     from galaxy.datatypes import (
         binary,
         text,
@@ -187,11 +184,8 @@
         if data.dataset.object_store:
             file_size = data.dataset.object_store.size(data.dataset)
         else:
-<<<<<<< HEAD
             file_size = os.stat(data.get_file_name()).st_size
-=======
-            file_size = os.stat(data.file_name).st_size
->>>>>>> e3af76e3
+
     return file_size
 
 
@@ -458,16 +452,11 @@
         """
         rel_paths = []
         file_paths = []
-        dataset.sync_cache(user=user)
         if dataset.datatype.composite_type or dataset.extension.endswith("html"):
             main_file = f"{name}.html"
             rel_paths.append(main_file)
-<<<<<<< HEAD
+            #todo: add user
             file_paths.append(dataset.get_file_name())
-=======
-            dataset.sync_cache(dir_only=True, extra_dir=dataset.dataset.extra_files_path_name, user=user)
-            file_paths.append(dataset.file_name)
->>>>>>> e3af76e3
             for fpath, rpath in self.__archive_extra_files_path(dataset.extra_files_path):
                 rel_paths.append(os.path.join(name, rpath))
                 file_paths.append(fpath)
@@ -482,11 +471,6 @@
         composite_extensions.append("data_manager_json")  # for downloading bundles if bundled.
 
         if data.extension in composite_extensions:
-<<<<<<< HEAD
-=======
-            # sync cache for extra files
-            data.sync_cache(dir_only=True, extra_dir=data.dataset.extra_files_path_name, trans=trans.user)
->>>>>>> e3af76e3
             return self._archive_composite_dataset(trans, data, headers, do_action=kwd.get("do_action", "zip"))
         else:
             headers["Content-Length"] = str(file_size)
@@ -501,11 +485,8 @@
                 "content-type"
             ] = "application/octet-stream"  # force octet-stream so Safari doesn't append mime extensions to filename
             headers["Content-Disposition"] = f'attachment; filename="{filename}"'
-<<<<<<< HEAD
+            #todo: add user
             return open(data.get_file_name(), "rb"), headers
-=======
-            return open(data.file_name, "rb"), headers
->>>>>>> e3af76e3
 
     def _serve_binary_file_contents_as_text(self, trans, data, headers, file_size, max_peek_size):
         headers["content-type"] = "text/html"
@@ -513,11 +494,7 @@
             trans.fill_template_mako(
                 "/dataset/binary_file.mako",
                 data=data,
-<<<<<<< HEAD
                 file_contents=open(data.get_file_name(), "rb").read(max_peek_size),
-=======
-                file_contents=open(data.file_name, "rb").read(max_peek_size),
->>>>>>> e3af76e3
                 file_size=util.nice_size(file_size),
                 truncated=file_size > max_peek_size,
             ),
@@ -529,23 +506,15 @@
 
         preview = util.string_as_bool(preview)
         if not preview or isinstance(data.datatype, images.Image) or file_size < max_peek_size:
-<<<<<<< HEAD
             return self._yield_user_file_content(trans, data, data.get_file_name(), headers), headers
-=======
-            return self._yield_user_file_content(trans, data, data.file_name, headers), headers
->>>>>>> e3af76e3
 
         # preview large text file
         headers["content-type"] = "text/html"
         return (
             trans.fill_template_mako(
-<<<<<<< HEAD
                 "/dataset/large_file.mako",
                 truncated_data=open(data.get_file_name(), "rb").read(max_peek_size),
                 data=data,
-=======
-                "/dataset/large_file.mako", truncated_data=open(data.file_name, "rb").read(max_peek_size), data=data
->>>>>>> e3af76e3
             ),
             headers,
         )
@@ -618,32 +587,20 @@
                 raise ObjectNotFound(f"Could not find '{filename}' on the extra files path {file_path}.")
         self._clean_and_set_mime_type(trans, dataset.get_mime(), headers)
 
-<<<<<<< HEAD
         downloading = to_ext is not None
         file_size = _get_file_size(dataset)
-
+        #todo: user
         if not os.path.exists(dataset.get_file_name()):
             raise ObjectNotFound(f"File Not Found ({dataset.get_file_name()}).")
-=======
-        dataset.sync_cache(user=trans.user)
-
-        downloading = to_ext is not None
-        file_size = _get_file_size(dataset)
-
-        if not os.path.exists(dataset.file_name):
-            raise ObjectNotFound(f"File Not Found ({dataset.file_name}).")
->>>>>>> e3af76e3
 
         if downloading:
             trans.log_event(f"Download dataset id: {str(dataset.id)}")
             return self._serve_file_download(headers, dataset, trans, to_ext, file_size, **kwd)
         else:  # displaying
             trans.log_event(f"Display dataset id: {str(dataset.id)}")
-<<<<<<< HEAD
+
             max_peek_size = _get_max_peek_size(dataset)
-=======
-            max_peek_size = _get_max_peak_size(dataset)
->>>>>>> e3af76e3
+
             if (
                 _is_binary_file(dataset) and preview and hasattr(trans, "fill_template_mako")
             ):  # preview file which format is unknown (to Galaxy), we still try to display this as text
@@ -658,11 +615,7 @@
         on datatypes not tightly tied to a Galaxy version (e.g. datatypes in the
         Tool Shed).
 
-<<<<<<< HEAD
         Speaking very loosely - the datatype should load a bounded amount
-=======
-        Speaking very losely - the datatype should load a bounded amount
->>>>>>> e3af76e3
         of data from the supplied dataset instance and prepare for embedding it
         into Markdown. This should be relatively vanilla Markdown - the result of
         this is bleached and it should not contain nested Galaxy Markdown
