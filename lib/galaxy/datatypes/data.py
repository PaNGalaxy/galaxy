from __future__ import absolute_import

import abc
import logging
import mimetypes
import os
import shutil
import string
import tempfile
import zipfile
from cgi import escape
from inspect import isclass

import paste
import six

from galaxy import util
from galaxy.datatypes.metadata import MetadataElement  # import directly to maintain ease of use in Datatype class definitions
from galaxy.util import compression_utils
from galaxy.util import FILENAME_VALID_CHARS
from galaxy.util import inflector
from galaxy.util import unicodify
from galaxy.util.bunch import Bunch
from galaxy.util.odict import odict
from galaxy.util.sanitize_html import sanitize_html

from . import dataproviders
from . import metadata

XSS_VULNERABLE_MIME_TYPES = [
    'image/svg+xml',  # Unfiltered by Galaxy and may contain JS that would be executed by some browsers.
    'application/xml',  # Some browsers will evalute SVG embedded JS in such XML documents.
]
DEFAULT_MIME_TYPE = 'text/plain'  # Vulnerable mime types will be replaced with this.

log = logging.getLogger(__name__)

# Valid first column and strand column values vor bed, other formats
col1_startswith = ['chr', 'chl', 'groupun', 'reftig_', 'scaffold', 'super_', 'vcho']
valid_strand = ['+', '-', '.']

DOWNLOAD_FILENAME_PATTERN_DATASET = "Galaxy${hid}-[${name}].${ext}"
DOWNLOAD_FILENAME_PATTERN_COLLECTION_ELEMENT = "Galaxy${hdca_hid}-[${hdca_name}__${element_identifier}].${ext}"


class DataMeta(abc.ABCMeta):
    """
    Metaclass for Data class.  Sets up metadata spec.
    """
    def __init__(cls, name, bases, dict_):
        cls.metadata_spec = metadata.MetadataSpecCollection()
        for base in bases:  # loop through bases (class/types) of cls
            if hasattr(base, "metadata_spec"):  # base of class Data (object) has no metadata
                cls.metadata_spec.update(base.metadata_spec)  # add contents of metadata spec of base class to cls
        metadata.Statement.process(cls)


@six.add_metaclass(DataMeta)
@dataproviders.decorators.has_dataproviders
class Data(object):
    """
    Base class for all datatypes.  Implements basic interfaces as well
    as class methods for metadata.

    >>> class DataTest( Data ):
    ...     MetadataElement( name="test" )
    ...
    >>> DataTest.metadata_spec.test.name
    'test'
    >>> DataTest.metadata_spec.test.desc
    'test'
    >>> type( DataTest.metadata_spec.test.param )
    <class 'galaxy.model.metadata.MetadataParameter'>
    """
    edam_data = "data_0006"
    edam_format = "format_1915"
    file_ext = 'data'
    # Data is not chunkable by default.
    CHUNKABLE = False

    #: Dictionary of metadata fields for this datatype
    metadata_spec = None

    # Add metadata elements
    MetadataElement(name="dbkey", desc="Database/Build", default="?", param=metadata.DBKeyParameter, multiple=False, no_value="?")
    # Stores the set of display applications, and viewing methods, supported by this datatype
    supported_display_apps = {}
    # If False, the peek is regenerated whenever a dataset of this type is copied
    copy_safe_peek = True
    # The dataset contains binary data --> do not space_to_tab or convert newlines, etc.
    # Allow binary file uploads of this type when True.
    is_binary = True
    # Allow user to change between this datatype and others. If False, this datatype
    # cannot be changed from or into.
    allow_datatype_change = True
    # Composite datatypes
    composite_type = None
    composite_files = odict()
    primary_file_name = 'index'
    # A per datatype setting (inherited): max file size (in bytes) for setting optional metadata
    _max_optional_metadata_filesize = None

    # Trackster track type.
    track_type = None

    # Data sources.
    data_sources = {}

    def __init__(self, **kwd):
        """Initialize the datatype"""
        object.__init__(self, **kwd)
        self.supported_display_apps = self.supported_display_apps.copy()
        self.composite_files = self.composite_files.copy()
        self.display_applications = odict()

    def write_from_stream(self, dataset, stream):
        """Writes data from a stream"""
        fd = open(dataset.file_name, 'wb')
        while True:
            chunk = stream.read(1048576)
            if not chunk:
                break
            os.write(fd, chunk)
        os.close(fd)

    def set_raw_data(self, dataset, data):
        """Saves the data on the disc"""
        fd = open(dataset.file_name, 'wb')
        os.write(fd, data)
        os.close(fd)

    def get_raw_data(self, dataset):
        """Returns the full data. To stream it open the file_name and read/write as needed"""
        try:
            return open(dataset.file_name, 'rb').read(-1)
        except OSError:
            log.exception('%s reading a file that does not exist %s', self.__class__.__name__, dataset.file_name)
            return ''

    def dataset_content_needs_grooming(self, file_name):
        """This function is called on an output dataset file after the content is initially generated."""
        return False

    def groom_dataset_content(self, file_name):
        """This function is called on an output dataset file if dataset_content_needs_grooming returns True."""
        pass

    def init_meta(self, dataset, copy_from=None):
        # Metadata should be left mostly uninitialized.  Dataset will
        # handle returning default values when metadata is not set.
        # copy_from allows metadata to be passed in that will be
        # copied. (although this seems ambiguous, see
        # Dataset.set_metadata.  It always copies the rhs in order to
        # flag the object as modified for SQLAlchemy.
        if copy_from:
            dataset.metadata = copy_from.metadata

    def set_meta(self, dataset, overwrite=True, **kwd):
        """Unimplemented method, allows guessing of metadata from contents of file"""
        return True

    def missing_meta(self, dataset, check=[], skip=[]):
        """
        Checks for empty metadata values, Returns True if non-optional metadata is missing
        Specifying a list of 'check' values will only check those names provided; when used, optionality is ignored
        Specifying a list of 'skip' items will return True even when a named metadata value is missing
        """
        if check:
            to_check = ((to_check, dataset.metadata.get(to_check)) for to_check in check)
        else:
            to_check = dataset.metadata.items()
        for key, value in to_check:
            if key in skip or (not check and dataset.metadata.spec[key].get("optional")):
                continue  # we skip check for optional and nonrequested values here
            if not value:
                return True
        return False

    def set_max_optional_metadata_filesize(self, max_value):
        try:
            max_value = int(max_value)
        except:
            return
        self.__class__._max_optional_metadata_filesize = max_value

    def get_max_optional_metadata_filesize(self):
        rval = self.__class__._max_optional_metadata_filesize
        if rval is None:
            return -1
        return rval

    max_optional_metadata_filesize = property(get_max_optional_metadata_filesize, set_max_optional_metadata_filesize)

    def set_peek(self, dataset, is_multi_byte=False):
        """Set the peek and blurb text"""
        if not dataset.dataset.purged:
            dataset.peek = ''
            dataset.blurb = 'data'
        else:
            dataset.peek = 'file does not exist'
            dataset.blurb = 'file purged from disk'

    def display_peek(self, dataset):
        """Create HTML table, used for displaying peek"""
        out = ['<table cellspacing="0" cellpadding="3">']
        try:
            if not dataset.peek:
                dataset.set_peek()
            data = dataset.peek
            lines = data.splitlines()
            for line in lines:
                line = line.strip()
                if not line:
                    continue
                out.append('<tr><td>%s</td></tr>' % escape(unicodify(line, 'utf-8')))
            out.append('</table>')
            out = "".join(out)
        except Exception as exc:
            out = "Can't create peek %s" % str(exc)
        return out

    def _archive_main_file(self, archive, display_name, data_filename):
        """Called from _archive_composite_dataset to add central file to archive.

        Unless subclassed, this will add the main dataset file (argument data_filename)
        to the archive, as an HTML file with its filename derived from the dataset name
        (argument outfname).

        Returns a tuple of boolean, string, string: (error, msg, messagetype)
        """
        error, msg, messagetype = False, "", ""
        archname = '%s.html' % display_name  # fake the real nature of the html file
        try:
            archive.add(data_filename, archname)
        except IOError:
            error = True
            log.exception("Unable to add composite parent %s to temporary library download archive", data_filename)
            msg = "Unable to create archive for download, please report this error"
            messagetype = "error"
        return error, msg, messagetype

    def _archive_composite_dataset(self, trans, data=None, **kwd):
        # save a composite object into a compressed archive for downloading
        params = util.Params(kwd)
        outfname = data.name[0:150]
        outfname = ''.join(c in FILENAME_VALID_CHARS and c or '_' for c in outfname)
        if params.do_action is None:
            params.do_action = 'zip'  # default
        msg = util.restore_text(params.get('msg', ''))
        if not data:
            msg = "You must select at least one dataset"
        else:
            error = False
            try:
                if params.do_action == 'zip':
                    # Can't use mkstemp - the file must not exist first
                    tmpd = tempfile.mkdtemp()
                    util.umask_fix_perms(tmpd, trans.app.config.umask, 0o777, trans.app.config.gid)
                    tmpf = os.path.join(tmpd, 'library_download.' + params.do_action)
                    archive = zipfile.ZipFile(tmpf, 'w', zipfile.ZIP_DEFLATED, True)
                    archive.add = lambda x, y: archive.write(x, y.encode('CP437'))
                elif params.do_action == 'tgz':
                    archive = util.streamball.StreamBall('w|gz')
                elif params.do_action == 'tbz':
                    archive = util.streamball.StreamBall('w|bz2')
            except (OSError, zipfile.BadZipFile):
                error = True
                log.exception("Unable to create archive for download")
                msg = "Unable to create archive for %s for download, please report this error" % outfname
            if not error:
                ext = data.extension
                path = data.file_name
                efp = data.extra_files_path
                # Add any central file to the archive,

                display_name = os.path.splitext(outfname)[0]
                if not display_name.endswith(ext):
                    display_name = '%s_%s' % (display_name, ext)

                error, msg = self._archive_main_file(archive, display_name, path)[:2]
                if not error:
                    # Add any child files to the archive,
                    for fpath, rpath in self.__archive_extra_files_path(extra_files_path=efp):
                        try:
                            archive.add(fpath, rpath)
                        except IOError:
                            error = True
                            log.exception("Unable to add %s to temporary library download archive", rpath)
                            msg = "Unable to create archive for download, please report this error"
                            continue
                if not error:
                    if params.do_action == 'zip':
                        archive.close()
                        tmpfh = open(tmpf)
                        # CANNOT clean up - unlink/rmdir was always failing because file handle retained to return - must rely on a cron job to clean up tmp
                        trans.response.set_content_type("application/x-zip-compressed")
                        trans.response.headers["Content-Disposition"] = 'attachment; filename="%s.zip"' % outfname
                        return tmpfh
                    else:
                        trans.response.set_content_type("application/x-tar")
                        outext = 'tgz'
                        if params.do_action == 'tbz':
                            outext = 'tbz'
                        trans.response.headers["Content-Disposition"] = 'attachment; filename="%s.%s"' % (outfname, outext)
                        archive.wsgi_status = trans.response.wsgi_status()
                        archive.wsgi_headeritems = trans.response.wsgi_headeritems()
                        return archive.stream
        return trans.show_error_message(msg)

    def __archive_extra_files_path(self, extra_files_path):
        """Yield filepaths and relative filepaths for files in extra_files_path"""
        for root, dirs, files in os.walk(extra_files_path):
            for fname in files:
                fpath = os.path.join(root, fname)
                rpath = os.path.relpath(fpath, extra_files_path)
                yield fpath, rpath

    def _serve_raw(self, trans, dataset, to_ext, **kwd):
        trans.response.headers['Content-Length'] = int(os.stat(dataset.file_name).st_size)
        trans.response.set_content_type("application/octet-stream")  # force octet-stream so Safari doesn't append mime extensions to filename
        filename = self._download_filename(dataset, to_ext, hdca=kwd.get("hdca", None), element_identifier=kwd.get("element_identifier", None))
        trans.response.headers["Content-Disposition"] = 'attachment; filename="%s"' % filename
        return open(dataset.file_name)

    def to_archive(self, trans, dataset, name=""):
        """
        Collect archive paths and file handles that need to be exported when archiving `dataset`.

        :param dataset: HistoryDatasetAssociation
        :param name: archive name, in collection context corresponds to collection name(s) and element_identifier,
                     joined by '/', e.g 'fastq_collection/sample1/forward'
        """
        composite_extensions = trans.app.datatypes_registry.get_composite_extensions()
        composite_extensions.append('html')  # for archiving composite datatypes
        rel_paths = []
        file_paths = []
        if dataset.extension in composite_extensions:
            main_file = "%s.%s" % (name, 'html')
            rel_paths.append(main_file)
            file_paths.append(dataset.file_name)
            for fpath, rpath in self.__archive_extra_files_path(dataset.extra_files_path):
                rel_paths.append(os.path.join(name, rpath))
                file_paths.append(fpath)
        else:
            rel_paths.append("%s.%s" % (name or dataset.file_name, dataset.extension))
            file_paths.append(dataset.file_name)
        return zip(file_paths, rel_paths)

    def display_data(self, trans, data, preview=False, filename=None, to_ext=None, **kwd):
        """ Old display method, for transition - though still used by API and
        test framework. Datatypes should be very careful if overridding this
        method and this interface between datatypes and Galaxy will likely
        change.

        TOOD: Document alternatives to overridding this method (data
        providers?).
        """
        # Relocate all composite datatype display to a common location.
        composite_extensions = trans.app.datatypes_registry.get_composite_extensions()
        composite_extensions.append('html')  # for archiving composite datatypes
        # Prevent IE8 from sniffing content type since we're explicit about it.  This prevents intentionally text/plain
        # content from being rendered in the browser
        trans.response.headers['X-Content-Type-Options'] = 'nosniff'
        if isinstance(data, six.string_types):
            return data
        if filename and filename != "index":
            # For files in extra_files_path
            file_path = trans.app.object_store.get_filename(data.dataset, extra_dir='dataset_%s_files' % data.dataset.id, alt_name=filename)
            if os.path.exists(file_path):
                if os.path.isdir(file_path):
                    tmp_fh = tempfile.NamedTemporaryFile(delete=False)
                    tmp_file_name = tmp_fh.name
                    dir_items = sorted(os.listdir(file_path))
                    base_path, item_name = os.path.split(file_path)
                    tmp_fh.write('<html><head><h3>Directory %s contents: %d items</h3></head>\n' % (item_name, len(dir_items)))
                    tmp_fh.write('<body><p/><table cellpadding="2">\n')
                    for index, fname in enumerate(dir_items):
                        if index % 2 == 0:
                            bgcolor = '#D8D8D8'
                        else:
                            bgcolor = '#FFFFFF'
                        # Can't have an href link here because there is no route
                        # defined for files contained within multiple subdirectory
                        # levels of the primary dataset.  Something like this is
                        # close, but not quite correct:
                        # href = url_for(controller='dataset', action='display',
                        # dataset_id=trans.security.encode_id(data.dataset.id),
                        # preview=preview, filename=fname, to_ext=to_ext)
                        tmp_fh.write('<tr bgcolor="%s"><td>%s</td></tr>\n' % (bgcolor, fname))
                    tmp_fh.write('</table></body></html>\n')
                    tmp_fh.close()
                    return open(tmp_file_name)
                mime = mimetypes.guess_type(file_path)[0]
                if not mime:
                    try:
                        mime = trans.app.datatypes_registry.get_mimetype_by_extension(".".split(file_path)[-1])
                    except:
                        mime = "text/plain"
<<<<<<< HEAD
                self._clean_and_set_mime_type(trans, mime)
                return self._yield_user_file_content(trans, data, file_path)
=======
                self._clean_and_set_mime_type( trans, mime )
                return self._yield_user_file_content( trans, data, file_path )
>>>>>>> 1d485390
            else:
                return paste.httpexceptions.HTTPNotFound("Could not find '%s' on the extra files path %s." % (filename, file_path))
        self._clean_and_set_mime_type(trans, data.get_mime())

        trans.log_event("Display dataset id: %s" % str(data.id))
        from galaxy import datatypes  # DBTODO REMOVE THIS AT REFACTOR
        if to_ext or isinstance(data.datatype, datatypes.binary.Binary):  # Saving the file, or binary file
            if data.extension in composite_extensions:
                return self._archive_composite_dataset(trans, data, **kwd)
            else:
                trans.response.headers['Content-Length'] = int(os.stat(data.file_name).st_size)
                filename = self._download_filename(data, to_ext, hdca=kwd.get("hdca", None), element_identifier=kwd.get("element_identifier", None))
                trans.response.set_content_type("application/octet-stream")  # force octet-stream so Safari doesn't append mime extensions to filename
                trans.response.headers["Content-Disposition"] = 'attachment; filename="%s"' % filename
                return open(data.file_name)
        if not os.path.exists(data.file_name):
            raise paste.httpexceptions.HTTPNotFound("File Not Found (%s)." % data.file_name)
        max_peek_size = 1000000  # 1 MB
        if isinstance(data.datatype, datatypes.text.Html):
            max_peek_size = 10000000  # 10 MB for html
<<<<<<< HEAD
        preview = util.string_as_bool(preview)
        if not preview or isinstance(data.datatype, datatypes.images.Image) or os.stat(data.file_name).st_size < max_peek_size:
=======
        preview = util.string_as_bool( preview )
        if not preview or isinstance(data.datatype, datatypes.images.Image) or os.stat( data.file_name ).st_size < max_peek_size:
>>>>>>> 1d485390
            return self._yield_user_file_content(trans, data, data.file_name)
        else:
            trans.response.set_content_type("text/html")
            return trans.stream_template_mako("/dataset/large_file.mako",
                                              truncated_data=open(data.file_name).read(max_peek_size),
                                              data=data)

    def _yield_user_file_content(self, trans, from_dataset, filename):
        """This method is responsible for sanitizing the HTML if needed."""
        if trans.app.config.sanitize_all_html and trans.response.get_content_type() == "text/html":
            # Sanitize anytime we respond with plain text/html content.
            # Check to see if this dataset's parent job is whitelisted
            # We cannot currently trust imported datasets for rendering.
            if not from_dataset.creating_job.imported and from_dataset.creating_job.tool_id in trans.app.config.sanitize_whitelist:
                return open(filename)

            # This is returning to the browser, it needs to be encoded.
            # TODO Ideally this happens a layer higher, but this is a bad
            # issue affecting many tools
            return sanitize_html(open(filename).read()).encode('utf-8')

        return open(filename)

    def _yield_user_file_content(self, trans, from_dataset, filename):
        """This method is responsible for sanitizing the HTML if needed."""
        if trans.app.config.sanitize_all_html and trans.response.get_content_type() == "text/html":
            # Sanitize anytime we respond with plain text/html content.
            # Check to see if this dataset's parent job is whitelisted
            # We cannot currently trust imported datasets for rendering.
            if not from_dataset.creating_job.imported and from_dataset.creating_job.tool_id in trans.app.config.sanitize_whitelist:
                return open(filename)

            # This is returning to the browser, it needs to be encoded.
            # TODO Ideally this happens a layer higher, but this is a bad
            # issue affecting many tools
            return sanitize_html(open(filename).read()).encode('utf-8')

        return open(filename)

    def _download_filename(self, dataset, to_ext, hdca=None, element_identifier=None):
        def escape(raw_identifier):
            return ''.join(c in FILENAME_VALID_CHARS and c or '_' for c in raw_identifier)[0:150]

        if not to_ext:
            to_ext = dataset.extension

        template_values = {
            "name": escape(dataset.name),
            "ext": to_ext,
            "hid": dataset.hid,
        }

        filename_pattern = DOWNLOAD_FILENAME_PATTERN_DATASET

        if hdca is not None:
            # Use collection context to build up filename.
            template_values["element_identifier"] = element_identifier
            template_values["hdca_name"] = escape(hdca.name)
            template_values["hdca_hid"] = hdca.hid

            filename_pattern = DOWNLOAD_FILENAME_PATTERN_COLLECTION_ELEMENT

        return string.Template(filename_pattern).substitute(**template_values)

    def display_name(self, dataset):
        """Returns formatted html of dataset name"""
        try:
            return escape(unicodify(dataset.name, 'utf-8'))
        except Exception:
            return "name unavailable"

    def display_info(self, dataset):
        """Returns formatted html of dataset info"""
        try:
            # Change new line chars to html
            info = escape(dataset.info)
            if info.find('\r\n') >= 0:
                info = info.replace('\r\n', '<br/>')
            if info.find('\r') >= 0:
                info = info.replace('\r', '<br/>')
            if info.find('\n') >= 0:
                info = info.replace('\n', '<br/>')

            info = unicodify(info, 'utf-8')

            return info
        except:
            return "info unavailable"

    def validate(self, dataset):
        """Unimplemented validate, return no exceptions"""
        return list()

    def repair_methods(self, dataset):
        """Unimplemented method, returns dict with method/option for repairing errors"""
        return None

    def get_mime(self):
        """Returns the mime type of the datatype"""
        return 'application/octet-stream'

    def add_display_app(self, app_id, label, file_function, links_function):
        """
        Adds a display app to the datatype.
        app_id is a unique id
        label is the primary display label, e.g., display at 'UCSC'
        file_function is a string containing the name of the function that returns a properly formatted display
        links_function is a string containing the name of the function that returns a list of (link_name,link)
        """
        self.supported_display_apps = self.supported_display_apps.copy()
        self.supported_display_apps[app_id] = {'label': label, 'file_function': file_function, 'links_function': links_function}

    def remove_display_app(self, app_id):
        """Removes a display app from the datatype"""
        self.supported_display_apps = self.supported_display_apps.copy()
        try:
            del self.supported_display_apps[app_id]
        except:
            log.exception('Tried to remove display app %s from datatype %s, but this display app is not declared.', type, self.__class__.__name__)

    def clear_display_apps(self):
        self.supported_display_apps = {}

    def add_display_application(self, display_application):
        """New style display applications"""
        assert display_application.id not in self.display_applications, 'Attempted to add a display application twice'
        self.display_applications[display_application.id] = display_application

    def get_display_application(self, key, default=None):
        return self.display_applications.get(key, default)

    def get_display_applications_by_dataset(self, dataset, trans):
        rval = odict()
        for key, value in self.display_applications.items():
            value = value.filter_by_dataset(dataset, trans)
            if value.links:
                rval[key] = value
        return rval

    def get_display_types(self):
        """Returns display types available"""
        return list(self.supported_display_apps.keys())

    def get_display_label(self, type):
        """Returns primary label for display app"""
        try:
            return self.supported_display_apps[type]['label']
        except:
            return 'unknown'

    def as_display_type(self, dataset, type, **kwd):
        """Returns modified file contents for a particular display type """
        try:
            if type in self.get_display_types():
                return getattr(self, self.supported_display_apps[type]['file_function'])(dataset, **kwd)
        except:
            log.exception('Function %s is referred to in datatype %s for displaying as type %s, but is not accessible', self.supported_display_apps[type]['file_function'], self.__class__.__name__, type)
        return "This display type (%s) is not implemented for this datatype (%s)." % (type, dataset.ext)

    def get_display_links(self, dataset, type, app, base_url, target_frame='_blank', **kwd):
        """
        Returns a list of tuples of (name, link) for a particular display type.  No check on
        'access' permissions is done here - if you can view the dataset, you can also save it
        or send it to a destination outside of Galaxy, so Galaxy security restrictions do not
        apply anyway.
        """
        try:
            if app.config.enable_old_display_applications and type in self.get_display_types():
                return target_frame, getattr(self, self.supported_display_apps[type]['links_function'])(dataset, type, app, base_url, **kwd)
        except:
            log.exception('Function %s is referred to in datatype %s for generating links for type %s, but is not accessible',
                          self.supported_display_apps[type]['links_function'], self.__class__.__name__, type)
        return target_frame, []

    def get_converter_types(self, original_dataset, datatypes_registry):
        """Returns available converters by type for this dataset"""
        return datatypes_registry.get_converters_by_datatype(original_dataset.ext)

    def find_conversion_destination(self, dataset, accepted_formats, datatypes_registry, **kwd):
        """Returns ( target_ext, existing converted dataset )"""
        return datatypes_registry.find_conversion_destination_for_dataset_by_extensions(dataset, accepted_formats, **kwd)

    def convert_dataset(self, trans, original_dataset, target_type, return_output=False, visible=True, deps=None, target_context=None, history=None):
        """This function adds a job to the queue to convert a dataset to another type. Returns a message about success/failure."""
        converter = trans.app.datatypes_registry.get_converter_by_target_type(original_dataset.ext, target_type)

        if converter is None:
            raise Exception("A converter does not exist for %s to %s." % (original_dataset.ext, target_type))
        # Generate parameter dictionary
        params = {}
        # determine input parameter name and add to params
        input_name = 'input1'
        for key, value in converter.inputs.items():
            if deps and value.name in deps:
                params[value.name] = deps[value.name]
            elif value.type == 'data':
                input_name = key
        # add potentially required/common internal tool parameters e.g. '__job_resource'
        if target_context:
            for key, value in target_context.items():
                if key.startswith('__'):
                    params[key] = value
        params[input_name] = original_dataset

        # Run converter, job is dispatched through Queue
        converted_dataset = converter.execute(trans, incoming=params, set_output_hid=visible, history=history)[1]
        if len(params) > 0:
            trans.log_event("Converter params: %s" % (str(params)), tool_id=converter.id)
        if not visible:
            for value in converted_dataset.values():
                value.visible = False
        if return_output:
            return converted_dataset
        return "The file conversion of %s on data %s has been added to the Queue." % (converter.name, original_dataset.hid)

    # We need to clear associated files before we set metadata
    # so that as soon as metadata starts to be set, e.g. implicitly converted datasets are deleted and no longer available 'while' metadata is being set, not just after
    # We'll also clear after setting metadata, for backwards compatibility
    def after_setting_metadata(self, dataset):
        """This function is called on the dataset after metadata is set."""
        dataset.clear_associated_files(metadata_safe=True)

    def before_setting_metadata(self, dataset):
        """This function is called on the dataset before metadata is set."""
        dataset.clear_associated_files(metadata_safe=True)

    def __new_composite_file(self, name, optional=False, mimetype=None, description=None, substitute_name_with_metadata=None, is_binary=False, to_posix_lines=True, space_to_tab=False, **kwds):
        kwds['name'] = name
        kwds['optional'] = optional
        kwds['mimetype'] = mimetype
        kwds['description'] = description
        kwds['substitute_name_with_metadata'] = substitute_name_with_metadata
        kwds['is_binary'] = is_binary
        kwds['to_posix_lines'] = to_posix_lines
        kwds['space_to_tab'] = space_to_tab
        return Bunch(**kwds)

    def add_composite_file(self, name, **kwds):
        # self.composite_files = self.composite_files.copy()
        self.composite_files[name] = self.__new_composite_file(name, **kwds)

    def __substitute_composite_key(self, key, composite_file, dataset=None):
        if composite_file.substitute_name_with_metadata:
            if dataset:
                meta_value = str(dataset.metadata.get(composite_file.substitute_name_with_metadata))
            else:
                meta_value = self.spec[composite_file.substitute_name_with_metadata].default
            return key % meta_value
        return key

    @property
    def writable_files(self, dataset=None):
        files = odict()
        if self.composite_type != 'auto_primary_file':
            files[self.primary_file_name] = self.__new_composite_file(self.primary_file_name)
        for key, value in self.get_composite_files(dataset=dataset).items():
            files[key] = value
        return files

    def get_composite_files(self, dataset=None):
        def substitute_composite_key(key, composite_file):
            if composite_file.substitute_name_with_metadata:
                if dataset:
                    meta_value = str(dataset.metadata.get(composite_file.substitute_name_with_metadata))
                else:
                    meta_value = self.metadata_spec[composite_file.substitute_name_with_metadata].default
                return key % meta_value
            return key
        files = odict()
        for key, value in self.composite_files.items():
            files[substitute_composite_key(key, value)] = value
        return files

    def generate_primary_file(self, dataset=None):
        raise Exception("generate_primary_file is not implemented for this datatype.")

    @property
    def has_resolution(self):
        return False

    def matches_any(self, target_datatypes):
        """
        Check if this datatype is of any of the target_datatypes or is
        a subtype thereof.
        """
        datatype_classes = tuple(datatype if isclass(datatype) else datatype.__class__ for datatype in target_datatypes)
        return isinstance(self, datatype_classes)

    def merge(split_files, output_file):
        """
            Merge files with copy.copyfileobj() will not hit the
            max argument limitation of cat. gz and bz2 files are also working.
        """
        if not split_files:
            raise ValueError('Asked to merge zero files as %s' % output_file)
        elif len(split_files) == 1:
            shutil.copyfileobj(open(split_files[0], 'rb'), open(output_file, 'wb'))
        else:
            fdst = open(output_file, 'wb')
            for fsrc in split_files:
                shutil.copyfileobj(open(fsrc, 'rb'), fdst)
            fdst.close()

    merge = staticmethod(merge)

    def get_visualizations(self, dataset):
        """
        Returns a list of visualizations for datatype.
        """

        if self.track_type:
            return ['trackster', 'circster']
        return []

    # ------------- Dataproviders
    def has_dataprovider(self, data_format):
        """
        Returns True if `data_format` is available in `dataproviders`.
        """
        return data_format in self.dataproviders

    def dataprovider(self, dataset, data_format, **settings):
        """
        Base dataprovider factory for all datatypes that returns the proper provider
        for the given `data_format` or raises a `NoProviderAvailable`.
        """
        if self.has_dataprovider(data_format):
            return self.dataproviders[data_format](self, dataset, **settings)
        raise dataproviders.exceptions.NoProviderAvailable(self, data_format)

    @dataproviders.decorators.dataprovider_factory('base')
    def base_dataprovider(self, dataset, **settings):
        dataset_source = dataproviders.dataset.DatasetDataProvider(dataset)
        return dataproviders.base.DataProvider(dataset_source, **settings)

    @dataproviders.decorators.dataprovider_factory('chunk', dataproviders.chunk.ChunkDataProvider.settings)
    def chunk_dataprovider(self, dataset, **settings):
        dataset_source = dataproviders.dataset.DatasetDataProvider(dataset)
        return dataproviders.chunk.ChunkDataProvider(dataset_source, **settings)

    @dataproviders.decorators.dataprovider_factory('chunk64', dataproviders.chunk.Base64ChunkDataProvider.settings)
    def chunk64_dataprovider(self, dataset, **settings):
        dataset_source = dataproviders.dataset.DatasetDataProvider(dataset)
        return dataproviders.chunk.Base64ChunkDataProvider(dataset_source, **settings)

    def _clean_and_set_mime_type(self, trans, mime):
        if mime.lower() in XSS_VULNERABLE_MIME_TYPES:
            if not getattr(trans.app.config, "serve_xss_vulnerable_mimetypes", True):
                mime = DEFAULT_MIME_TYPE
        trans.response.set_content_type(mime)


@dataproviders.decorators.has_dataproviders
class Text(Data):
    edam_format = "format_2330"
    file_ext = 'txt'
    line_class = 'line'

    # Add metadata elements
    MetadataElement(name="data_lines", default=0, desc="Number of data lines", readonly=True, optional=True, visible=False, no_value=0)

    def write_from_stream(self, dataset, stream):
        """Writes data from a stream"""
        # write it twice for now
        fd, temp_name = tempfile.mkstemp()
        while True:
            chunk = stream.read(1048576)
            if not chunk:
                break
            os.write(fd, chunk)
        os.close(fd)
        # rewrite the file with unix newlines
        fp = open(dataset.file_name, 'w')
        for line in open(temp_name, "U"):
            line = line.strip() + '\n'
            fp.write(line)
        fp.close()

    def set_raw_data(self, dataset, data):
        """Saves the data on the disc"""
        fd, temp_name = tempfile.mkstemp()
        os.write(fd, data)
        os.close(fd)
        # rewrite the file with unix newlines
        fp = open(dataset.file_name, 'w')
        for line in open(temp_name, "U"):
            line = line.strip() + '\n'
            fp.write(line)
        fp.close()
        os.remove(temp_name)

    def get_mime(self):
        """Returns the mime type of the datatype"""
        return 'text/plain'

    def set_meta(self, dataset, **kwd):
        """
        Set the number of lines of data in dataset.
        """
        dataset.metadata.data_lines = self.count_data_lines(dataset)

    def estimate_file_lines(self, dataset):
        """
        Perform a rough estimate by extrapolating number of lines from a small read.
        """
        sample_size = 1048576
        dataset_fh = open(dataset.file_name)
        dataset_read = dataset_fh.read(sample_size)
        dataset_fh.close()
        sample_lines = dataset_read.count('\n')
        est_lines = int(sample_lines * (float(dataset.get_size()) / float(sample_size)))
        return est_lines

    def count_data_lines(self, dataset):
        """
        Count the number of lines of data in dataset,
        skipping all blank lines and comments.
        """
        data_lines = 0
        for line in open(dataset.file_name):
            line = line.strip()
            if line and not line.startswith('#'):
                data_lines += 1
        return data_lines

    def set_peek(self, dataset, line_count=None, is_multi_byte=False, WIDTH=256, skipchars=None, line_wrap=True):
        """
        Set the peek.  This method is used by various subclasses of Text.
        """
        if not dataset.dataset.purged:
            # The file must exist on disk for the get_file_peek() method
            dataset.peek = get_file_peek(dataset.file_name, is_multi_byte=is_multi_byte, WIDTH=WIDTH, skipchars=skipchars, line_wrap=line_wrap)
            if line_count is None:
                # See if line_count is stored in the metadata
                if dataset.metadata.data_lines:
                    dataset.blurb = "%s %s" % (util.commaify(str(dataset.metadata.data_lines)), inflector.cond_plural(dataset.metadata.data_lines, self.line_class))
                else:
                    # Number of lines is not known ( this should not happen ), and auto-detect is
                    # needed to set metadata
                    # This can happen when the file is larger than max_optional_metadata_filesize.
                    if int(dataset.get_size()) <= 1048576:
                        # Small dataset, recount all lines and reset peek afterward.
                        lc = self.count_data_lines(dataset)
                        dataset.metadata.data_lines = lc
                        dataset.blurb = "%s %s" % (util.commaify(str(lc)), inflector.cond_plural(lc, self.line_class))
                    else:
                        est_lines = self.estimate_file_lines(dataset)
                        dataset.blurb = "~%s %s" % (util.commaify(util.roundify(str(est_lines))), inflector.cond_plural(est_lines, self.line_class))
            else:
                dataset.blurb = "%s %s" % (util.commaify(str(line_count)), inflector.cond_plural(line_count, self.line_class))
        else:
            dataset.peek = 'file does not exist'
            dataset.blurb = 'file purged from disk'

    def split(cls, input_datasets, subdir_generator_function, split_params):
        """
        Split the input files by line.
        """
        if split_params is None:
            return

        if len(input_datasets) > 1:
            raise Exception("Text file splitting does not support multiple files")
        input_files = [ds.file_name for ds in input_datasets]

        lines_per_file = None
        chunk_size = None
        if split_params['split_mode'] == 'number_of_parts':
            lines_per_file = []

            # Computing the length is expensive!
            def _file_len(fname):
                i = 0
                f = open(fname)
                for i, _ in enumerate(f):
                    pass
                f.close()
                return i + 1
            length = _file_len(input_files[0])
            parts = int(split_params['split_size'])
            if length < parts:
                parts = length
            len_each, remainder = divmod(length, parts)
            while length > 0:
                chunk = len_each
                if remainder > 0:
                    chunk += 1
                lines_per_file.append(chunk)
                remainder -= 1
                length -= chunk
        elif split_params['split_mode'] == 'to_size':
            chunk_size = int(split_params['split_size'])
        else:
            raise Exception('Unsupported split mode %s' % split_params['split_mode'])

        f = open(input_files[0], 'r')
        try:
            chunk_idx = 0
            file_done = False
            part_file = None
            while not file_done:
                if lines_per_file is None:
                    this_chunk_size = chunk_size
                elif chunk_idx < len(lines_per_file):
                    this_chunk_size = lines_per_file[chunk_idx]
                    chunk_idx += 1
                lines_remaining = this_chunk_size
                part_file = None
                while lines_remaining > 0:
                    a_line = f.readline()
                    if a_line == '':
                        file_done = True
                        break
                    if part_file is None:
                        part_dir = subdir_generator_function()
                        part_path = os.path.join(part_dir, os.path.basename(input_files[0]))
                        part_file = open(part_path, 'w')
                    part_file.write(a_line)
                    lines_remaining -= 1
                if part_file is not None:
                    part_file.close()
        except Exception as e:
            log.error('Unable to split files: %s' % str(e))
            f.close()
            if part_file is not None:
                part_file.close()
            raise
        f.close()
    split = classmethod(split)

    # ------------- Dataproviders
    @dataproviders.decorators.dataprovider_factory('line', dataproviders.line.FilteredLineDataProvider.settings)
    def line_dataprovider(self, dataset, **settings):
        """
        Returns an iterator over the dataset's lines (that have been stripped)
        optionally excluding blank lines and lines that start with a comment character.
        """
        dataset_source = dataproviders.dataset.DatasetDataProvider(dataset)
        return dataproviders.line.FilteredLineDataProvider(dataset_source, **settings)

    @dataproviders.decorators.dataprovider_factory('regex-line', dataproviders.line.RegexLineDataProvider.settings)
    def regex_line_dataprovider(self, dataset, **settings):
        """
        Returns an iterator over the dataset's lines
        optionally including/excluding lines that match one or more regex filters.
        """
        dataset_source = dataproviders.dataset.DatasetDataProvider(dataset)
        return dataproviders.line.RegexLineDataProvider(dataset_source, **settings)


class GenericAsn1(Text):
    """Class for generic ASN.1 text format"""
    edam_data = "data_0849"
    edam_format = "format_1966"
    file_ext = 'asn1'


class LineCount(Text):
    """
    Dataset contains a single line with a single integer that denotes the
    line count for a related dataset. Used for custom builds.
    """
    pass


class Newick(Text):
    """New Hampshire/Newick Format"""
    edam_data = "data_0872"
    edam_format = "format_1910"
    file_ext = "nhx"

    def __init__(self, **kwd):
        """Initialize foobar datatype"""
        Text.__init__(self, **kwd)

    def init_meta(self, dataset, copy_from=None):
        Text.init_meta(self, dataset, copy_from=copy_from)

    def sniff(self, filename):
        """ Returning false as the newick format is too general and cannot be sniffed."""
        return False

    def get_visualizations(self, dataset):
        """
        Returns a list of visualizations for datatype.
        """

        return ['phyloviz']


class Nexus(Text):
    """Nexus format as used By Paup, Mr Bayes, etc"""
    edam_data = "data_0872"
    edam_format = "format_1912"
    file_ext = "nex"

    def __init__(self, **kwd):
        """Initialize foobar datatype"""
        Text.__init__(self, **kwd)

    def init_meta(self, dataset, copy_from=None):
        Text.init_meta(self, dataset, copy_from=copy_from)

    def sniff(self, filename):
        """All Nexus Files Simply puts a '#NEXUS' in its first line"""
        f = open(filename, "r")
        firstline = f.readline().upper()
        f.close()

        if "#NEXUS" in firstline:
            return True
        else:
            return False

    def get_visualizations(self, dataset):
        """
        Returns a list of visualizations for datatype.
        """

        return ['phyloviz']


# ------------- Utility methods --------------

# nice_size used to be here, but to resolve cyclical dependencies it's been
# moved to galaxy.util.  It belongs there anyway since it's used outside
# datatypes.
nice_size = util.nice_size


def get_test_fname(fname):
    """Returns test data filename"""
    path = os.path.dirname(__file__)
    full_path = os.path.join(path, 'test', fname)
    return full_path


def get_file_peek(file_name, is_multi_byte=False, WIDTH=256, LINE_COUNT=5, skipchars=None, line_wrap=True):
    """
    Returns the first LINE_COUNT lines wrapped to WIDTH

    >>> fname = get_test_fname('4.bed')
    >>> get_file_peek(fname, LINE_COUNT=1)
    u'chr22\\t30128507\\t31828507\\tuc003bnx.1_cds_2_0_chr22_29227_f\\t0\\t+\\n'
    """
    # Set size for file.readline() to a negative number to force it to
    # read until either a newline or EOF.  Needed for datasets with very
    # long lines.
    if WIDTH == 'unlimited':
        WIDTH = -1
    if skipchars is None:
        skipchars = []
    lines = []
    count = 0
    file_type = None
    data_checked = False
    with compression_utils.get_fileobj(file_name, "U") as temp:
        while count < LINE_COUNT:
            line = temp.readline(WIDTH)
            if line and not is_multi_byte and not data_checked:
                # See if we have a compressed or binary file
                for char in line:
                    if ord(char) > 128:
                        file_type = 'binary'
                        break
                data_checked = True
                if file_type == 'binary':
                    break
            if not line_wrap:
                if line.endswith('\n'):
                    line = line[:-1]
                else:
                    while True:
                        i = temp.read(1)
                        if not i or i == '\n':
                            break
            skip_line = False
            for skipchar in skipchars:
                if line.startswith(skipchar):
                    skip_line = True
                    break
            if not skip_line:
                lines.append(line)
                count += 1
    if file_type == 'binary':
        text = "%s file" % file_type
    else:
        try:
            text = util.unicodify('\n'.join(lines))
        except UnicodeDecodeError:
            text = "binary/unknown file"
    return text<|MERGE_RESOLUTION|>--- conflicted
+++ resolved
@@ -396,13 +396,8 @@
                         mime = trans.app.datatypes_registry.get_mimetype_by_extension(".".split(file_path)[-1])
                     except:
                         mime = "text/plain"
-<<<<<<< HEAD
                 self._clean_and_set_mime_type(trans, mime)
                 return self._yield_user_file_content(trans, data, file_path)
-=======
-                self._clean_and_set_mime_type( trans, mime )
-                return self._yield_user_file_content( trans, data, file_path )
->>>>>>> 1d485390
             else:
                 return paste.httpexceptions.HTTPNotFound("Could not find '%s' on the extra files path %s." % (filename, file_path))
         self._clean_and_set_mime_type(trans, data.get_mime())
@@ -423,13 +418,8 @@
         max_peek_size = 1000000  # 1 MB
         if isinstance(data.datatype, datatypes.text.Html):
             max_peek_size = 10000000  # 10 MB for html
-<<<<<<< HEAD
         preview = util.string_as_bool(preview)
         if not preview or isinstance(data.datatype, datatypes.images.Image) or os.stat(data.file_name).st_size < max_peek_size:
-=======
-        preview = util.string_as_bool( preview )
-        if not preview or isinstance(data.datatype, datatypes.images.Image) or os.stat( data.file_name ).st_size < max_peek_size:
->>>>>>> 1d485390
             return self._yield_user_file_content(trans, data, data.file_name)
         else:
             trans.response.set_content_type("text/html")
