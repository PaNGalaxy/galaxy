--- conflicted
+++ resolved
@@ -10,12 +10,9 @@
     TYPE_CHECKING,
 )
 
-<<<<<<< HEAD
 from packaging.version import Version
 
-=======
 from galaxy.tool_util.lint import Linter
->>>>>>> 54294f03
 from galaxy.util import string_as_bool
 from ._util import (
     is_datasource,
@@ -665,12 +662,6 @@
                     node=param,
                 )
 
-<<<<<<< HEAD
-        if param_type == "boolean":
-            truevalue = param_attrib.get("truevalue", "true")
-            falsevalue = param_attrib.get("falsevalue", "false")
-            problematic_booleans_allowed = Version(profile) < Version("23.1")
-=======
 
 class InputsSelectOptionsMultiple(Linter):
     """
@@ -825,8 +816,7 @@
             profile = tool_source.parse_profile()
             truevalue = param.attrib.get("truevalue", "true")
             falsevalue = param.attrib.get("falsevalue", "false")
-            problematic_booleans_allowed = profile < "23.1"
->>>>>>> 54294f03
+            problematic_booleans_allowed = Version(profile) < Version("23.1")
             lint_level = lint_ctx.warn if problematic_booleans_allowed else lint_ctx.error
             if truevalue == falsevalue:
                 lint_level(
@@ -852,7 +842,7 @@
             profile = tool_source.parse_profile()
             truevalue = param.attrib.get("truevalue", "true")
             falsevalue = param.attrib.get("falsevalue", "false")
-            problematic_booleans_allowed = profile < "23.1"
+            problematic_booleans_allowed = Version(profile) < Version("23.1")
             lint_level = lint_ctx.warn if problematic_booleans_allowed else lint_ctx.error
             if truevalue.lower() == "false":
                 lint_level(
