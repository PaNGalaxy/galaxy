"""Module of utilities for verifying test results."""

import difflib
import filecmp
import hashlib
import json
import logging
import math
import os
import os.path
import re
import shutil
import tempfile
from typing import (
    Any,
    Callable,
    Dict,
    List,
    Optional,
    TYPE_CHECKING,
)

try:
    import numpy
except ImportError:
    pass
try:
    import pysam
except ImportError:
    pass
try:
    from PIL import Image
except ImportError:
    Image = None  # type: ignore[assignment, unused-ignore]
try:
    import tifffile
except ImportError:
    tifffile = None  # type: ignore[assignment, unused-ignore]


from galaxy.tool_util.parser.util import (
    DEFAULT_DELTA,
    DEFAULT_DELTA_FRAC,
    DEFAULT_EPS,
    DEFAULT_METRIC,
    DEFAULT_PIN_LABELS,
)
from galaxy.util import unicodify
from galaxy.util.compression_utils import get_fileobj
from .asserts import verify_assertions
from .test_data import TestDataResolver

if TYPE_CHECKING:
    import numpy.typing

log = logging.getLogger(__name__)

DEFAULT_TEST_DATA_RESOLVER = TestDataResolver()


def verify(
    item_label: str,
    output_content: bytes,
    attributes: Optional[Dict[str, Any]],
    filename: Optional[str] = None,
    get_filecontent: Optional[Callable[[str], bytes]] = None,
    get_filename: Optional[Callable[[str], str]] = None,
    keep_outputs_dir: Optional[str] = None,
    verify_extra_files: Optional[Callable] = None,
    mode="file",
):
    """Verify the content of a test output using test definitions described by attributes.

    Throw an informative assertion error if any of these tests fail.
    """
    attributes = attributes or {}
    if get_filename is None:
        get_filecontent_: Callable[[str], bytes]
        if get_filecontent is None:
            get_filecontent_ = DEFAULT_TEST_DATA_RESOLVER.get_filecontent
        else:
            get_filecontent_ = get_filecontent

        def get_filename(filename: str) -> str:
            file_content = get_filecontent_(filename)
            local_name = make_temp_fname(fname=filename)
            with open(local_name, "wb") as f:
                f.write(file_content)
            return local_name

    # Check assertions...
    assertions = attributes.get("assert_list", None)
    if assertions is not None:
        try:
            verify_assertions(output_content, attributes["assert_list"], attributes.get("decompress", False))
        except AssertionError as err:
            errmsg = f"{item_label} different than expected\n"
            errmsg += unicodify(err)
            raise AssertionError(errmsg)

    # Verify checksum attributes...
    # works with older Galaxy style md5=<expected_sum> or cwltest
    # style checksum=<hash_type>$<hash>.
    expected_checksum_type = None
    expected_checksum = None
    if attributes is not None and attributes.get("md5", None) is not None:
        expected_checksum_type = "md5"
        expected_checksum = attributes.get("md5")
    elif attributes is not None and attributes.get("checksum", None) is not None:
        checksum_value = attributes.get("checksum", None)
        expected_checksum_type, expected_checksum = checksum_value.split("$", 1)

    if expected_checksum_type:
        try:
            _verify_checksum(output_content, expected_checksum_type, expected_checksum)
        except AssertionError as err:
            errmsg = f"{item_label} different than expected\n"
            errmsg += unicodify(err)
            raise AssertionError(errmsg)

    # expected object might be None, so don't pull unless available
    has_expected_object = "object" in attributes
    if has_expected_object:
        assert filename is None
        expected_object = attributes.get("object")
        actual_object = json.loads(output_content)

        expected_object_type = type(expected_object)
        actual_object_type = type(actual_object)

        if expected_object_type != actual_object_type:
            message = f"Type mismatch between expected object ({expected_object_type}) and actual object ({actual_object_type})"
            raise AssertionError(message)

        if expected_object != actual_object:
            message = f"Expected object ({expected_object}) does not match actual object ({actual_object})"
            raise AssertionError(message)

    elif filename is not None:
        temp_name = make_temp_fname(fname=filename)
        with open(temp_name, "wb") as f:
            f.write(output_content)

        # If the server's env has GALAXY_TEST_SAVE, save the output file to that
        # directory.
        # This needs to be done before the call to `get_filename()` because that
        # may raise an exception if `filename` does not exist (e.g. when
        # generating a tool output file from scratch with
        # `planemo test --update_test_data`).
        if keep_outputs_dir:
            ofn = os.path.join(keep_outputs_dir, filename)
            out_dir = os.path.dirname(ofn)
            if not os.path.exists(out_dir):
                os.makedirs(out_dir)
            log.debug("keep_outputs_dir: %s, ofn: %s", keep_outputs_dir, ofn)
            try:
                shutil.copy(temp_name, ofn)
            except Exception:
                log.exception("Could not save output file %s to %s", temp_name, ofn)
            else:
                log.debug("## GALAXY_TEST_SAVE=%s. saved %s", keep_outputs_dir, ofn)

        if mode == "directory":
            # if verifying a file inside a extra_files_path directory
            # filename already point to a file that exists on disk
            local_name = filename
        else:
            filename_ = get_filename(filename)
            assert filename_, f"Failed to find output target for test {filename_}"
            local_name = filename_

        compare = attributes.get("compare", "diff")
        try:
            if attributes.get("ftype", None) in [
                "bam",
                "qname_sorted.bam",
                "qname_input_sorted.bam",
                "unsorted.bam",
                "cram",
            ]:
                try:
                    local_fh, temp_name = _bam_to_sam(local_name, temp_name)
                    local_name = local_fh.name
                except Exception as e:
                    log.warning("%s. Will compare BAM files", unicodify(e))
            if compare == "diff":
                files_diff(local_name, temp_name, attributes=attributes)
            elif compare == "re_match":
                files_re_match(local_name, temp_name, attributes=attributes)
            elif compare == "re_match_multiline":
                files_re_match_multiline(local_name, temp_name, attributes=attributes)
            elif compare == "sim_size":
                files_delta(local_name, temp_name, attributes=attributes)
            elif compare == "contains":
                files_contains(local_name, temp_name, attributes=attributes)
            elif compare == "image_diff":
                if Image and tifffile:
                    files_image_diff(local_name, temp_name, attributes=attributes)
                else:
                    raise Exception(
                        "pillow and tifffile are not installed, but required to compare files using the 'image_diff' method"
                    )
            else:
                raise Exception(f"Unimplemented Compare type: {compare}")
        except AssertionError as err:
            errmsg = f"{item_label} different than expected, difference (using {compare}):\n"
            errmsg += f"( {local_name} v. {temp_name} )\n"
            errmsg += unicodify(err)
            raise AssertionError(errmsg)
        finally:
            if "GALAXY_TEST_NO_CLEANUP" not in os.environ:
                os.remove(temp_name)

    if verify_extra_files:
        extra_files = attributes.get("extra_files", None)
        if extra_files:
            verify_extra_files(extra_files)


def make_temp_fname(fname=None):
    """Safe temp name - preserve the file extension for tools that interpret it."""
    suffix = os.path.split(fname)[-1]  # ignore full path
    with tempfile.NamedTemporaryFile(prefix="tmp", suffix=suffix, delete=False) as temp:
        return temp.name


def _bam_to_sam(local_name, temp_name):
    temp_local = tempfile.NamedTemporaryFile(suffix=".sam", prefix="local_bam_converted_to_sam_")
    with tempfile.NamedTemporaryFile(suffix=".sam", prefix="history_bam_converted_to_sam_", delete=False) as temp:
        try:
            pysam.view("-h", "--no-PG", "-o", temp_local.name, local_name, catch_stdout=False)
        except Exception as e:
            msg = f"Converting local (test-data) BAM to SAM failed: {unicodify(e)}"
            raise Exception(msg)
        try:
            pysam.view("-h", "--no-PG", "-o", temp.name, temp_name, catch_stdout=False)
        except Exception as e:
            msg = f"Converting history BAM to SAM failed: {unicodify(e)}"
            raise Exception(msg)
    os.remove(temp_name)
    return temp_local, temp.name


def _verify_checksum(data, checksum_type, expected_checksum_value):
    if checksum_type not in ["md5", "sha1", "sha256", "sha512"]:
        raise Exception(f"Unimplemented hash algorithm [{checksum_type}] encountered.")

    h = hashlib.new(checksum_type)
    h.update(data)
    actual_checksum_value = h.hexdigest()
    if expected_checksum_value != actual_checksum_value:
        template = "Output checksum [%s] does not match expected [%s] (using hash algorithm %s)."
        message = template % (actual_checksum_value, expected_checksum_value, checksum_type)
        raise AssertionError(message)


def files_delta(file1, file2, attributes=None):
    """Check the contents of 2 files for size differences."""
    if attributes is None:
        attributes = {}
    delta = attributes.get("delta", DEFAULT_DELTA)
    delta_frac = attributes.get("delta_frac", DEFAULT_DELTA_FRAC)
    s1 = os.path.getsize(file1)
    s2 = os.path.getsize(file2)
    if abs(s1 - s2) > delta:
        raise AssertionError(
            "Files %s=%db but %s=%db - compare by size (delta=%s) failed" % (file1, s1, file2, s2, delta)
        )
    if delta_frac is not None and not (s1 - (s1 * delta_frac) <= s2 <= s1 + (s1 * delta_frac)):
        raise AssertionError(
            "Files %s=%db but %s=%db - compare by size (delta_frac=%s) failed" % (file1, s1, file2, s2, delta_frac)
        )


def get_compressed_formats(attributes):
    attributes = attributes or {}
    decompress = attributes.get("decompress")
    # None means all compressed formats are allowed
    return None if decompress else []


def files_diff(file1, file2, attributes=None):
    """Check the contents of 2 files for differences."""
    attributes = attributes or {}

    def get_lines_diff(diff):
        count = 0
        for line in diff:
            if (line.startswith("+") and not line.startswith("+++")) or (
                line.startswith("-") and not line.startswith("---")
            ):
                count += 1
        return count

    if not filecmp.cmp(file1, file2, shallow=False):
        compressed_formats = get_compressed_formats(attributes)
        is_pdf = False
        try:
            with get_fileobj(file2, compressed_formats=compressed_formats) as fh:
                history_data = fh.readlines()
            with get_fileobj(file1, compressed_formats=compressed_formats) as fh:
                local_file = fh.readlines()
        except UnicodeDecodeError:
            if file1.endswith(".pdf") or file2.endswith(".pdf"):
                is_pdf = True
                # Replace non-Unicode characters using unicodify(),
                # difflib.unified_diff doesn't work on list of bytes
                history_data = [
                    unicodify(line) for line in get_fileobj(file2, mode="rb", compressed_formats=compressed_formats)
                ]
                local_file = [
                    unicodify(line) for line in get_fileobj(file1, mode="rb", compressed_formats=compressed_formats)
                ]
            else:
                raise AssertionError("Binary data detected, not displaying diff")
        if attributes.get("sort", False):
            local_file.sort()
            history_data.sort()
        allowed_diff_count = int(attributes.get("lines_diff", 0))
        diff = list(difflib.unified_diff(local_file, history_data, "local_file", "history_data"))
        diff_lines = get_lines_diff(diff)
        if diff_lines > allowed_diff_count:
            if "GALAXY_TEST_RAW_DIFF" in os.environ:
                diff_slice = diff
            else:
                if len(diff) < 60:
                    diff_slice = diff[0:40]
                else:
                    diff_slice = diff[:25] + ["********\n", "*SNIP *\n", "********\n"] + diff[-25:]
            # FIXME: This pdf stuff is rather special cased and has not been updated to consider lines_diff
            # due to unknown desired behavior when used in conjunction with a non-zero lines_diff
            # PDF forgiveness can probably be handled better by not special casing by __extension__ here
            # and instead using lines_diff or a regular expression matching
            # or by creating and using a specialized pdf comparison function
            if is_pdf:
                # PDF files contain creation dates, modification dates, ids and descriptions that change with each
                # new file, so we need to handle these differences.  As long as the rest of the PDF file does
                # not differ we're ok.
                valid_diff_strs = ["description", "createdate", "creationdate", "moddate", "id", "producer", "creator"]
                valid_diff = False
                invalid_diff_lines = 0
                for line in diff_slice:
                    # Make sure to lower case strings before checking.
                    line = line.lower()
                    # Diff lines will always start with a + or - character, but handle special cases: '--- local_file \n', '+++ history_data \n'
                    if (
                        (line.startswith("+") or line.startswith("-"))
                        and line.find("local_file") < 0
                        and line.find("history_data") < 0
                    ):
                        for vdf in valid_diff_strs:
                            if line.find(vdf) < 0:
                                valid_diff = False
                            else:
                                valid_diff = True
                                # Stop checking as soon as we know we have a valid difference
                                break
                        if not valid_diff:
                            invalid_diff_lines += 1
                log.info(
                    "## files diff on '%s' and '%s': lines_diff = %d, found diff = %d, found pdf invalid diff = %d"
                    % (file1, file2, allowed_diff_count, diff_lines, invalid_diff_lines)
                )
                if invalid_diff_lines > allowed_diff_count:
                    # Print out diff_slice so we can see what failed
                    log.info("###### diff_slice ######")
                    raise AssertionError("".join(diff_slice))
            else:
                log.info(
                    "## files diff on '%s' and '%s': lines_diff = %d, found diff = %d"
                    % (file1, file2, allowed_diff_count, diff_lines)
                )
                raise AssertionError("".join(diff_slice))


def files_re_match(file1, file2, attributes=None):
    """Check the contents of 2 files for differences using re.match."""
    attributes = attributes or {}
    join_char = ""
    to_strip = os.linesep
    compressed_formats = get_compressed_formats(attributes)
    try:
        with get_fileobj(file2, compressed_formats=compressed_formats) as fh:
            history_data = fh.readlines()
        with get_fileobj(file1, compressed_formats=compressed_formats) as fh:
            local_file = fh.readlines()
    except UnicodeDecodeError:
        join_char = b""
        to_strip = os.linesep.encode("utf-8")
        with open(file2, "rb") as fh:
            history_data = fh.readlines()
        with open(file1, "rb") as fh:
            local_file = fh.readlines()
    assert len(local_file) == len(history_data), (
        "Data File and Regular Expression File contain a different number of lines (%d != %d)\nHistory Data (first 40 lines):\n%s"
        % (len(local_file), len(history_data), join_char.join(history_data[:40]))
    )
    if attributes.get("sort", False):
        history_data.sort()
        local_file.sort()
    lines_diff = int(attributes.get("lines_diff", 0))
    line_diff_count = 0
    diffs = []
    for regex_line, data_line in zip(local_file, history_data):
        regex_line = regex_line.rstrip(to_strip)
        data_line = data_line.rstrip(to_strip)
        if not re.match(regex_line, data_line):
            line_diff_count += 1
            diffs.append(f"Regular Expression: {regex_line}, Data file: {data_line}\n")
    if line_diff_count > lines_diff:
        raise AssertionError(
            "Regular expression did not match data file (allowed variants=%i):\n%s" % (lines_diff, "".join(diffs))
        )


def files_re_match_multiline(file1, file2, attributes=None):
    """Check the contents of 2 files for differences using re.match in multiline mode."""
    attributes = attributes or {}
    join_char = ""
    compressed_formats = get_compressed_formats(attributes)
    try:
        with get_fileobj(file2, compressed_formats=compressed_formats) as fh:
            history_data = fh.readlines()
        with get_fileobj(file1, compressed_formats=compressed_formats) as fh:
            local_file = fh.read()
    except UnicodeDecodeError:
        join_char = b""
        with open(file2, "rb") as fh:
            history_data = fh.readlines()
        with open(file1, "rb") as fh:
            local_file = fh.read()
    if attributes.get("sort", False):
        history_data.sort()
    history_data = join_char.join(history_data)
    # lines_diff not applicable to multiline matching
    assert re.match(local_file, history_data, re.MULTILINE), "Multiline Regular expression did not match data file"


def files_contains(file1, file2, attributes=None):
    """Check the contents of file2 for substrings found in file1, on a per-line basis."""
    # TODO: allow forcing ordering of contains
    attributes = attributes or {}
    to_strip = os.linesep
    compressed_formats = get_compressed_formats(attributes)
    try:
        with get_fileobj(file2, compressed_formats=compressed_formats) as fh:
            history_data = fh.read()
        with get_fileobj(file1, compressed_formats=compressed_formats) as fh:
            local_file = fh.readlines()
    except UnicodeDecodeError:
        to_strip = os.linesep.encode("utf-8")
        with open(file2, "rb") as fh:
            history_data = fh.read()
        with open(file1, "rb") as fh:
            local_file = fh.readlines()
    lines_diff = int(attributes.get("lines_diff", 0))
    line_diff_count = 0
    for contains in local_file:
        contains = contains.rstrip(to_strip)
        if contains not in history_data:
            line_diff_count += 1
        if line_diff_count > lines_diff:
            raise AssertionError(f"Failed to find '{contains}' in history data. (lines_diff={lines_diff}).")


def _singleobject_intersection_over_union(
    mask1: "numpy.typing.NDArray",
    mask2: "numpy.typing.NDArray",
) -> "numpy.floating":
    return numpy.logical_and(mask1, mask2).sum() / numpy.logical_or(mask1, mask2).sum()


def _multiobject_intersection_over_union(
    mask1: "numpy.typing.NDArray",
    mask2: "numpy.typing.NDArray",
    pin_labels: Optional[List[int]] = None,
    repeat_reverse: bool = True,
) -> List["numpy.floating"]:
    iou_list: List[numpy.floating] = []
    for label1 in numpy.unique(mask1):
        cc1 = mask1 == label1
<<<<<<< HEAD

        # If the label is in `pin_labels`, then use the same label value to find the corresponding object in the second mask.
        if pin_labels is not None and label1 in pin_labels:
            cc2 = mask2 == label1
            iou_list.append(_singleobject_intersection_over_union(cc1, cc2))

        # Otherwise, use the object with the largest IoU value, excluding the pinned labels.
        else:
            cc1_iou_list = []
            for label2 in numpy.unique(mask2[cc1]):
                if pin_labels is not None and label2 in pin_labels:
                    continue
                cc2 = mask2 == label2
                cc1_iou_list.append(_singleobject_intersection_over_union(cc1, cc2))
            iou_list.append(max(cc1_iou_list))

=======
        cc1_iou_list: List[numpy.floating] = []
        for label2 in numpy.unique(mask2[cc1]):
            cc2 = mask2 == label2
            cc1_iou_list.append(intersection_over_union(cc1, cc2))
        iou_list.append(max(cc1_iou_list))  # type: ignore[type-var, unused-ignore]  # https://github.com/python/typeshed/issues/12562
>>>>>>> 03457dff
    if repeat_reverse:
        iou_list.extend(_multiobject_intersection_over_union(mask2, mask1, pin_labels, repeat_reverse=False))

    return iou_list


def intersection_over_union(
    mask1: "numpy.typing.NDArray", mask2: "numpy.typing.NDArray", pin_labels: Optional[List[int]] = None
) -> "numpy.floating":
    """Compute the intersection over union (IoU) for the objects in two masks containing lables.

    The IoU is computed for each uniquely labeled image region (object), and the overall minimum value is returned (i.e. the worst value).
    To compute the IoU for each object, the corresponding object in the other mask needs to be determined.
    The object correspondences are not necessarily symmetric.

    By default, the corresponding object in the other mask is determined as the one with the largest IoU value.
    If the label of an object is listed in `pin_labels`, then the corresponding object in the other mask is determined as the object with the same label value.
    Objects with labels listed in `pin_labels` also cannot correspond to objects with different labels.
    This is particularly useful when specific image regions must always be labeled with a designated label value (e.g., the image background is often labeled with 0 or -1).
    """
    assert mask1.dtype == mask2.dtype
    assert mask1.ndim == mask2.ndim == 2
    assert mask1.shape == mask2.shape
    for label in pin_labels or []:
        count = sum(label in mask for mask in (mask1, mask2))
        count_str = {1: "one", 2: "both"}
        assert count == 2, f"Label {label} is pinned but missing in {count_str[2 - count]} of the images."
    return min(_multiobject_intersection_over_union(mask1, mask2, pin_labels))


def _parse_label_list(label_list_str: Optional[str]) -> List[int]:
    if label_list_str is None:
        return []
    else:
<<<<<<< HEAD
        return [int(label.strip()) for label in label_list_str.split(",") if len(label_list_str) > 0]
=======
        return min(_multiobject_intersection_over_union(mask1, mask2))  # type: ignore[type-var, unused-ignore]  # https://github.com/python/typeshed/issues/12562
>>>>>>> 03457dff


def get_image_metric(
    attributes: Dict[str, Any]
) -> Callable[["numpy.typing.NDArray", "numpy.typing.NDArray"], "numpy.floating"]:
    metric_name = attributes.get("metric", DEFAULT_METRIC)
    pin_labels = _parse_label_list(attributes.get("pin_labels", DEFAULT_PIN_LABELS))
    metrics = {
        "mae": lambda arr1, arr2: numpy.abs(arr1 - arr2).mean(),
        # Convert to float before squaring to prevent overflows
        "mse": lambda arr1, arr2: numpy.square((arr1 - arr2).astype(float)).mean(),
        "rms": lambda arr1, arr2: math.sqrt(numpy.square((arr1 - arr2).astype(float)).mean()),
        "fro": lambda arr1, arr2: numpy.linalg.norm((arr1 - arr2).reshape(1, -1), "fro"),
        "iou": lambda arr1, arr2: 1 - intersection_over_union(arr1, arr2, pin_labels),
    }
    try:
        return metrics[metric_name]
    except KeyError:
        raise ValueError(f'No such metric: "{metric_name}"')


def _load_image(filepath: str) -> "numpy.typing.NDArray":
    """
    Reads the given image, trying tifffile and Pillow for reading.
    """
    # Try reading with tifffile first. It fails if the file is not a TIFF.
    try:
        arr = tifffile.imread(filepath)

    # If tifffile failed, then the file is not a tifffile. In that case, try with Pillow.
    except tifffile.TiffFileError:
        with Image.open(filepath) as im:
            arr = numpy.array(im)

    # Return loaded image
    return arr


def files_image_diff(file1: str, file2: str, attributes: Optional[Dict[str, Any]] = None) -> None:
    """Check the pixel data of 2 image files for differences."""
    attributes = attributes or {}

    arr1 = _load_image(file1)
    arr2 = _load_image(file2)

    if arr1.dtype != arr2.dtype:
        raise AssertionError(f"Image data types did not match ({arr1.dtype}, {arr2.dtype}).")

    if arr1.shape != arr2.shape:
        raise AssertionError(f"Image dimensions did not match ({arr1.shape}, {arr2.shape}).")

    distance = get_image_metric(attributes)(arr1, arr2)
    distance_eps = attributes.get("eps", DEFAULT_EPS)
    if distance > distance_eps:
        raise AssertionError(f"Image difference {distance} exceeds eps={distance_eps}.")<|MERGE_RESOLUTION|>--- conflicted
+++ resolved
@@ -479,7 +479,6 @@
     iou_list: List[numpy.floating] = []
     for label1 in numpy.unique(mask1):
         cc1 = mask1 == label1
-<<<<<<< HEAD
 
         # If the label is in `pin_labels`, then use the same label value to find the corresponding object in the second mask.
         if pin_labels is not None and label1 in pin_labels:
@@ -488,21 +487,14 @@
 
         # Otherwise, use the object with the largest IoU value, excluding the pinned labels.
         else:
-            cc1_iou_list = []
+            cc1_iou_list: List[numpy.floating] = []
             for label2 in numpy.unique(mask2[cc1]):
                 if pin_labels is not None and label2 in pin_labels:
                     continue
                 cc2 = mask2 == label2
                 cc1_iou_list.append(_singleobject_intersection_over_union(cc1, cc2))
-            iou_list.append(max(cc1_iou_list))
-
-=======
-        cc1_iou_list: List[numpy.floating] = []
-        for label2 in numpy.unique(mask2[cc1]):
-            cc2 = mask2 == label2
-            cc1_iou_list.append(intersection_over_union(cc1, cc2))
-        iou_list.append(max(cc1_iou_list))  # type: ignore[type-var, unused-ignore]  # https://github.com/python/typeshed/issues/12562
->>>>>>> 03457dff
+            iou_list.append(max(cc1_iou_list))  # type: ignore[type-var, unused-ignore]  # https://github.com/python/typeshed/issues/12562
+
     if repeat_reverse:
         iou_list.extend(_multiobject_intersection_over_union(mask2, mask1, pin_labels, repeat_reverse=False))
 
@@ -530,18 +522,14 @@
         count = sum(label in mask for mask in (mask1, mask2))
         count_str = {1: "one", 2: "both"}
         assert count == 2, f"Label {label} is pinned but missing in {count_str[2 - count]} of the images."
-    return min(_multiobject_intersection_over_union(mask1, mask2, pin_labels))
+    return min(_multiobject_intersection_over_union(mask1, mask2, pin_labels))  # type: ignore[type-var, unused-ignore]  # https://github.com/python/typeshed/issues/12562
 
 
 def _parse_label_list(label_list_str: Optional[str]) -> List[int]:
     if label_list_str is None:
         return []
     else:
-<<<<<<< HEAD
         return [int(label.strip()) for label in label_list_str.split(",") if len(label_list_str) > 0]
-=======
-        return min(_multiobject_intersection_over_union(mask1, mask2))  # type: ignore[type-var, unused-ignore]  # https://github.com/python/typeshed/issues/12562
->>>>>>> 03457dff
 
 
 def get_image_metric(
