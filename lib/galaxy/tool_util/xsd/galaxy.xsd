--- conflicted
+++ resolved
@@ -5912,17 +5912,17 @@
     </xs:restriction>
   </xs:simpleType>
 
-<<<<<<< HEAD
   <xs:simpleType name="MacroImportType">
     <xs:restriction base="xs:string">
       <xs:pattern value="[a-zA-Z0-9_\-\.]+.xml"/>
-=======
+    </xs:restriction>
+  </xs:simpleType>
+
   <xs:simpleType name="DetectErrorType">
     <xs:restriction base="xs:string">
       <xs:enumeration value="default"/>
       <xs:enumeration value="exit_code"/>
       <xs:enumeration value="aggressive"/>
->>>>>>> 528bbc64
     </xs:restriction>
   </xs:simpleType>
 
