"""
Manage tool data tables, which store (at the application level) data that is
used by tools, for example in the generation of dynamic options. Tables are
loaded and stored by names which tools use to refer to them. This allows
users to configure data tables for a local Galaxy instance without needing
to modify the tool configurations.
"""

import errno
import hashlib
import json
import logging
import os
import os.path
import re
import string
import time
from dataclasses import dataclass
from glob import glob
from tempfile import NamedTemporaryFile
from typing import (
    Any,
    BinaryIO,
    Callable,
    cast,
    Dict,
    List,
    Optional,
    overload,
    Set,
    Tuple,
    Type,
    TYPE_CHECKING,
    Union,
)

from typing_extensions import (
    Protocol,
    TypedDict,
)

from galaxy import util
from galaxy.exceptions import MessageException
from galaxy.util import (
    Element,
    requests,
    RW_R__R__,
)
from galaxy.util.compression_utils import decompress_path_to_directory
from galaxy.util.dictifiable import Dictifiable
from galaxy.util.filelock import FileLock
from galaxy.util.path import StrPath
from galaxy.util.renamed_temporary_file import RenamedTemporaryFile
from galaxy.util.template import fill_template
from ._schema import (
    ToolDataEntry,
    ToolDataEntryList,
)
from .bundles.models import (
    DataTableBundle,
    DataTableBundleProcessorDescription,
    RepoInfo,
)

if TYPE_CHECKING:
    from galaxy.tools.data_manager.manager import DataManager


log = logging.getLogger(__name__)

BUNDLE_INDEX_FILE_NAME = "_gx_data_bundle_index.json"
DEFAULT_TABLE_TYPE = "tabular"

TOOL_DATA_TABLE_CONF_XML = """<?xml version="1.0"?>
<tables>
</tables>
"""

# Internally just the first two - but tool shed code (data_manager_manual) will still
# pass DataManager in.
EntrySource = Optional[Union[dict, RepoInfo, "DataManager"]]


class StoresConfigFilePaths(Protocol):
    def get(self, key: Any, default: Optional[Any]) -> Optional[Any]: ...


class ToolDataPathFiles:
    update_time: float

    def __init__(self, tool_data_path):
        self.tool_data_path = os.path.abspath(tool_data_path)
        self.update_time = 0

    @property
    def tool_data_path_files(self) -> Set[str]:
        if time.time() - self.update_time > 1:
            self.update_files()
        return self._tool_data_path_files

    def update_files(self) -> None:
        try:
            content = os.walk(self.tool_data_path)
            self._tool_data_path_files = set(
                filter(
                    os.path.exists,
                    [
                        os.path.join(dirpath, fn)
                        for dirpath, _, fn_list in content
                        for fn in fn_list
                        if fn and fn.endswith(".loc") or fn.endswith(".loc.sample")
                    ],
                )
            )
            self.update_time = time.time()
        except Exception:
            log.exception("Failed to update _tool_data_path_files")
            self._tool_data_path_files = set()

    def exists(self, path: str) -> bool:
        path = os.path.abspath(path)
        if path in self.tool_data_path_files:
            return True
        else:
            return os.path.exists(path)


ErrorListT = List[str]


class FileNameInfoT(TypedDict):
    found: bool
    filename: str
    from_shed_config: bool
    tool_data_path: Optional[StrPath]
    config_element: Optional[Element]
    tool_shed_repository: Optional[Dict[str, Any]]
    errors: ErrorListT


LoadInfoT = Tuple[Tuple[Element, Optional[StrPath]], Dict[str, Any]]


class ToolDataTable(Dictifiable):
    type_key: str
    data: List[List[str]]
    empty_field_value: str
    empty_field_values: Dict[Optional[str], str]
    filenames: Dict[str, FileNameInfoT]
    _load_info: LoadInfoT
    _merged_load_info: List[Tuple[Type["ToolDataTable"], LoadInfoT]]

    @classmethod
    def from_dict(cls, d):
        data_table_class = globals()[d["model_class"]]
        data_table = data_table_class.__new__(data_table_class)
        for attr, val in d.items():
            if not attr == "model_class":
                setattr(data_table, attr, val)
        data_table._loaded_content_version = 1
        return data_table

    def __init__(
        self,
        config_element: Element,
        tool_data_path: Optional[StrPath],
        tool_data_path_files: ToolDataPathFiles,
        from_shed_config: bool = False,
        filename: Optional[StrPath] = None,
        other_config_dict: Optional[StoresConfigFilePaths] = None,
    ) -> None:
        name = config_element.get("name")
        assert name
        self.name = name
        self.empty_field_value = config_element.get("empty_field_value", "")
        self.empty_field_values: Dict[str, str] = {}
        self.allow_duplicate_entries = util.asbool(config_element.get("allow_duplicate_entries", True))
        self.here = os.path.dirname(filename) if filename else None
        self.filenames: Dict[str, FileNameInfoT] = {}
        self.tool_data_path = tool_data_path
        self.tool_data_path_files = tool_data_path_files
        self.other_config_dict = other_config_dict or {}
        self.missing_index_file: Optional[str] = None
        # increment this variable any time a new entry is added, or when the table is totally reloaded
        # This value has no external meaning, and does not represent an abstract version of the underlying data
        self._loaded_content_version = 1
        self._load_info = (
            (config_element, tool_data_path),
            {
                "from_shed_config": from_shed_config,
                "tool_data_path_files": self.tool_data_path_files,
                "other_config_dict": other_config_dict,
                "filename": filename,
            },
        )
        self._merged_load_info: List[Tuple[Type[ToolDataTable], Tuple[Tuple[Element, StrPath], Dict[str, Any]]]] = []

    def _update_version(self, version: Optional[int] = None) -> int:
        if version is not None:
            self._loaded_content_version = version
        else:
            self._loaded_content_version += 1
        return self._loaded_content_version

    def get_empty_field_by_name(self, name: Optional[str]) -> str:
        return self.empty_field_values.get(name, self.empty_field_value)

    def _add_entry(
        self,
        entry: Union[List[str], Dict[str, str]],
        allow_duplicates: bool = True,
        persist: bool = False,
        entry_source: EntrySource = None,
        tool_data_file_path: Optional[str] = None,
        use_first_file_path: bool = False,
        **kwd,
    ) -> None:
        raise NotImplementedError("Abstract method")

    def add_entry(
        self,
        entry: Union[List[str], Dict[str, str]],
        allow_duplicates: bool = True,
        persist: bool = False,
        entry_source: EntrySource = None,
        tool_data_file_path: Optional[str] = None,
        use_first_file_path: bool = False,
        **kwd,
    ) -> int:
        self._add_entry(
            entry,
            allow_duplicates=allow_duplicates,
            persist=persist,
            entry_source=entry_source,
            tool_data_file_path=tool_data_file_path,
            use_first_file_path=use_first_file_path,
            **kwd,
        )
        return self._update_version()

    def add_entries(
        self,
        entries: List[List[str]],
        allow_duplicates: bool = True,
        persist: bool = False,
        entry_source: EntrySource = None,
        **kwd,
    ) -> int:
        for entry in entries:
            try:
                self.add_entry(
                    entry, allow_duplicates=allow_duplicates, persist=persist, entry_source=entry_source, **kwd
                )
            except MessageException as e:
                if e.type == "warning":
                    log.warning(str(e))
                else:
                    log.error(str(e))
            except Exception as e:
                log.error(str(e))
        return self._loaded_content_version

    def _remove_entry(self, values):
        raise NotImplementedError("Abstract method")

    def remove_entry(self, values):
        self._remove_entry(values)
        return self._update_version()

    def is_current_version(self, other_version):
        return self._loaded_content_version == other_version

    def merge_tool_data_table(
        self,
        other_table: "ToolDataTable",
        allow_duplicates: bool = True,
        persist: bool = False,
        **kwd,
    ) -> int:
        raise NotImplementedError("Abstract method")

    def reload_from_files(self) -> int:
        new_version = self._update_version()
        merged_info = self._merged_load_info
        self.__init__(*self._load_info[0], **self._load_info[1])  # type: ignore[misc]
        self._update_version(version=new_version)
        for tool_data_table_class, load_info in merged_info:
            self.merge_tool_data_table(tool_data_table_class(*load_info[0], **load_info[1]), allow_duplicates=False)
        return self._update_version()


class TabularToolDataTable(ToolDataTable):
    """
    Data stored in a tabular / separated value format on disk, allows multiple
    files to be merged but all must have the same column definitions:

    .. code-block:: xml

        <table type="tabular" name="test">
            <column name='...' index = '...' />
            <file path="..." />
            <file path="..." />
        </table>

    """

    dict_collection_visible_keys = ["name"]
    dict_element_visible_keys = ["name", "fields"]
    dict_export_visible_keys = ["name", "data", "largest_index", "columns", "missing_index_file"]

    type_key = "tabular"

    def __init__(
        self,
        config_element: Element,
        tool_data_path: Optional[StrPath],
        tool_data_path_files: ToolDataPathFiles,
        from_shed_config: bool = False,
        filename: Optional[StrPath] = None,
        other_config_dict: Optional[StoresConfigFilePaths] = None,
    ) -> None:
        super().__init__(
            config_element,
            tool_data_path,
            tool_data_path_files,
            from_shed_config,
            filename,
            other_config_dict=other_config_dict,
        )
        self.config_element = config_element
        self.data = []
        self.configure_and_load(config_element, tool_data_path, from_shed_config)

    def configure_and_load(
        self,
        config_element: Element,
        tool_data_path: Optional[StrPath],
        from_shed_config: bool = False,
        url_timeout: float = 10,
    ) -> None:
        """
        Configure and load table from an XML element.
        """
        self.separator = config_element.get("separator", "\t")
        self.comment_char = config_element.get("comment_char", "#")
        # Configure columns
        self.parse_column_spec(config_element)

        # store repo info if available:
        repo_elem = config_element.find("tool_shed_repository")
        if repo_elem is not None:
            tool_shed_elem = repo_elem.find("tool_shed")
            assert tool_shed_elem is not None
            repository_name_elem = repo_elem.find("repository_name")
            assert repository_name_elem is not None
            repository_owner_elem = repo_elem.find("repository_owner")
            assert repository_owner_elem is not None
            installed_changeset_revision_elem = repo_elem.find("installed_changeset_revision")
            assert installed_changeset_revision_elem is not None
            repo_info = dict(
                tool_shed=tool_shed_elem.text,
                name=repository_name_elem.text,
                owner=repository_owner_elem.text,
                installed_changeset_revision=installed_changeset_revision_elem.text,
            )
        else:
            repo_info = None
        # Read every file
        for file_element in config_element.findall("file"):
            tmp_file = None
            filename = file_element.get("path", None)
            if filename is None:
                # Handle URLs as files
                filename = file_element.get("url", None)
                if filename:
                    tmp_file = NamedTemporaryFile(prefix=f"TTDT_URL_{self.name}-", mode="w")
                    try:
                        tmp_file.write(requests.get(filename, timeout=url_timeout).text)
                    except Exception as e:
                        log.error('Error loading Data Table URL "%s": %s', filename, e)
                        continue
                    log.debug('Loading Data Table URL "%s" as filename "%s".', filename, tmp_file.name)
                    filename = tmp_file.name
                    tmp_file.flush()
                else:
                    # Pull the filename from a global config
                    filename = file_element.get("from_config")
                    if filename:
                        filename = self.other_config_dict.get(filename, None)
            if filename:
                filename = _expand_here_template(filename, here=self.here)
            found = False
            if filename is None:
                log.debug(
                    "Encountered a file element (%s) that does not contain a path value when loading tool data table '%s'.",
                    util.xml_to_string(file_element),
                    self.name,
                )
                continue

            # FIXME: splitting on and merging paths from a configuration file when loading is wonky
            # Data should exist on disk in the state needed, i.e. the xml configuration should
            # point directly to the desired file to load. Munging of the tool_data_tables_conf.xml.sample
            # can be done during installing / testing / metadata resetting with the creation of a proper
            # tool_data_tables_conf.xml file, containing correct <file path=> attributes. Allowing a
            # path.join with a different root should be allowed, but splitting should not be necessary.
            if tool_data_path and from_shed_config:
                # Must identify with from_shed_config as well, because the
                # regular galaxy app has and uses tool_data_path.
                # We're loading a tool in the tool shed, so we cannot use the Galaxy tool-data
                # directory which is hard-coded into the tool_data_table_conf.xml entries.
                filename = os.path.split(filename)[1]
                filename = os.path.join(tool_data_path, filename)
            if self.tool_data_path_files.exists(filename):
                found = True
            elif not os.path.isabs(filename):
                # Since the path attribute can include a hard-coded path to a specific directory
                # (e.g., <file path="tool-data/cg_crr_files.loc" />) which may not be the same value
                # as self.tool_data_path, we'll parse the path to get the filename and see if it is
                # in self.tool_data_path.
                file_path, file_name = os.path.split(filename)
                if file_path != self.tool_data_path:
                    assert self.tool_data_path
                    corrected_filename = os.path.join(self.tool_data_path, file_name)
                    if self.tool_data_path_files.exists(corrected_filename):
                        filename = corrected_filename
                        found = True
                    elif not from_shed_config and self.tool_data_path_files.exists(f"{corrected_filename}.sample"):
                        log.info(f"Could not find tool data {corrected_filename}, reading sample")
                        filename = f"{corrected_filename}.sample"
                        found = True

            errors: ErrorListT = []
            if found:
                self.extend_data_with(filename, errors=errors)
                self._update_version()
            else:
                self.missing_index_file = filename
                # TODO: some data tables need to exist (even if they are empty)
                # for tools to load. In an installed Galaxy environment and the
                # default tool_data_table_conf.xml, this will emit spurious
                # warnings about missing location files that would otherwise be
                # empty and we don't care about unless the admin chooses to
                # populate them.
                log.warning(f"Cannot find index file '{filename}' for tool data table '{self.name}'")

            if filename not in self.filenames or not self.filenames[filename]["found"]:
                self.filenames[filename] = dict(
                    found=found,
                    filename=filename,
                    from_shed_config=from_shed_config,
                    tool_data_path=tool_data_path,
                    config_element=config_element,
                    tool_shed_repository=repo_info,
                    errors=errors,
                )
            else:
                log.debug(
                    "Filename '%s' already exists in filenames (%s), not adding", filename, list(self.filenames.keys())
                )
            # Remove URL tmp file
            if tmp_file is not None:
                tmp_file.close()

    def merge_tool_data_table(self, other_table, allow_duplicates=True, persist=False, **kwd):
        assert (
            self.columns == other_table.columns
        ), f"Merging tabular data tables with non matching columns is not allowed: {self.name}:{self.columns} != {other_table.name}:{other_table.columns}"
        # merge filename info
        for filename, info in other_table.filenames.items():
            if filename not in self.filenames:
                self.filenames[filename] = info
        # save info about table
        self._merged_load_info.append((other_table.__class__, other_table._load_info))
        # If we are merging in a data table that does not allow duplicates, enforce that upon the data table
        if self.allow_duplicate_entries and not other_table.allow_duplicate_entries:
            log.debug(
                'While attempting to merge tool data table "%s", the other instance of the table specified that duplicate entries are not allowed, now deduplicating all previous entries.',
                self.name,
            )
            self.allow_duplicate_entries = False
            self._deduplicate_data()
        # add data entries and return current data table version
        return self.add_entries(other_table.data, allow_duplicates=allow_duplicates, persist=persist, **kwd)

    def handle_found_index_file(self, filename):
        self.missing_index_file = None
        self.extend_data_with(filename)

    # This method is used in tools, so need to keep its API stable
    def get_fields(self) -> List[List[str]]:
        return self.data.copy()

    def get_field(self, value):
        rval = None
        for i in self.get_named_fields_list():
            if i["value"] == value:
                rval = TabularToolDataField(i)
        return rval

    # This method is used in tools, so need to keep its API stable
    def get_named_fields_list(self) -> List[Dict[Union[str, int], str]]:
        rval = []
        named_columns = self.get_column_name_list()
        for fields in self.get_fields():
            field_dict = {}
            for i, field in enumerate(fields):
                if i == len(named_columns):
                    break
                field_name: Optional[Union[str, int]] = named_columns[i]
                if field_name is None:
                    field_name = i  # check that this is supposed to be 0 based.
                field_dict[field_name] = field
            rval.append(field_dict)
        return rval

    def get_version_fields(self):
        return (self._loaded_content_version, self.get_fields())

    def parse_column_spec(self, config_element: Element) -> None:
        """
        Parse column definitions, which can either be a set of 'column' elements
        with a name and index (as in dynamic options config), or a shorthand
        comma separated list of names in order as the text of a 'column_names'
        element.

        A column named 'value' is required.
        """
        self.columns: Dict[str, int] = {}
        if config_element.find("columns") is not None:
            column_names = util.xml_text(config_element.find("columns"))
            column_names = [n.strip() for n in column_names.split(",")]
            for index, name in enumerate(column_names):
                self.columns[name] = index
                self.largest_index = index
        else:
            self.largest_index = 0
            for column_elem in config_element.findall("column"):
                name = column_elem.get("name")
                assert name is not None, "Required 'name' attribute missing from column def"
                index_attr = column_elem.get("index")
                assert index_attr is not None, "Required 'index' attribute missing from column def"
                index = int(index_attr)
                self.columns[name] = index
                if index > self.largest_index:
                    self.largest_index = index
                empty_field_value = column_elem.get("empty_field_value", None)
                if empty_field_value is not None:
                    self.empty_field_values[name] = empty_field_value
        assert "value" in self.columns, "Required 'value' column missing from column def"
        if "name" not in self.columns:
            self.columns["name"] = self.columns["value"]

    def extend_data_with(self, filename: str, errors: Optional[ErrorListT] = None) -> None:
        here = os.path.dirname(os.path.abspath(filename))
        self.data.extend(self.parse_file_fields(filename, errors=errors, here=here))
        if not self.allow_duplicate_entries:
            self._deduplicate_data()

    def parse_file_fields(
        self, filename: str, errors: Optional[ErrorListT] = None, here: str = "__HERE__"
    ) -> List[List[str]]:
        """
        Parse separated lines from file and return a list of tuples.

        TODO: Allow named access to fields using the column names.
        """
        separator_char = "<TAB>" if self.separator == "\t" else self.separator
        rval = []
        with open(filename) as fh:
            for i, line in enumerate(fh):
                if line.lstrip().startswith(self.comment_char):
                    continue
                line = line.rstrip("\n\r")
                if line:
                    line = _expand_here_template(line, here=here)
                    fields = line.split(self.separator)
                    if self.largest_index < len(fields):
                        rval.append(fields)
                    else:
                        line_error = (
                            "Line %i in tool data table '%s' is invalid (HINT: '%s' characters must be used to separate fields):\n%s"
                            % ((i + 1), self.name, separator_char, line)
                        )
                        if errors is not None:
                            errors.append(line_error)
                        log.warning(line_error)
        log.debug("Loaded %i lines from '%s' for '%s'", len(rval), filename, self.name)
        return rval

    # This method is used in tools, so need to keep its API stable
    def get_column_name_list(self) -> List[Union[str, None]]:
        rval: List[Union[str, None]] = []
        for i in range(self.largest_index + 1):
            found_column = False
            for name, index in self.columns.items():
                if index == i:
                    if not found_column:
                        rval.append(name)
                    elif name == "value":
                        # the column named 'value' always has priority over other named columns
                        rval[-1] = name
                    found_column = True
            if not found_column:
                rval.append(None)
        return rval

    # This method is used in tools, so need to keep its API stable
    def get_entry(self, query_attr: str, query_val: str, return_attr: str, default: None = None):
        """
        Returns table entry associated with a col/val pair.
        """
        rval = self.get_entries(query_attr, query_val, return_attr, limit=1)
        if rval:
            return rval[0]
        return default

    def get_entries(self, query_attr: str, query_val: str, return_attr: str, limit=None) -> List:
        """
        Returns table entries associated with a col/val pair.
        """
        query_col = self.columns.get(query_attr, None)
        if query_col is None:
            return []
        if return_attr is not None:
            return_col = self.columns.get(return_attr, None)
            if return_col is None:
                return []
        rval = []
        # Look for table entry.
        for fields in self.get_fields():
            if fields[query_col] == query_val:
                if return_attr is None:
                    field_dict = {}
                    for i, col_name in enumerate(self.get_column_name_list()):
                        field_dict[col_name or i] = fields[i]
                    rval.append(field_dict)
                else:
                    rval.append(fields[return_col])
                if limit is not None and len(rval) == limit:
                    break
        return rval

    # This method is used in tools, so need to keep its API stable
    def get_filename_for_source(self, source: EntrySource, default: Optional[str] = None) -> Optional[str]:
        source_repo_info: Optional[dict] = None
        if source:
            # if dict, assume is compatible info dict, otherwise call method

            if isinstance(source, dict):
                source_repo_info = source
            else:
                source_repo_info_model: Optional[RepoInfo]
                if source is None or isinstance(source, RepoInfo):
                    source_repo_info_model = source
                else:
                    # we have a data manager, use its repo_info method
                    source_data_manager = cast("DataManager", source)
                    source_repo_info_model = source_data_manager.repo_info
                source_repo_info = source_repo_info_model.model_dump() if source_repo_info_model else None
        filename = default
        for name, value in self.filenames.items():
            repo_info = value.get("tool_shed_repository")
            if (not source_repo_info and not repo_info) or (
                source_repo_info and repo_info and source_repo_info == repo_info
            ):
                filename = name
                break
        return filename

    def _add_entry(
        self,
        entry: Union[List[str], Dict[str, str]],
        allow_duplicates: bool = True,
        persist: bool = False,
        entry_source: EntrySource = None,
        tool_data_file_path: Optional[str] = None,
        use_first_file_path: bool = False,
        **kwd,
    ) -> None:
        # accepts dict or list of columns
        if isinstance(entry, dict):
            fields = []
            for column_name in self.get_column_name_list():
                if column_name not in entry:
                    log.debug(
                        "Using default column value for column '%s' when adding data table entry (%s) to table '%s'.",
                        column_name,
                        entry,
                        self.name,
                    )
                    field_value = self.get_empty_field_by_name(column_name)
                else:
                    field_value = entry[column_name]
                fields.append(field_value)
        else:
            fields = entry
        if self.largest_index < len(fields):
            fields = self._replace_field_separators(fields)
            if (allow_duplicates and self.allow_duplicate_entries) or fields not in self.get_fields():
                self.data.append(fields)
            else:
                raise MessageException(
                    f"Attempted to add fields ({fields}) to data table '{self.name}', but this entry already exists and allow_duplicates is False.",
                    type="warning",
                )
        else:
            raise MessageException(
                f"Attempted to add fields ({fields}) to data table '{self.name}', but there were not enough fields specified ( {len(fields)} < {self.largest_index + 1} )."
            )
        filename = None

        if persist:
            if tool_data_file_path is not None:
                filename = tool_data_file_path
                if os.path.realpath(filename) not in [os.path.realpath(n) for n in self.filenames]:
                    raise MessageException(f"Path '{tool_data_file_path}' is not a known data table file path.")
            elif not use_first_file_path:
                filename = self.get_filename_for_source(entry_source)
            else:
                for name in self.filenames:
                    filename = name
                    break
            if filename is None:
                # If we reach this point, there is no data table with a corresponding .loc file.
                raise MessageException(
                    f"Unable to determine filename for persisting data table '{self.name}' values: '{fields}'."
                )
            else:
                log.debug("Persisting changes to file: %s", filename)
                data_table_fh: BinaryIO
                with FileLock(filename):
                    try:
                        if os.path.exists(filename):
                            data_table_fh = open(filename, "r+b")
                            if os.stat(filename).st_size > 0:
                                # ensure last existing line ends with new line
                                data_table_fh.seek(-1, 2)  # last char in file
                                last_char = data_table_fh.read(1)
                                if last_char not in [b"\n", b"\r"]:
                                    data_table_fh.write(b"\n")
                        else:
                            data_table_fh = open(filename, "wb")
                    except OSError as e:
                        log.exception("Error opening data table file (%s): %s", filename, e)
                        raise
                fields_collapsed = f"{self.separator.join(fields)}\n"
                data_table_fh.write(fields_collapsed.encode("utf-8"))

    def _remove_entry(self, values):
        # update every file
        for filename in self.filenames:
            if os.path.exists(filename):
                values = self._replace_field_separators(values)
                self.filter_file_fields(filename, values)
            else:
                log.warning(f"Cannot find index file '{filename}' for tool data table '{self.name}'")

        self.reload_from_files()

    def filter_file_fields(self, loc_file, values):
        """
        Reads separated lines from file and print back only the lines that pass a filter.
        """
        with open(loc_file) as reader:
            rval = ""
            for line in reader:
                if line.lstrip().startswith(self.comment_char):
                    rval += line
                else:
                    line_s = line.rstrip("\n\r")
                    if line_s:
                        fields = line_s.split(self.separator)
                        if fields != values:
                            rval += line

        with open(loc_file, "w") as writer:
            writer.write(rval)

        return rval

    def _replace_field_separators(self, fields, separator=None, replace=None, comment_char=None):
        # make sure none of the fields contain separator
        # make sure separator replace is different from comment_char,
        # due to possible leading replace
        if separator is None:
            separator = self.separator
        if replace is None:
            if separator == " ":
                if comment_char == "\t":
                    replace = "_"
                else:
                    replace = "\t"
            else:
                if comment_char == " ":
                    replace = "_"
                else:
                    replace = " "
        return [x.replace(separator, replace) for x in fields]

    def _deduplicate_data(self):
        # Remove duplicate entries, without recreating self.data object
        dup_lines = []
        hash_set = set()
        for i, fields in enumerate(self.data):
            fields_hash = hash(self.separator.join(fields))
            if fields_hash in hash_set:
                dup_lines.append(i)
                log.debug(
                    'Found duplicate entry in tool data table "%s", but duplicates are not allowed, removing additional entry for: "%s"',
                    self.name,
                    fields,
                )
            else:
                hash_set.add(fields_hash)
        for i in reversed(dup_lines):
            self.data.pop(i)

    @property
    def xml_string(self):
        return util.xml_to_string(self.config_element)

    def to_dict(self, view: str = "collection", value_mapper: Optional[Dict[str, Callable]] = None) -> Dict[str, Any]:
        rval = super().to_dict(view, value_mapper)
        if view == "element":
            rval["columns"] = sorted(self.columns.keys(), key=lambda x: self.columns[x])
            rval["fields"] = self.get_fields()
        return rval


class TabularToolDataField(Dictifiable):
    dict_collection_visible_keys: List[str] = []

    def __init__(self, data: Dict):
        self.data = data

    def __getitem__(self, key):
        return self.data[key]

    def get_base_path(self):
        return os.path.normpath(os.path.abspath(self.data["path"]))

    def get_base_dir(self):
        path = self.get_base_path()
        if not os.path.isdir(path):
            path = os.path.dirname(path)
        return path

    def clean_base_dir(self, path):
        return re.sub(f"^{self.get_base_dir()}/*", "", path)

    def get_files(self):
        return glob(f"{self.get_base_path()}*")

    def get_filesize_map(self, rm_base_dir=False):
        out = {}
        for path in self.get_files():
            if rm_base_dir:
                out[self.clean_base_dir(path)] = os.path.getsize(path)
            else:
                out[path] = os.path.getsize(path)
        return out

    def get_fingerprint(self):
        sha1 = hashlib.sha1()
        fmap = self.get_filesize_map(True)
        for k in sorted(fmap.keys()):
            sha1.update(util.smart_str(k))
            sha1.update(util.smart_str(fmap[k]))
        return sha1.hexdigest()

    def to_dict(self, view: str = "collection", value_mapper: Optional[Dict[str, Callable]] = None) -> Dict[str, Any]:
        rval = super().to_dict(view, value_mapper)
        rval["name"] = self.data["value"]
        rval["fields"] = self.data
        rval["base_dir"] = (self.get_base_dir(),)
        rval["files"] = self.get_filesize_map(True)
        rval["fingerprint"] = self.get_fingerprint()
        return rval


@overload
def _expand_here_template(content: str, here: Optional[str]) -> str: ...


@overload
def _expand_here_template(content: None, here: Optional[str]) -> None: ...


def _expand_here_template(content: Optional[str], here: Optional[str]) -> Optional[str]:
    if here and content:
        content = string.Template(content).safe_substitute({"__HERE__": here})
    return content


# Registry of tool data types by type_key
tool_data_table_types_list: List[Type[ToolDataTable]] = [TabularToolDataTable]


class HasExtraFiles(Protocol):
    extra_files_path: str

    def extra_files_path_exists(self) -> bool: ...


class DirectoryAsExtraFiles(HasExtraFiles):
    def __init__(self, directory):
        self.extra_files_path = directory

    def extra_files_path_exists(self) -> bool:
        return True


class OutputDataset(HasExtraFiles, Protocol):
    ext: str

<<<<<<< HEAD
    def get_file_name(self, sync_cache=True, user=None) -> str:
        ...
=======
    def get_file_name(self, sync_cache=True) -> str: ...
>>>>>>> f2de606c


class ToolDataTableManager(Dictifiable):
    """Manages a collection of tool data tables"""

    data_tables: Dict[str, ToolDataTable]
    tool_data_table_types = {cls.type_key: cls for cls in tool_data_table_types_list}

    def __init__(
        self,
        tool_data_path: str,
        config_filename: Optional[Union[StrPath, List[StrPath]]] = None,
        tool_data_table_config_path_set=None,
        other_config_dict: Optional[StoresConfigFilePaths] = None,
    ) -> None:
        self.tool_data_path = tool_data_path
        # This stores all defined data table entries from both the tool_data_table_conf.xml file and the shed_tool_data_table_conf.xml file
        # at server startup. If tool shed repositories are installed that contain a valid file named tool_data_table_conf.xml.sample, entries
        # from that file are inserted into this dict at the time of installation.
        self.data_tables = {}
        self.tool_data_path_files = ToolDataPathFiles(self.tool_data_path)
        self.other_config_dict = other_config_dict or {}
        for single_config_filename in util.listify(config_filename):
            if not single_config_filename:
                continue
            self.load_from_config_file(single_config_filename, self.tool_data_path, from_shed_config=False)

    def index(self) -> ToolDataEntryList:
        data_tables = [ToolDataEntry(**table.to_dict()) for table in self.data_tables.values()]
        return ToolDataEntryList.model_construct(root=data_tables)

    def __getitem__(self, key: str) -> ToolDataTable:
        return self.data_tables.__getitem__(key)

    def __setitem__(self, key: str, value) -> None:
        return self.data_tables.__setitem__(key, value)

    def __contains__(self, key: str) -> bool:
        return self.data_tables.__contains__(key)

    def get(self, name: str, default=None):
        try:
            return self[name]
        except KeyError:
            return default

    def set(self, name: str, value: ToolDataTable) -> None:
        self[name] = value

    def get_tables(self) -> Dict[str, "ToolDataTable"]:
        return self.data_tables

    def to_dict(
        self, view: str = "collection", value_mapper: Optional[Dict[str, Callable]] = None
    ) -> Dict[str, Dict[str, Any]]:
        return {
            name: data_table.to_dict(view="export", value_mapper=value_mapper)
            for name, data_table in self.data_tables.items()
        }

    def to_json(self, path: StrPath) -> None:
        with open(path, "w") as out:
            out.write(json.dumps(self.to_dict()))

    def load_from_config_file(
        self, config_filename: StrPath, tool_data_path: Optional[StrPath], from_shed_config: bool = False
    ) -> List[Element]:
        """
        This method is called under 3 conditions:

        1. When the ToolDataTableManager is initialized (see __init__ above).
        2. Just after the ToolDataTableManager is initialized and the additional entries defined by shed_tool_data_table_conf.xml
           are being loaded into the ToolDataTableManager.data_tables.
        3. When a tool shed repository that includes a tool_data_table_conf.xml.sample file is being installed into a local
           Galaxy instance.  In this case, we have 2 entry types to handle, files whose root tag is <tables>, for example:
        """
        table_elems = []
        tree = util.parse_xml(config_filename)
        root = tree.getroot()
        for table_elem in root.findall("table"):
            table = self.from_elem(
                table_elem,
                tool_data_path,
                from_shed_config,
                filename=config_filename,
                tool_data_path_files=self.tool_data_path_files,
                other_config_dict=self.other_config_dict,
            )
            table_elems.append(table_elem)
            if table.name not in self.data_tables:
                self.data_tables[table.name] = table
                log.debug("Loaded tool data table '%s' from file '%s'", table.name, config_filename)
            else:
                log.debug(
                    "Loading another instance of data table '%s' from file '%s', attempting to merge content.",
                    table.name,
                    config_filename,
                )
                self.data_tables[table.name].merge_tool_data_table(
                    table, allow_duplicates=False
                )  # only merge content, do not persist to disk, do not allow duplicate rows when merging
                # FIXME: This does not account for an entry with the same unique build ID, but a different path.
        return table_elems

    def from_elem(
        self,
        table_elem: Element,
        tool_data_path: Optional[StrPath],
        from_shed_config: bool,
        filename: StrPath,
        tool_data_path_files: ToolDataPathFiles,
        other_config_dict: Optional[StoresConfigFilePaths] = None,
    ) -> ToolDataTable:
        table_type = table_elem.get("type", "tabular")
        assert table_type in self.tool_data_table_types, f"Unknown data table type '{table_type}'"
        return self.tool_data_table_types[table_type](
            table_elem,
            tool_data_path,
            tool_data_path_files=tool_data_path_files,
            from_shed_config=from_shed_config,
            filename=filename,
            other_config_dict=other_config_dict,
        )

    def add_new_entries_from_config_file(
        self,
        config_filename: StrPath,
        tool_data_path: Optional[StrPath],
        shed_tool_data_table_config: StrPath,
        persist: bool = False,
    ) -> Tuple[List[Element], str]:
        """
        This method is called when a tool shed repository that includes a tool_data_table_conf.xml.sample file is being
        installed into a local galaxy instance.  We have 2 cases to handle, files whose root tag is <tables>, for example::

            <tables>
                <!-- Location of Tmap files -->
                <table name="tmap_indexes" comment_char="#">
                    <columns>value, dbkey, name, path</columns>
                    <file path="tool-data/tmap_index.loc" />
                </table>
            </tables>

        and files whose root tag is <table>, for example::

            <!-- Location of Tmap files -->
            <table name="tmap_indexes" comment_char="#">
                <columns>value, dbkey, name, path</columns>
                <file path="tool-data/tmap_index.loc" />
            </table>

        """
        error_message = ""
        try:
            table_elems = self.load_from_config_file(
                config_filename=config_filename, tool_data_path=tool_data_path, from_shed_config=True
            )
        except Exception as e:
            error_message = (
                f"Error attempting to parse file {str(os.path.split(config_filename)[1])}: {util.unicodify(e)}"
            )
            log.debug(error_message, exc_info=True)
            table_elems = []
        if persist:
            # Persist Galaxy's version of the changed tool_data_table_conf.xml file.
            self.to_xml_file(shed_tool_data_table_config, table_elems)
        return table_elems, error_message

    def to_xml_file(
        self,
        shed_tool_data_table_config: StrPath,
        new_elems: Optional[List[Element]] = None,
        remove_elems: Optional[List[Element]] = None,
    ) -> None:
        """
        Write the current in-memory version of the shed_tool_data_table_conf.xml file to disk.
        remove_elems are removed before new_elems are added.
        """
        if not (new_elems or remove_elems):
            log.debug("ToolDataTableManager.to_xml_file called without any elements to add or remove.")
            return  # no changes provided, no need to persist any changes
        if not new_elems:
            new_elems = []
        if not remove_elems:
            remove_elems = []
        full_path = os.path.abspath(shed_tool_data_table_config)
        # FIXME: we should lock changing this file by other threads / head nodes
        try:
            try:
                tree = util.parse_xml(full_path)
            except OSError as e:
                if e.errno == errno.ENOENT:
                    with open(full_path, "w") as fh:
                        fh.write(TOOL_DATA_TABLE_CONF_XML)
                    tree = util.parse_xml(full_path)
                else:
                    raise
            root = tree.getroot()
            out_elems = list(root)
        except Exception as e:
            out_elems = []
            log.debug("Could not parse existing tool data table config, assume no existing elements: %s", e)
        out_elems = [elem for elem in out_elems if elem not in remove_elems]
        # add new elems
        out_elems.extend(new_elems)
        out_path_is_new = not os.path.exists(full_path)

        root = util.parse_xml_string('<?xml version="1.0"?>\n<tables></tables>')
        for elem in out_elems:
            root.append(elem)
        with RenamedTemporaryFile(full_path, mode="w") as out:
            out.write(util.xml_to_string(root, pretty=True))
        os.chmod(full_path, RW_R__R__)
        if out_path_is_new:
            self.tool_data_path_files.update_files()

    def reload_tables(
        self, table_names: Optional[Union[List[str], str]] = None, path: Optional[str] = None
    ) -> List[str]:
        """
        Reload tool data tables. If neither table_names nor path is given, reloads all tool data tables.
        """
        tables = self.get_tables()
        if not table_names:
            if path:
                table_names = self.get_table_names_by_path(path)
            else:
                table_names = list(tables.keys())
        elif not isinstance(table_names, list):
            table_names = [table_names]
        for table_name in table_names:
            tables[table_name].reload_from_files()
            log.debug("Reloaded tool data table '%s' from files.", table_name)
        return table_names

    def get_table_names_by_path(self, path: str) -> List[str]:
        """Returns a list of table names given a path"""
        table_names = set()
        for name, data_table in self.data_tables.items():
            if path in data_table.filenames:
                table_names.add(name)
        return list(table_names)

    def process_bundle(
        self,
        out_data: Dict[str, OutputDataset],
        bundle_description: DataTableBundleProcessorDescription,
        repo_info: Optional[RepoInfo],
        options: "BundleProcessingOptions",
    ) -> List[str]:
        data_manager_dict: Dict[str, Any] = _data_manager_dict(out_data)
        bundle = DataTableBundle(
            processor_description=bundle_description,
            data_tables=data_manager_dict.get("data_tables", {}),
            repo_info=repo_info,
        )
        return _process_bundle(out_data, bundle, options, self)

    def import_bundle(
        self,
        target: str,
        options: "BundleProcessingOptions",
    ) -> List[str]:
        if not os.path.isdir(target):
            target_directory = decompress_path_to_directory(target)
        else:
            target_directory = target
        index_json = os.path.join(target_directory, BUNDLE_INDEX_FILE_NAME)
        with open(index_json) as f:
            index = json.load(f)
        bundle = DataTableBundle(**index)
        assert bundle.output_name
        out_data = {bundle.output_name: DirectoryAsExtraFiles(target_directory)}
        return _process_bundle(out_data, bundle, options, self)

    def write_bundle(
        self,
        out_data: Dict[str, OutputDataset],
        bundle_description: DataTableBundleProcessorDescription,
        repo_info: Optional[RepoInfo],
    ) -> Dict[str, OutputDataset]:
        """Writes bundle and returns bundle path."""
        data_manager_dict = _data_manager_dict(out_data, ensure_single_output=True)
        bundle_datasets: Dict[str, OutputDataset] = {}
        for output_name, dataset in out_data.items():
            if dataset.ext != "data_manager_json":
                continue

            bundle = DataTableBundle(
                data_tables=data_manager_dict.get("data_tables", {}),
                output_name=output_name,
                processor_description=bundle_description,
                repo_info=repo_info,
            )
            extra_files_path = dataset.extra_files_path
            bundle_path = os.path.join(extra_files_path, BUNDLE_INDEX_FILE_NAME)
            with open(bundle_path, "w") as fw:
                fw.write(bundle.model_dump_json())
            bundle_datasets[bundle_path] = dataset
        return bundle_datasets


SUPPORTED_DATA_TABLE_TYPES = TabularToolDataTable


@dataclass
class BundleProcessingOptions:
    what: str
    data_manager_path: str
    target_config_file: str
    tool_data_file_path: Optional[str] = None


def _data_manager_dict(out_data: Dict[str, OutputDataset], ensure_single_output: bool = False) -> Dict[str, Any]:
    data_manager_dict: Dict[str, Any] = {}
    found_output = False

    for output_name, output_dataset in out_data.items():
        if output_dataset.ext != "data_manager_json":
            continue
        if found_output and ensure_single_output:
            raise Exception("Galaxy can only write bundles for data managers with a single output data_manager_json.")
        found_output = True

        try:
            output_dict = json.loads(open(output_dataset.get_file_name()).read())
        except Exception as e:
            log.warning(f'Error reading DataManagerTool json for "{output_name}": {e}')
            continue
        for key, value in output_dict.items():
            if key not in data_manager_dict:
                data_manager_dict[key] = {}
            data_manager_dict[key].update(value)
        data_manager_dict.update(output_dict)
    return data_manager_dict


from typing import Mapping


def _process_bundle(
    out_data: Mapping[str, HasExtraFiles],
    bundle: DataTableBundle,
    options: BundleProcessingOptions,
    tool_data_tables: ToolDataTableManager,
):
    updated_data_tables = []
    data_tables_dict = bundle.data_tables
    bundle_description = bundle.processor_description
    for data_table_name in bundle_description.data_table_names:
        data_table_values = data_tables_dict.pop(data_table_name, None)
        if not data_table_values:
            log.warning(f'No values for data table "{data_table_name}" were returned by "{options.what}".')
            continue  # next data table
        data_table_remove_values = None
        if isinstance(data_table_values, dict):
            values_to_add = data_table_values.get("add")
            data_table_remove_values = data_table_values.get("remove")
            if values_to_add or data_table_remove_values:
                # We don't have an old style data table definition
                data_table_values = values_to_add

        data_table = tool_data_tables.get(data_table_name, None)
        if data_table is None:
            log.error(
                f'Processing by {options.what} returned an unknown data table "{data_table_name}" with new entries "{data_table_values}". These entries will not be created. Please confirm that an entry for "{data_table_name}" exists in your "tool_data_table_conf.xml" file.'
            )
            continue  # next table name
        if not isinstance(data_table, SUPPORTED_DATA_TABLE_TYPES):
            log.error(
                f'Processing by {options.what} returned an unsupported data table "{data_table_name}" with type "{type(data_table)}" with new entries "{data_table_values}". These entries will not be created. Please confirm that the data table is of a supported type ({SUPPORTED_DATA_TABLE_TYPES}).'
            )
            continue  # next table name
        output_ref_values = {}
        output_ref_by_data_table = bundle_description.output_ref_by_data_table
        if data_table_name in output_ref_by_data_table:
            for data_table_column, output_ref in output_ref_by_data_table[data_table_name].items():
                output_ref_dataset = out_data.get(output_ref, None)
                assert output_ref_dataset is not None, "Referenced output was not found."
                output_ref_values[data_table_column] = output_ref_dataset

        if not isinstance(data_table_values, list):
            data_table_values = [data_table_values] if data_table_values else []
        if not isinstance(data_table_remove_values, list):
            data_table_remove_values = [data_table_remove_values] if data_table_remove_values else []
        for data_table_row in data_table_values:
            data_table_value = dict(**data_table_row)  # keep original values here
            for (
                name
            ) in (
                data_table_row.keys()
            ):  # FIXME: need to loop through here based upon order listed in data_manager config
                if name in output_ref_values:
                    _process_move(
                        data_table_name,
                        name,
                        output_ref_values[name].extra_files_path,
                        bundle_description,
                        options,
                        **data_table_value,
                    )
                    data_table_value[name] = _process_value_translations(
                        data_table_name, name, bundle_description, options, **data_table_value
                    )
            data_table.add_entry(
                data_table_value,
                persist=True,
                entry_source=bundle.repo_info,
                tool_data_file_path=options.tool_data_file_path,
                use_first_file_path=True,
            )
        # Removes data table entries
        for data_table_row in data_table_remove_values:
            data_table_value = dict(**data_table_row)  # keep original values here
            data_table.remove_entry(list(data_table_value.values()))

        updated_data_tables.append(data_table_name)
    if bundle_description.undeclared_tables and data_tables_dict:
        # We handle the data move, by just moving all the data out of the extra files path
        # moving a directory and the target already exists, we move the contents instead
        log.debug("Attempting to add entries for undeclared tables: %s.", ", ".join(data_tables_dict.keys()))
        for ref_file in out_data.values():
            if ref_file.extra_files_path_exists():
                util.move_merge(ref_file.extra_files_path, options.data_manager_path)
        path_column_names = ["path"]
        for data_table_name, data_table_values in data_tables_dict.items():
            data_table = tool_data_tables.get(data_table_name, None)
            if not isinstance(data_table_values, list):
                data_table_values = [data_table_values]
            for data_table_row in data_table_values:
                data_table_value = dict(**data_table_row)  # keep original values here
                for name, value in data_table_row.items():
                    if name in path_column_names:
                        data_table_value[name] = os.path.abspath(os.path.join(options.data_manager_path, value))
                data_table.add_entry(data_table_value, persist=True, entry_source=bundle.repo_info)
            updated_data_tables.append(data_table_name)
    else:
        for data_table_name, data_table_values in data_tables_dict.items():
            # tool returned extra data table entries, but data table was not declared in data manager
            # do not add these values, but do provide messages
            log.warning(
                f'Processing by {options.what} returned an undeclared data table "{data_table_name}" with new entries "{data_table_values}". These entries will not be created. Please confirm that an entry for "{data_table_name}" exists in your "{options.target_config_file}" file.'
            )
    return updated_data_tables


def _process_move(
    data_table_name: str,
    column_name: str,
    source_base_path: str,
    bundle_description: DataTableBundleProcessorDescription,
    options: BundleProcessingOptions,
    **kwd,
):
    move_by_data_table_column = bundle_description.move_by_data_table_column
    if data_table_name in move_by_data_table_column and column_name in move_by_data_table_column[data_table_name]:
        move = move_by_data_table_column[data_table_name][column_name]
        source = move.source_base
        if source is None:
            source = source_base_path
        else:
            source = fill_template(
                source,
                GALAXY_DATA_MANAGER_DATA_PATH=options.data_manager_path,
                **kwd,
            ).strip()
        assert source

        if move.source_value:
            source = os.path.join(
                source,
                fill_template(
                    move.source_value,
                    GALAXY_DATA_MANAGER_DATA_PATH=options.data_manager_path,
                    **kwd,
                ).strip(),
            )

        target = move.target_base
        if target is None:
            target = options.data_manager_path
        else:
            target = fill_template(
                target,
                GALAXY_DATA_MANAGER_DATA_PATH=options.data_manager_path,
                **kwd,
            ).strip()
        assert target

        if move.target_value:
            target = os.path.join(
                target,
                fill_template(
                    move.target_value,
                    GALAXY_DATA_MANAGER_DATA_PATH=options.data_manager_path,
                    **kwd,
                ).strip(),
            )

        if move.type == "file":
            dirs = os.path.split(target)[0]
            try:
                os.makedirs(dirs)
            except OSError as e:
                if e.errno != errno.EEXIST:
                    raise e
        # moving a directory and the target already exists, we move the contents instead
        if os.path.exists(source):
            util.move_merge(source, target)

        if move.relativize_symlinks:
            util.relativize_symlinks(target)

        return True
    return False


def _process_value_translations(
    data_table_name: str,
    column_name: str,
    bundle_description: DataTableBundleProcessorDescription,
    options: BundleProcessingOptions,
    **kwd,
) -> str:
    value_translation_by_data_table_column = bundle_description.value_translation_by_data_table_column
    value = kwd.get(column_name)
    if (
        data_table_name in value_translation_by_data_table_column
        and column_name in value_translation_by_data_table_column[data_table_name]
    ):
        for value_translation in value_translation_by_data_table_column[data_table_name][column_name]:
            if isinstance(value_translation, str):
                value = fill_template(
                    value_translation,
                    GALAXY_DATA_MANAGER_DATA_PATH=options.data_manager_path,
                    **kwd,
                ).strip()
            else:
                value = value_translation(value)
    assert value
    return value<|MERGE_RESOLUTION|>--- conflicted
+++ resolved
@@ -914,12 +914,8 @@
 class OutputDataset(HasExtraFiles, Protocol):
     ext: str
 
-<<<<<<< HEAD
     def get_file_name(self, sync_cache=True, user=None) -> str:
         ...
-=======
-    def get_file_name(self, sync_cache=True) -> str: ...
->>>>>>> f2de606c
 
 
 class ToolDataTableManager(Dictifiable):
