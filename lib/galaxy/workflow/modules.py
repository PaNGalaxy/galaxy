--- conflicted
+++ resolved
@@ -307,10 +307,6 @@
                     continue
                 output_step = workflow_output.workflow_step
                 label = workflow_output.label
-<<<<<<< HEAD
-                if not label:
-                    label = "%s:%s" % (output_step.order_index, workflow_output.output_name)
-=======
                 target_output_name = workflow_output.output_name
                 if not label:
                     label = "%s:%s" % (output_step.order_index, target_output_name)
@@ -320,7 +316,6 @@
                 for data_output in data_outputs:
                     if data_output["name"] == target_output_name:
                         target_output = data_output
->>>>>>> d1510c73
                 output = dict(
                     name=label,
                     label=label,
@@ -329,7 +324,7 @@
                 if target_output.get("collection"):
                     output["collection"] = True
                     output["collection_type"] = target_output["collection_type"]
-                    # TODO: collection_type_source should be set here to be more percise/correct -
+                    # TODO: collection_type_source should be set here to be more precise/correct -
                     # but it can't be passed through as is since it would reference something
                     # the editor can't see. Since we fix input collection types to workflows
                     # the more correct thing to do would be to walk the subworkflow and
