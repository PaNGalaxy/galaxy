"""
Modules used in building workflows
"""
import logging
from json import dumps, loads
from xml.etree.ElementTree import Element
from xml.etree.ElementTree import XML

from galaxy import exceptions, model, web
from galaxy.exceptions import ToolMissingException
from galaxy.dataset_collections import matching
from galaxy.jobs.actions.post import ActionBox
from galaxy.model import PostJobAction
from galaxy.tools.execute import execute
from galaxy.tools.parameters import check_param
from galaxy.tools.parameters import params_to_incoming
from galaxy.tools.parameters import visit_input_values
from galaxy.tools.parameters.basic import (
    parameter_types,
    BooleanToolParameter,
    TextToolParameter,
    SelectToolParameter,
    DataCollectionToolParameter,
    DataToolParameter,
    RuntimeValue,
    workflow_building_modes
)
from galaxy.tools.parameters.wrapped import make_dict_copy
from galaxy.tools import DefaultToolState
from galaxy.tools import ToolInputsNotReadyException
from galaxy.util.odict import odict
from galaxy.util.bunch import Bunch
from galaxy.util.json import safe_loads
from tool_shed.util import common_util

log = logging.getLogger( __name__ )

# Key into Tool state to describe invocation-specific runtime properties.
RUNTIME_STEP_META_STATE_KEY = "__STEP_META_STATE__"
# Key into step runtime state dict describing invocation-specific post job
# actions (i.e. PJA specified at runtime on top of the workflow-wide defined
# ones.
RUNTIME_POST_JOB_ACTIONS_KEY = "__POST_JOB_ACTIONS__"
NO_REPLACEMENT = object()


class WorkflowModule( object ):

    def __init__( self, trans, content_id=None, **kwds ):
        self.trans = trans
        self.content_id = content_id
        self.state = DefaultToolState()

    # ---- Creating modules from various representations ---------------------

    @classmethod
<<<<<<< HEAD
    def from_dict( Class, trans, d, **kwds ):
        module = Class( trans, **kwds )
        module.recover_state( d.get( "tool_state" ) )
        module.label = d.get( "label" )
        return module
=======
    def new( Class, trans, content_id=None ):
        """
        Create a new instance of the module with default state
        """
        return Class( trans )

    @classmethod
    def from_dict( Class, trans, d, **kwds ):
        """
        Create a new instance of the module initialized from values in the
        dictionary `d`.
        """
        return Class( trans )
>>>>>>> e1fbdc68

    @classmethod
    def from_workflow_step( Class, trans, step, **kwds ):
        module = Class( trans, **kwds )
        module.recover_state( step.tool_inputs )
        module.label = step.label
        return module

    # ---- Saving in various forms ------------------------------------------

    def save_to_step( self, step ):
        step.type = self.type
        step.tool_inputs = self.get_state()

    # ---- General attributes -----------------------------------------------

    def get_type( self ):
        return self.type

    def get_name( self ):
        return self.name

    def get_content_id( self ):
        """ If this component has an identifier external to the step (such
        as a tool or another workflow) return the identifier for that content.
        """
        return None

    def get_tooltip( self, static_path='' ):
        return None

    # ---- Configuration time -----------------------------------------------

    def get_state( self ):
        """ Return a serializable representation of the persistable state of
        the step.
        """
        inputs = self.get_inputs()
        if inputs:
            return self.state.encode( Bunch( inputs=inputs ), self.trans.app )
        else:
            return dumps( self.state.inputs )

    def recover_state( self, state, **kwds ):
        """ Recover state `dict` from simple dictionary describing configuration
        state (potentially from persisted step state).

        Sub-classes should supply a `default_state` method which contains the
        initial state `dict` with key, value pairs for all available attributes.
        """
        self.state = DefaultToolState()
        inputs = self.get_inputs()
        if inputs:
            self.state.decode( state, Bunch( inputs=inputs ), self.trans.app )
        else:
            self.state.inputs = safe_loads( state )

    def get_errors( self ):
        """ This returns a step related error message as string or None """
        return None

    def get_inputs( self ):
        """ This returns inputs displayed in the workflow editor """
        return {}

    def get_data_inputs( self ):
        """ Get configure time data input descriptions. """
        return []

    def get_data_outputs( self ):
        return []

    def check_and_update_state( self ):
        """
        If the state is not in sync with the current implementation of the
        module, try to update. Returns a list of messages to be displayed
        """
        pass

    def add_dummy_datasets( self, connections=None, steps=None ):
        """ Replace connected inputs with placeholder/dummy values. """
        pass

    def get_config_form( self ):
        """ Serializes input parameters of a module into input dictionaries. """
        return {
            'title' : self.name,
            'inputs': [ param.to_dict( self.trans ) for param in self.get_inputs().values() ]
        }

    # ---- Run time ---------------------------------------------------------

    def get_runtime_state( self ):
        raise TypeError( "Abstract method" )

    def get_runtime_inputs( self, **kwds ):
        """ Used internally by modules and when displaying inputs in workflow
        editor and run workflow templates.
        """
        return {}

    def compute_runtime_state( self, trans, step_updates=None ):
        """ Determine the runtime state (potentially different from self.state
        which describes configuration state). This (again unlike self.state) is
        currently always a `DefaultToolState` object.

        If `step_updates` is `None`, this is likely for rendering the run form
        for instance and no runtime properties are available and state must be
        solely determined by the default runtime state described by the step.

        If `step_updates` are available they describe the runtime properties
        supplied by the workflow runner.
        """
        state = self.get_runtime_state()
        step_errors = {}
        if step_updates:

            def update_value( input, context, prefixed_name, **kwargs ):
                if prefixed_name in step_updates:
                    value, error = check_param( trans, input, step_updates.get( prefixed_name ), context )
                    if error is not None:
                        step_errors[ prefixed_name ] = error
                    return value
                return NO_REPLACEMENT

            visit_input_values( self.get_runtime_inputs(), state.inputs, update_value, no_replacement_value=NO_REPLACEMENT )

        return state, step_errors

    def encode_runtime_state( self, runtime_state ):
        """ Takes the computed runtime state and serializes it during run request creation. """
        return runtime_state.encode( Bunch( inputs=self.get_runtime_inputs() ), self.trans.app )

    def decode_runtime_state( self, runtime_state ):
        """ Takes the serialized runtime state and decodes it when running the workflow. """
        state = DefaultToolState()
        state.decode( runtime_state, Bunch( inputs=self.get_runtime_inputs() ), self.trans.app )
        return state

    def execute( self, trans, progress, invocation, step ):
        """ Execute the given workflow step in the given workflow invocation.
        Use the supplied workflow progress object to track outputs, find
        inputs, etc...
        """
        raise TypeError( "Abstract method" )

    def do_invocation_step_action( self, step, action ):
        """ Update or set the workflow invocation state action - generic
        extension point meant to allows users to interact with interactive
        workflow modules. The action object returned from this method will
        be attached to the WorkflowInvocationStep and be available the next
        time the workflow scheduler visits the workflow.
        """
        raise exceptions.RequestParameterInvalidException( "Attempting to perform invocation step action on module that does not support actions." )

    def recover_mapping( self, step, step_invocations, progress ):
        """ Re-populate progress object with information about connections
        from previously executed steps recorded via step_invocations.
        """
        raise TypeError( "Abstract method" )


<<<<<<< HEAD
=======
class SimpleWorkflowModule( WorkflowModule ):

    @classmethod
    def new( Class, trans, content_id=None ):
        module = Class( trans )
        module.state = Class.default_state()
        module.label = None
        return module

    @classmethod
    def from_dict( Class, trans, d, **kwds ):
        module = Class( trans )
        state = loads( d["tool_state"] )
        module.recover_state( state )
        module.label = d.get("label", None) or None
        return module

    @classmethod
    def from_workflow_step( Class, trans, step ):
        module = Class( trans )
        module.recover_state( step.tool_inputs )
        module.label = step.label
        return module

    @classmethod
    def default_state( Class ):
        """ This method should return a dictionary describing each
        configuration property and its default value.
        """
        raise TypeError( "Abstract method" )

    def save_to_step( self, step ):
        step.type = self.type
        step.tool_id = None
        step.tool_version = None
        step.tool_inputs = self.state

    def get_state( self, state=None ):
        if isinstance( state, DefaultToolState ):
            fake_tool = Bunch( inputs=self.get_runtime_inputs() )
            return state.encode( fake_tool, self.trans.app )
        return dumps( self.state )

    def update_state( self, incoming ):
        self.recover_state( incoming )

    def recover_runtime_state( self, runtime_state ):
        """ Take runtime state from persisted invocation and convert it
        into a DefaultToolState object for use during workflow invocation.
        """
        fake_tool = Bunch( inputs=self.get_runtime_inputs() )
        state = DefaultToolState()
        state.decode( runtime_state, fake_tool, self.trans.app )
        return state

    def compute_runtime_state( self, trans, step_updates=None ):
        state = self.get_runtime_state()
        step_errors = {}
        if step_updates:
            for name, param in self.get_runtime_inputs().iteritems():
                value, error = check_param( trans, param, step_updates.get( name ), step_updates )
                state.inputs[ name ] = value
                if error:
                    step_errors[ name ] = error
        return state, step_errors

    def recover_state( self, state, **kwds ):
        """ Recover state `dict` from simple dictionary describing configuration
        state (potentially from persisted step state).

        Sub-classes should supply `default_state` method and `state_fields`
        attribute which are used to build up the state `dict`.
        """
        self.state = self.default_state()
        for key in self.state_fields:
            if state and key in state:
                self.state[ key ] = state[ key ]

    def get_config_form( self ):
        form = self._abstract_config_form( )
        return self.trans.fill_template( "workflow/editor_generic_form.mako",
                                         module=self, form=form )


>>>>>>> e1fbdc68
class SubWorkflowModule( WorkflowModule ):
    # Two step improvements to build runtime inputs for subworkflow modules
    # - First pass verify nested workflow doesn't have an RuntimeInputs
    # - Second pass actually turn RuntimeInputs into inputs if possible.
    type = "subworkflow"
    name = "Subworkflow"
    default_name = "Subworkflow"

    @classmethod
<<<<<<< HEAD
    def from_dict( Class, trans, d ):
=======
    def new( Class, trans, content_id=None ):
        module = Class( trans )
        module.subworkflow = SubWorkflowModule.subworkflow_from_content_id( trans, content_id )
        module.label = None
        return module

    @classmethod
    def from_dict( Class, trans, d, **kwds ):
>>>>>>> e1fbdc68
        module = Class( trans )
        if "subworkflow" in d:
            module.subworkflow = d["subworkflow"]
        elif "content_id" in d:
            content_id = d["content_id"]
            module.subworkflow = SubWorkflowModule.subworkflow_from_content_id( trans, content_id )
        module.label = d.get("label", None) or None
        return module

    @classmethod
    def from_workflow_step( Class, trans, step, **kwds ):
        module = Class( trans )
        module.subworkflow = step.subworkflow
        module.label = step.label
        return module

    def save_to_step( self, step ):
        step.type = self.type
        step.subworkflow = self.subworkflow

    def get_name( self ):
        if hasattr( self, 'subworkflow' ) and hasattr( self.subworkflow, 'name' ):
            return self.subworkflow.name
        return self.name

    def get_data_inputs( self ):
        """ Get configure time data input descriptions. """
        # Filter subworkflow steps and get inputs
        step_to_input_type = {
            "data_input": "dataset",
            "data_collection_input": "dataset_collection",
        }
        inputs = []
        for step in self.subworkflow.input_steps:
            name = step.label
            if name is None:
                step_module = module_factory.from_workflow_step( self.trans, step )
                name = step_module.state.inputs.get( "name" )
            if not name:
                raise Exception( "Failed to find name for workflow module." )
            step_type = step.type
            assert step_type in step_to_input_type
            input = dict(
                input_subworkflow_step_id=step.order_index,
                name=name,
                label=name,
                multiple=False,
                extensions="input",
                input_type=step_to_input_type[step_type],
            )
            inputs.append(input)
        return inputs

    def get_data_outputs( self ):
        outputs = []
        for workflow_output in self.subworkflow.workflow_outputs:
            output_step = workflow_output.workflow_step
            label = name = workflow_output.label
            if name is None:
                name = "%s:%s" % (output_step.order_index, workflow_output.output_name)
                label = name
            output = dict(
                name=name,
                label=label,
                extensions=['input'],  # TODO
            )
            outputs.append(output)
        return outputs

    def get_content_id( self ):
        return self.trans.security.encode_id(self.subworkflow.id)

    def execute( self, trans, progress, invocation, step ):
        """ Execute the given workflow step in the given workflow invocation.
        Use the supplied workflow progress object to track outputs, find
        inputs, etc...
        """
        subworkflow_invoker = progress.subworkflow_invoker( trans, step )
        subworkflow_invoker.invoke()
        subworkflow = subworkflow_invoker.workflow
        subworkflow_progress = subworkflow_invoker.progress
        outputs = {}
        for workflow_output in subworkflow.workflow_outputs:
            workflow_output_label = workflow_output.label
            replacement = subworkflow_progress.get_replacement_workflow_output( workflow_output )
            outputs[ workflow_output_label ] = replacement

        progress.set_step_outputs( step, outputs )
        return None

    def get_runtime_state( self ):
        state = DefaultToolState()
        state.inputs = dict( )
        return state

    @classmethod
    def subworkflow_from_content_id(clazz, trans, content_id):
        from galaxy.managers.workflows import WorkflowsManager
        workflow_manager = WorkflowsManager(trans.app)
        subworkflow = workflow_manager.get_owned_workflow( trans, content_id )
        return subworkflow


class InputModule( WorkflowModule ):

    def get_runtime_state( self ):
        state = DefaultToolState()
        state.inputs = dict( input=None )
        return state

    def get_data_inputs( self ):
        return []

    def execute( self, trans, progress, invocation, step ):
        job, step_outputs = None, dict( output=step.state.inputs['input'])

        # Web controller may set copy_inputs_to_history, API controller always sets
        # inputs.
        if invocation.copy_inputs_to_history:
            for input_dataset_hda in step_outputs.values():
                content_type = input_dataset_hda.history_content_type
                if content_type == "dataset":
                    new_hda = input_dataset_hda.copy( copy_children=True )
                    invocation.history.add_dataset( new_hda )
                    step_outputs[ 'input_ds_copy' ] = new_hda
                elif content_type == "dataset_collection":
                    new_hdca = input_dataset_hda.copy()
                    invocation.history.add_dataset_collection( new_hdca )
                    step_outputs[ 'input_ds_copy' ] = new_hdca
                else:
                    raise Exception("Unknown history content encountered")
        # If coming from UI - we haven't registered invocation inputs yet,
        # so do that now so dependent steps can be recalculated. In the future
        # everything should come in from the API and this can be eliminated.
        if not invocation.has_input_for_step( step.id ):
            content = step_outputs.values()[ 0 ]
            if content:
                invocation.add_input( content, step.id )
        progress.set_outputs_for_input( step, step_outputs )
        return job

    def recover_mapping( self, step, step_invocations, progress ):
        progress.set_outputs_for_input( step )


class InputDataModule( InputModule ):
    type = "data_input"
    name = "Input dataset"
    default_name = "Input Dataset"

    def get_inputs( self ):
        name = self.state.inputs.get( 'name', self.default_name )
        return dict( name=TextToolParameter( None, Element( "param", name="name", label="Name", type="text", value=name ) ) )

    def get_data_outputs( self ):
        return [ dict( name='output', extensions=['input'] ) ]

    def get_filter_set( self, connections=None ):
        filter_set = []
        if connections:
            for oc in connections:
                for ic in oc.input_step.module.get_data_inputs():
                    if 'extensions' in ic and ic[ 'name' ] == oc.input_name:
                        filter_set += ic[ 'extensions' ]
        if not filter_set:
            filter_set = [ 'data' ]
        return ', '.join( filter_set )

    def get_runtime_inputs( self, connections=None ):
        label = self.state.inputs.get( "name", "Input Dataset" )
        return dict( input=DataToolParameter( None, Element( "param", name="input", label=label, multiple=False, type="data", format=self.get_filter_set( connections ) ), self.trans ) )


class InputDataCollectionModule( InputModule ):
    default_name = "Input Dataset Collection"
    default_collection_type = "list"
    type = "data_collection_input"
    name = "Input dataset collection"
    collection_type = default_collection_type

    def get_inputs( self ):
        name = self.state.inputs.get( "name", self.default_name )
        collection_type = self.state.inputs.get( "collection_type", self.default_collection_type )
        input_name = TextToolParameter( None, Element( "param", name="name", label="Name", type="text", value=name ) )
        input_collection_type = TextToolParameter( None, XML(
            '''
            <param name="collection_type" label="Collection type" type="text" value="%s">
                <option value="list">List of Datasets</option>
                <option value="paired">Dataset Pair</option>
                <option value="list:paired">List of Dataset Pairs</option>
            </param>
            ''' % collection_type ) )
        return odict( [ ( "name", input_name ), ( "collection_type", input_collection_type ) ] )

    def get_runtime_inputs( self, **kwds ):
        label = self.state.inputs.get( "name", self.default_name )
        collection_type = self.state.inputs.get( "collection_type", self.default_collection_type )
        input_element = Element( "param", name="input", label=label, type="data_collection", collection_type=collection_type )
        return dict( input=DataCollectionToolParameter( None, input_element, self.trans ) )

    def get_data_outputs( self ):
        return [
            dict(
                name='output',
                extensions=['input_collection'],
                collection=True,
                collection_type=self.state.inputs.get( 'collection_type', self.default_collection_type )
            )
        ]


class InputParameterModule( WorkflowModule ):
    default_name = "input_parameter"
    default_parameter_type = "text"
    default_optional = False
    type = "parameter_input"
    name = default_name
    parameter_type = default_parameter_type
    optional = default_optional

    def get_inputs( self ):
        # TODO: Use an external xml or yaml file to load the parameter definition
        name = self.state.inputs.get( "name", self.default_name )
        parameter_type = self.state.inputs.get( "parameter_type", self.default_parameter_type )
        optional = self.state.inputs.get( "optional", self.default_optional )
        input_parameter_type = SelectToolParameter( None, XML(
            '''
            <param name="parameter_type" label="Parameter type" type="select" value="%s">
                <option value="text">Text</option>
                <option value="integer">Integer</option>
                <option value="float">Float</option>
                <option value="boolean">Boolean (True or False)</option>
                <option value="color">Color</option>
            </param>
            ''' % parameter_type ) )
        return odict([( "name", TextToolParameter( None, Element( "param", name="name", label="Name", type="text", value=name ) ) ),
                      ( "parameter_type", input_parameter_type ),
                      ( "optional", BooleanToolParameter( None, Element( "param", name="optional", label="Optional", type="boolean", value=optional )))])

    def get_runtime_inputs( self, **kwds ):
        label = self.state.inputs.get( "name", self.default_name )
        parameter_type = self.state.inputs.get("parameter_type", self.default_parameter_type)
        optional = self.state.inputs.get("optional", self.default_optional)
        if parameter_type not in ["text", "boolean", "integer", "float", "color"]:
            raise ValueError("Invalid parameter type for workflow parameters encountered.")
        parameter_class = parameter_types[parameter_type]
        parameter_kwds = {}
        if parameter_type in ["integer", "float"]:
            parameter_kwds["value"] = str(0)

        # TODO: Use a dict-based description from YAML tool source
        element = Element("param", name="input", label=label, type=parameter_type, optional=str(optional), **parameter_kwds )
        input = parameter_class( None, element )
        return dict( input=input )

    def get_runtime_state( self ):
        state = DefaultToolState()
        state.inputs = dict( input=None )
        return state

    def get_data_inputs( self ):
        return []

    def execute( self, trans, progress, invocation, step ):
        job, step_outputs = None, dict( output=step.state.inputs['input'])
        progress.set_outputs_for_input( step, step_outputs )
        return job


class PauseModule( WorkflowModule ):
    """ Initially this module will unconditionally pause a workflow - will aim
    to allow conditional pausing later on.
    """
    type = "pause"
    name = "Pause for dataset review"
    default_name = "Pause for Dataset Review"

    def get_inputs( self ):
        name = self.state.inputs.get( "name", self.default_name )
        return dict( name=TextToolParameter( None, Element( "param", name="name", type="text", value=name ) ) )

    def get_data_inputs( self ):
        input = dict(
            name="input",
            label="Dataset for Review",
            multiple=False,
            extensions='input',
            input_type="dataset",
        )
        return [ input ]

    def get_data_outputs( self ):
        return [ dict( name="output", label="Reviewed Dataset", extensions=['input'] ) ]

    def get_runtime_state( self ):
        state = DefaultToolState()
        state.inputs = dict( )
        return state

    def execute( self, trans, progress, invocation, step ):
        progress.mark_step_outputs_delayed( step )
        return None

    def recover_mapping( self, step, step_invocations, progress ):
        if step_invocations:
            step_invocation = step_invocations[0]
            action = step_invocation.action
            if action:
                connection = step.input_connections_by_name[ "input" ][ 0 ]
                replacement = progress.replacement_for_connection( connection )
                progress.set_step_outputs( step, { 'output': replacement } )
                return
            elif action is False:
                raise CancelWorkflowEvaluation()
        raise DelayedWorkflowEvaluation()

    def do_invocation_step_action( self, step, action ):
        """ Update or set the workflow invocation state action - generic
        extension point meant to allows users to interact with interactive
        workflow modules. The action object returned from this method will
        be attached to the WorkflowInvocationStep and be available the next
        time the workflow scheduler visits the workflow.
        """
        return bool( action )


class ToolModule( WorkflowModule ):

    type = "tool"

<<<<<<< HEAD
    def __init__( self, trans, tool_id, tool_version=None, **kwds ):
        super( ToolModule, self ).__init__( trans, content_id=tool_id, **kwds )
        self.tool_id = tool_id
        self.tool_version = tool_version
        self.tool = trans.app.toolbox.get_tool( tool_id, tool_version=tool_version )
=======
    def __init__( self, trans, tool_id, tool_version=None, exact_tools=False ):
        self.trans = trans
        self.tool_id = tool_id
        tool = trans.app.toolbox.get_tool( tool_id, tool_version=tool_version, exact=exact_tools )
        if tool_version and exact_tools and str(tool.version) != str(tool_version):
            template = "Exact tool specified during workflow module creation for [%s] but couldn't find correct version [%s]"
            message = template % (tool_id, tool_version)
            log.debug(message)
            tool = None
        self.tool = tool

>>>>>>> e1fbdc68
        self.post_job_actions = {}
        self.runtime_post_job_actions = {}
        self.workflow_outputs = []
        self.version_changes = []

    # ---- Creating modules from various representations ---------------------

    @classmethod
<<<<<<< HEAD
    def from_dict( Class, trans, d ):
        tool_id = d.get( 'content_id' ) or d.get( 'tool_id' )
        if tool_id is None:
            raise exceptions.RequestParameterInvalidException( "No tool id could be located for step [%s]." % d )
        tool_version = str( d.get( 'tool_version' ) )
        module = super( ToolModule, Class ).from_dict( trans, d, tool_id=tool_id, tool_version=tool_version )
        module.post_job_actions = d.get( 'post_job_actions', {} )
        module.workflow_outputs = d.get( 'workflow_outputs', [] )
        if module.tool:
=======
    def from_dict( Class, trans, d, **kwds ):
        tool_id = d.get( 'content_id', None )
        if tool_id is None:
            tool_id = d.get( 'tool_id', None )  # Older workflows will have exported this as tool_id.
        if tool_id is None:
            raise exceptions.RequestParameterInvalidException("No content id could be located for for step [%s]" % d)
        tool_version = str( d.get( 'tool_version', None ) )
        exact_tools = kwds.get( "exact_tools", False )
        module = Class( trans, tool_id, tool_version=tool_version, exact_tools=exact_tools )
        module.state = DefaultToolState()
        module.label = d.get("label", None) or None
        if module.tool is not None:
>>>>>>> e1fbdc68
            message = ""
            if tool_id != module.tool_id:
                message += "The tool (id '%s') specified in this step is not available. Using the tool with id %s instead." % (tool_id, module.tool_id)
            if d.get('tool_version', 'Unspecified') != module.get_tool_version():
                message += "%s: using version '%s' instead of version '%s' specified in this workflow." % ( tool_id, module.get_tool_version(), d.get( 'tool_version', 'Unspecified' ) )
            if message:
                log.debug( message )
                module.version_changes.append( message )
        return module

    @classmethod
    def from_workflow_step( Class, trans, step, **kwds ):
        tool_id = trans.app.toolbox.get_tool_id( step.tool_id ) or step.tool_id
        tool_version = step.tool_version
        module = super( ToolModule, Class ).from_workflow_step( trans, step, tool_id=tool_id, tool_version=tool_version )
        module.workflow_outputs = step.workflow_outputs
        module.post_job_actions = {}
        for pja in step.post_job_actions:
            module.post_job_actions[pja.action_type] = pja
        if module.tool:
            message = ""
            if step.tool_id != module.tool_id:  # This means the exact version of the tool is not installed. We inform the user.
                old_tool_shed = step.tool_id.split( "/repos/" )[0]
                if old_tool_shed not in tool_id:  # Only display the following warning if the tool comes from a different tool shed
                    old_tool_shed_url = common_util.get_tool_shed_url_from_tool_shed_registry( trans.app, old_tool_shed )
                    if not old_tool_shed_url:  # a tool from a different tool_shed has been found, but the original tool shed has been deactivated
                        old_tool_shed_url = "http://" + old_tool_shed  # let's just assume it's either http, or a http is forwarded to https.
                    old_url = old_tool_shed_url + "/view/%s/%s/" % (module.tool.repository_owner, module.tool.repository_name)
                    new_url = module.tool.tool_shed_repository.get_sharable_url( module.tool.app ) + '/%s/' % module.tool.tool_shed_repository.changeset_revision
                    new_tool_shed_url = new_url.split( "/view" )[0]
                    message += "The tool \'%s\', version %s by the owner %s installed from <a href=\"%s\" target=\"_blank\">%s</a> is not available. " % (module.tool.name, tool_version, module.tool.repository_owner, old_url, old_tool_shed_url)
                    message += "A derivation of this tool installed from <a href=\"%s\" target=\"_blank\">%s</a> will be used instead. " % (new_url, new_tool_shed_url)
            if step.tool_version and (step.tool_version != module.tool.version):
                message += "<span title=\"tool id '%s'\">Using version '%s' instead of version '%s' specified in this workflow. " % (tool_id, module.tool.version, step.tool_version)
            if message:
                log.debug(message)
                module.version_changes.append(message)
        return module

    # ---- Saving in various forms ------------------------------------------

    def save_to_step( self, step ):
        super( ToolModule, self ).save_to_step( step )
        step.tool_id = self.tool_id
        step.tool_version = self.get_tool_version()
        for k, v in self.post_job_actions.iteritems():
            pja = self.__to_pja( k, v, step )
            self.trans.sa_session.add( pja )

    # ---- General attributes ------------------------------------------------

    def get_name( self ):
        return self.tool.name if self.tool else self.tool_id

    def get_content_id( self ):
        return self.tool_id

    def get_tool_version( self ):
        return self.tool.version if self.tool else self.tool_version

    def get_tooltip( self, static_path='' ):
        if self.tool and self.tool.help:
            return self.tool.help.render( host_url=web.url_for('/'), static_path=static_path )

    # ---- Configuration time -----------------------------------------------

    def get_errors( self ):
        return None if self.tool else "Tool is not installed."

    def get_inputs( self ):
        return self.tool.inputs if self.tool else {}

    def get_data_inputs( self ):
        data_inputs = []
        if self.tool:

            def callback( input, prefixed_name, prefixed_label, **kwargs ):
                if not hasattr( input, 'hidden' ) or not input.hidden:
                    if isinstance( input, DataToolParameter ):
                        data_inputs.append( dict(
                            name=prefixed_name,
                            label=prefixed_label,
                            multiple=input.multiple,
                            extensions=input.extensions,
                            input_type="dataset", ) )
                    elif isinstance( input, DataCollectionToolParameter ):
                        data_inputs.append( dict(
                            name=prefixed_name,
                            label=prefixed_label,
                            multiple=input.multiple,
                            input_type="dataset_collection",
                            collection_types=input.collection_types,
                            extensions=input.extensions,
                        ) )

            visit_input_values( self.tool.inputs, self.state.inputs, callback )
        return data_inputs

    def get_data_outputs( self ):
        data_outputs = []
        if self.tool:
            for name, tool_output in self.tool.outputs.iteritems():
                extra_kwds = {}
                if tool_output.collection:
                    extra_kwds["collection"] = True
                    extra_kwds["collection_type"] = tool_output.structure.collection_type
                    formats = [ 'input' ]  # TODO: fix
                elif tool_output.format_source is not None:
                    formats = [ 'input' ]  # default to special name "input" which remove restrictions on connections
                else:
                    formats = [ tool_output.format ]
                for change_elem in tool_output.change_format:
                    for when_elem in change_elem.findall( 'when' ):
                        format = when_elem.get( 'format', None )
                        if format and format not in formats:
                            formats.append( format )
                data_outputs.append(
                    dict(
                        name=name,
                        extensions=formats,
                        **extra_kwds
                    )
                )
        return data_outputs

    def get_config_form( self ):
        if self.tool:
            self.add_dummy_datasets()
            incoming = {}
            params_to_incoming( incoming, self.tool.inputs, self.state.inputs, self.trans.app )
            return self.tool.to_json( self.trans, incoming, workflow_building_mode=True )

    def check_and_update_state( self ):
        if self.tool:
            return self.tool.check_and_update_param_values( self.state.inputs, self.trans, workflow_building_mode=True )

    def add_dummy_datasets( self, connections=None, steps=None ):
        if self.tool:
            if connections:
                # Store connections by input name
                input_connections_by_name = dict( ( conn.input_name, conn ) for conn in connections )
            else:
                input_connections_by_name = {}

            # Any input needs to have value RuntimeValue or obtain the value from connected steps
            def callback( input, prefixed_name, context, **kwargs ):
                if isinstance( input, DataToolParameter ) or isinstance( input, DataCollectionToolParameter ):
                    if connections is not None and steps is not None and self.trans.workflow_building_mode is workflow_building_modes.USE_HISTORY:
                        if prefixed_name in input_connections_by_name:
                            connection = input_connections_by_name[ prefixed_name ]
                            output_step = next( output_step for output_step in steps if connection.output_step_id == output_step.id )
                            if output_step.type.startswith( 'data' ):
                                output_inputs = output_step.module.get_runtime_inputs( connections=connections )
                                output_value = output_inputs[ 'input' ].get_initial_value( self.trans, context )
                                if isinstance( input, DataToolParameter ) and isinstance( output_value, self.trans.app.model.HistoryDatasetCollectionAssociation ):
                                    return output_value.to_hda_representative()
                                return output_value
                            return RuntimeValue()
                        else:
                            return input.get_initial_value( self.trans, context )
                    elif connections is None or prefixed_name in input_connections_by_name:
                        return RuntimeValue()
            visit_input_values( self.tool.inputs, self.state.inputs, callback )
        else:
            raise ToolMissingException( "Tool %s missing. Cannot add dummy datasets." % self.tool_id )

    def get_post_job_actions( self, incoming ):
        return ActionBox.handle_incoming( incoming )

    # ---- Run time ---------------------------------------------------------

    def get_runtime_state( self ):
        state = DefaultToolState()
        state.inputs = self.state.inputs
        return state

    def get_runtime_inputs( self, **kwds ):
        return self.get_inputs()

    def compute_runtime_state( self, trans, step_updates=None ):
        # Warning: This method destructively modifies existing step state.
        if self.tool:
            step_errors = {}
            state = self.state
            self.runtime_post_job_actions = {}
            if step_updates:
                state, step_errors = super( ToolModule, self ).compute_runtime_state( trans, step_updates )
                self.runtime_post_job_actions = step_updates.get( RUNTIME_POST_JOB_ACTIONS_KEY, {} )
                step_metadata_runtime_state = self.__step_meta_runtime_state()
                if step_metadata_runtime_state:
                    state.inputs[ RUNTIME_STEP_META_STATE_KEY ] = step_metadata_runtime_state
            return state, step_errors
        else:
            raise ToolMissingException( "Tool %s missing. Cannot compute runtime state." % self.tool_id )

    def decode_runtime_state( self, runtime_state ):
        """ Take runtime state from persisted invocation and convert it
        into a DefaultToolState object for use during workflow invocation.
        """
        if self.tool:
            state = super( ToolModule, self ).decode_runtime_state( runtime_state )
            state_dict = loads( runtime_state )
            if RUNTIME_STEP_META_STATE_KEY in state_dict:
                self.__restore_step_meta_runtime_state( loads( state_dict[ RUNTIME_STEP_META_STATE_KEY ] ) )
            return state
        else:
            raise ToolMissingException( "Tool %s missing. Cannot recover runtime state." % self.tool_id )

    def execute( self, trans, progress, invocation, step ):
        tool = trans.app.toolbox.get_tool( step.tool_id, tool_version=step.tool_version )
        tool_state = step.state
        # Not strictly needed - but keep Tool state clean by stripping runtime
        # metadata parameters from it.
        if RUNTIME_STEP_META_STATE_KEY in tool_state.inputs:
            del tool_state.inputs[ RUNTIME_STEP_META_STATE_KEY ]
        collections_to_match = self._find_collections_to_match( tool, progress, step )
        # Have implicit collections...
        if collections_to_match.has_collections():
            collection_info = self.trans.app.dataset_collections_service.match_collections( collections_to_match )
        else:
            collection_info = None

        param_combinations = []
        if collection_info:
            iteration_elements_iter = collection_info.slice_collections()
        else:
            iteration_elements_iter = [ None ]

        for iteration_elements in iteration_elements_iter:
            execution_state = tool_state.copy()
            # TODO: Move next step into copy()
            execution_state.inputs = make_dict_copy( execution_state.inputs )

            # Connect up
            def callback( input, prefixed_name, **kwargs ):
                replacement = NO_REPLACEMENT
                if isinstance( input, DataToolParameter ) or isinstance( input, DataCollectionToolParameter ):
                    if iteration_elements and prefixed_name in iteration_elements:
                        if isinstance( input, DataToolParameter ):
                            # Pull out dataset instance from element.
                            replacement = iteration_elements[ prefixed_name ].dataset_instance
                            if hasattr(iteration_elements[ prefixed_name ], u'element_identifier') and iteration_elements[ prefixed_name ].element_identifier:
                                replacement.element_identifier = iteration_elements[ prefixed_name ].element_identifier
                        else:
                            # If collection - just use element model object.
                            replacement = iteration_elements[ prefixed_name ]
                    else:
                        replacement = progress.replacement_for_tool_input( step, input, prefixed_name )
                else:
                    replacement = progress.replacement_for_tool_input( step, input, prefixed_name )
                return replacement

            try:
                # Replace DummyDatasets with historydatasetassociations
                visit_input_values( tool.inputs, execution_state.inputs, callback, no_replacement_value=NO_REPLACEMENT )
            except KeyError as k:
                message_template = "Error due to input mapping of '%s' in '%s'.  A common cause of this is conditional outputs that cannot be determined until runtime, please review your workflow."
                message = message_template % (tool.name, k.message)
                raise exceptions.MessageException( message )
            param_combinations.append( execution_state.inputs )

        try:
            execution_tracker = execute(
                trans=self.trans,
                tool=tool,
                param_combinations=param_combinations,
                history=invocation.history,
                collection_info=collection_info,
                workflow_invocation_uuid=invocation.uuid.hex
            )
        except ToolInputsNotReadyException:
            raise DelayedWorkflowEvaluation()

        if collection_info:
            step_outputs = dict( execution_tracker.implicit_collections )
        else:
            step_outputs = dict( execution_tracker.output_datasets )
            step_outputs.update( execution_tracker.output_collections )
        progress.set_step_outputs( step, step_outputs )
        jobs = execution_tracker.successful_jobs
        for job in jobs:
            self._handle_post_job_actions( step, job, invocation.replacement_dict )
        if execution_tracker.execution_errors:
            failed_count = len(execution_tracker.execution_errors)
            success_count = len(execution_tracker.successful_jobs)
            all_count = failed_count + success_count
            message = "Failed to create %d out of %s job(s) for workflow step." % (failed_count, all_count)
            raise Exception(message)
        return jobs

    def recover_mapping( self, step, step_invocations, progress ):
        # Grab a job representing this invocation - for normal workflows
        # there will be just one job but if this step was mapped over there
        # may be many.
        job_0 = step_invocations[ 0 ].job

        outputs = {}
        for job_output in job_0.output_datasets:
            replacement_name = job_output.name
            replacement_value = job_output.dataset
            # If was a mapping step, grab the output mapped collection for
            # replacement instead.
            if replacement_value.hidden_beneath_collection_instance:
                replacement_value = replacement_value.hidden_beneath_collection_instance
            outputs[ replacement_name ] = replacement_value
        for job_output_collection in job_0.output_dataset_collection_instances:
            replacement_name = job_output_collection.name
            replacement_value = job_output_collection.dataset_collection_instance
            outputs[ replacement_name ] = replacement_value

        progress.set_step_outputs( step, outputs )

    def _find_collections_to_match( self, tool, progress, step ):
        collections_to_match = matching.CollectionsToMatch()

        def callback( input, prefixed_name, **kwargs ):
            is_data_param = isinstance( input, DataToolParameter )
            if is_data_param and not input.multiple:
                data = progress.replacement_for_tool_input( step, input, prefixed_name )
                if isinstance( data, model.HistoryDatasetCollectionAssociation ):
                    collections_to_match.add( prefixed_name, data )

            is_data_collection_param = isinstance( input, DataCollectionToolParameter )
            if is_data_collection_param and not input.multiple:
                data = progress.replacement_for_tool_input( step, input, prefixed_name )
                history_query = input._history_query( self.trans )
                subcollection_type_description = history_query.can_map_over( data )
                if subcollection_type_description:
                    collections_to_match.add( prefixed_name, data, subcollection_type=subcollection_type_description.collection_type )

        visit_input_values( tool.inputs, step.state.inputs, callback )
        return collections_to_match

    def _handle_post_job_actions( self, step, job, replacement_dict ):
        # Create new PJA associations with the created job, to be run on completion.
        # PJA Parameter Replacement (only applies to immediate actions-- rename specifically, for now)
        # Pass along replacement dict with the execution of the PJA so we don't have to modify the object.

        # Combine workflow and runtime post job actions into the effective post
        # job actions for this execution.
        flush_required = False
        effective_post_job_actions = step.post_job_actions[:]
        for key, value in self.runtime_post_job_actions.iteritems():
            effective_post_job_actions.append( self.__to_pja( key, value, None ) )
        for pja in effective_post_job_actions:
            if pja.action_type in ActionBox.immediate_actions:
                ActionBox.execute( self.trans.app, self.trans.sa_session, pja, job, replacement_dict )
            else:
                pjaa = model.PostJobActionAssociation( pja, job_id=job.id )
                self.trans.sa_session.add(pjaa)
                flush_required = True
        if flush_required:
            self.trans.sa_session.flush()

    def __restore_step_meta_runtime_state( self, step_runtime_state ):
        if RUNTIME_POST_JOB_ACTIONS_KEY in step_runtime_state:
            self.runtime_post_job_actions = step_runtime_state[ RUNTIME_POST_JOB_ACTIONS_KEY ]

    def __step_meta_runtime_state( self ):
        """ Build a dictionary a of meta-step runtime state (state about how
        the workflow step - not the tool state) to be serialized with the Tool
        state.
        """
        return { RUNTIME_POST_JOB_ACTIONS_KEY: self.runtime_post_job_actions }

    def __to_pja( self, key, value, step ):
        if 'output_name' in value:
            output_name = value['output_name']
        else:
            output_name = None
        if 'action_arguments' in value:
            action_arguments = value['action_arguments']
        else:
            action_arguments = None
        return PostJobAction(value['action_type'], step, output_name, action_arguments)


class WorkflowModuleFactory( object ):

    def __init__( self, module_types ):
        self.module_types = module_types

    def from_dict( self, trans, d, **kwargs ):
        """
        Return module initialized from the data in dictionary `d`.
        """
        type = d['type']
        assert type in self.module_types
        return self.module_types[type].from_dict( trans, d, **kwargs )

    def from_workflow_step( self, trans, step ):
        """
        Return module initializd from the WorkflowStep object `step`.
        """
        type = step.type
        return self.module_types[type].from_workflow_step( trans, step )


def is_tool_module_type( module_type ):
    return not module_type or module_type == "tool"


module_types = dict(
    data_input=InputDataModule,
    data_collection_input=InputDataCollectionModule,
    parameter_input=InputParameterModule,
    pause=PauseModule,
    tool=ToolModule,
    subworkflow=SubWorkflowModule,
)
module_factory = WorkflowModuleFactory( module_types )


def load_module_sections( trans ):
    """ Get abstract description of the workflow modules this Galaxy instance
    is configured with.
    """
    module_sections = {}
    module_sections['inputs'] = {
        "name": "inputs",
        "title": "Inputs",
        "modules": [
            {
                "name": "data_input",
                "title": "Input Dataset",
                "description": "Input dataset"
            },
            {
                "name": "data_collection_input",
                "title": "Input Dataset Collection",
                "description": "Input dataset collection"
            },
        ],
    }

    if trans.app.config.enable_beta_workflow_modules:
        module_sections['experimental'] = {
            "name": "experimental",
            "title": "Experimental",
            "modules": [
                {
                    "name": "pause",
                    "title": "Pause Workflow for Dataset Review",
                    "description": "Pause for Review"
                },
                {
                    "name": "parameter_input",
                    "title": "Parameter Input",
                    "description": "Simple inputs used for workflow logic"
                },
            ],
        }

    return module_sections


class DelayedWorkflowEvaluation(Exception):
    pass


class CancelWorkflowEvaluation(Exception):
    pass


class WorkflowModuleInjector(object):
    """ Injects workflow step objects from the ORM with appropriate module and
    module generated/influenced state. """

    def __init__( self, trans, allow_tool_state_corrections=False ):
        self.trans = trans
        self.allow_tool_state_corrections = allow_tool_state_corrections

    def inject( self, step, step_args=None, steps=None ):
        """ Pre-condition: `step` is an ORM object coming from the database, if
        supplied `step_args` is the representation of the inputs for that step
        supplied via web form.

        Post-condition: The supplied `step` has new non-persistent attributes
        useful during workflow invocation. These include 'upgrade_messages',
        'state', 'input_connections_by_name', and 'module'.

        If step_args is provided from a web form this is applied to generate
        'state' else it is just obtained from the database.
        """
        step_errors = None
        step.upgrade_messages = {}

        # Make connection information available on each step by input name.
        step.setup_input_connections_by_name()

        # Populate module.
        module = step.module = module_factory.from_workflow_step( self.trans, step )

        # Fix any missing parameters
        step.upgrade_messages = module.check_and_update_state()

        # Any connected input needs to have value DummyDataset (these
        # are not persisted so we need to do it every time)
        module.add_dummy_datasets( connections=step.input_connections, steps=steps )
        state, step_errors = module.compute_runtime_state( self.trans, step_args )
        step.state = state
        if step.type == "subworkflow":
            subworkflow = step.subworkflow
            populate_module_and_state( self.trans, subworkflow, param_map={}, )
        return step_errors


def populate_module_and_state( trans, workflow, param_map, allow_tool_state_corrections=False, module_injector=None ):
    """ Used by API but not web controller, walks through a workflow's steps
    and populates transient module and state attributes on each.
    """
    if module_injector is None:
        module_injector = WorkflowModuleInjector( trans, allow_tool_state_corrections )
    for step in workflow.steps:
        step_args = param_map.get( step.id, {} )
        step_errors = module_injector.inject( step, step_args=step_args )
        if step_errors:
            raise exceptions.MessageException( step_errors, err_data={ step.order_index: step_errors } )
        if step.upgrade_messages:
            if allow_tool_state_corrections:
                log.debug( 'Workflow step "%i" had upgrade messages: %s', step.id, step.upgrade_messages )
            else:
                raise exceptions.MessageException( step.upgrade_messages, err_data={ step.order_index: step.upgrade_messages } )<|MERGE_RESOLUTION|>--- conflicted
+++ resolved
@@ -54,27 +54,11 @@
     # ---- Creating modules from various representations ---------------------
 
     @classmethod
-<<<<<<< HEAD
     def from_dict( Class, trans, d, **kwds ):
         module = Class( trans, **kwds )
         module.recover_state( d.get( "tool_state" ) )
         module.label = d.get( "label" )
         return module
-=======
-    def new( Class, trans, content_id=None ):
-        """
-        Create a new instance of the module with default state
-        """
-        return Class( trans )
-
-    @classmethod
-    def from_dict( Class, trans, d, **kwds ):
-        """
-        Create a new instance of the module initialized from values in the
-        dictionary `d`.
-        """
-        return Class( trans )
->>>>>>> e1fbdc68
 
     @classmethod
     def from_workflow_step( Class, trans, step, **kwds ):
@@ -237,93 +221,6 @@
         raise TypeError( "Abstract method" )
 
 
-<<<<<<< HEAD
-=======
-class SimpleWorkflowModule( WorkflowModule ):
-
-    @classmethod
-    def new( Class, trans, content_id=None ):
-        module = Class( trans )
-        module.state = Class.default_state()
-        module.label = None
-        return module
-
-    @classmethod
-    def from_dict( Class, trans, d, **kwds ):
-        module = Class( trans )
-        state = loads( d["tool_state"] )
-        module.recover_state( state )
-        module.label = d.get("label", None) or None
-        return module
-
-    @classmethod
-    def from_workflow_step( Class, trans, step ):
-        module = Class( trans )
-        module.recover_state( step.tool_inputs )
-        module.label = step.label
-        return module
-
-    @classmethod
-    def default_state( Class ):
-        """ This method should return a dictionary describing each
-        configuration property and its default value.
-        """
-        raise TypeError( "Abstract method" )
-
-    def save_to_step( self, step ):
-        step.type = self.type
-        step.tool_id = None
-        step.tool_version = None
-        step.tool_inputs = self.state
-
-    def get_state( self, state=None ):
-        if isinstance( state, DefaultToolState ):
-            fake_tool = Bunch( inputs=self.get_runtime_inputs() )
-            return state.encode( fake_tool, self.trans.app )
-        return dumps( self.state )
-
-    def update_state( self, incoming ):
-        self.recover_state( incoming )
-
-    def recover_runtime_state( self, runtime_state ):
-        """ Take runtime state from persisted invocation and convert it
-        into a DefaultToolState object for use during workflow invocation.
-        """
-        fake_tool = Bunch( inputs=self.get_runtime_inputs() )
-        state = DefaultToolState()
-        state.decode( runtime_state, fake_tool, self.trans.app )
-        return state
-
-    def compute_runtime_state( self, trans, step_updates=None ):
-        state = self.get_runtime_state()
-        step_errors = {}
-        if step_updates:
-            for name, param in self.get_runtime_inputs().iteritems():
-                value, error = check_param( trans, param, step_updates.get( name ), step_updates )
-                state.inputs[ name ] = value
-                if error:
-                    step_errors[ name ] = error
-        return state, step_errors
-
-    def recover_state( self, state, **kwds ):
-        """ Recover state `dict` from simple dictionary describing configuration
-        state (potentially from persisted step state).
-
-        Sub-classes should supply `default_state` method and `state_fields`
-        attribute which are used to build up the state `dict`.
-        """
-        self.state = self.default_state()
-        for key in self.state_fields:
-            if state and key in state:
-                self.state[ key ] = state[ key ]
-
-    def get_config_form( self ):
-        form = self._abstract_config_form( )
-        return self.trans.fill_template( "workflow/editor_generic_form.mako",
-                                         module=self, form=form )
-
-
->>>>>>> e1fbdc68
 class SubWorkflowModule( WorkflowModule ):
     # Two step improvements to build runtime inputs for subworkflow modules
     # - First pass verify nested workflow doesn't have an RuntimeInputs
@@ -333,18 +230,7 @@
     default_name = "Subworkflow"
 
     @classmethod
-<<<<<<< HEAD
-    def from_dict( Class, trans, d ):
-=======
-    def new( Class, trans, content_id=None ):
-        module = Class( trans )
-        module.subworkflow = SubWorkflowModule.subworkflow_from_content_id( trans, content_id )
-        module.label = None
-        return module
-
-    @classmethod
     def from_dict( Class, trans, d, **kwds ):
->>>>>>> e1fbdc68
         module = Class( trans )
         if "subworkflow" in d:
             module.subworkflow = d["subworkflow"]
@@ -675,25 +561,14 @@
 
     type = "tool"
 
-<<<<<<< HEAD
-    def __init__( self, trans, tool_id, tool_version=None, **kwds ):
+    def __init__( self, trans, tool_id, tool_version=None, exact_tools=False, **kwds ):
         super( ToolModule, self ).__init__( trans, content_id=tool_id, **kwds )
         self.tool_id = tool_id
         self.tool_version = tool_version
-        self.tool = trans.app.toolbox.get_tool( tool_id, tool_version=tool_version )
-=======
-    def __init__( self, trans, tool_id, tool_version=None, exact_tools=False ):
-        self.trans = trans
-        self.tool_id = tool_id
-        tool = trans.app.toolbox.get_tool( tool_id, tool_version=tool_version, exact=exact_tools )
+        self.tool = trans.app.toolbox.get_tool( tool_id, tool_version=tool_version, exact=exact_tools )
         if tool_version and exact_tools and str(tool.version) != str(tool_version):
-            template = "Exact tool specified during workflow module creation for [%s] but couldn't find correct version [%s]"
-            message = template % (tool_id, tool_version)
-            log.debug(message)
-            tool = None
-        self.tool = tool
-
->>>>>>> e1fbdc68
+            log.debug("Exact tool specified during workflow module creation for [%s] but couldn't find correct version [%s]" % (tool_id, tool_version))
+            self.tool = None
         self.post_job_actions = {}
         self.runtime_post_job_actions = {}
         self.workflow_outputs = []
@@ -702,30 +577,16 @@
     # ---- Creating modules from various representations ---------------------
 
     @classmethod
-<<<<<<< HEAD
-    def from_dict( Class, trans, d ):
+    def from_dict( Class, trans, d, **kwds ):
         tool_id = d.get( 'content_id' ) or d.get( 'tool_id' )
         if tool_id is None:
             raise exceptions.RequestParameterInvalidException( "No tool id could be located for step [%s]." % d )
         tool_version = str( d.get( 'tool_version' ) )
-        module = super( ToolModule, Class ).from_dict( trans, d, tool_id=tool_id, tool_version=tool_version )
+        exact_tools = kwds.get( 'exact_tools', False )
+        module = super( ToolModule, Class ).from_dict( trans, d, tool_id=tool_id, tool_version=tool_version, exact_tools=exact_tools )
         module.post_job_actions = d.get( 'post_job_actions', {} )
         module.workflow_outputs = d.get( 'workflow_outputs', [] )
         if module.tool:
-=======
-    def from_dict( Class, trans, d, **kwds ):
-        tool_id = d.get( 'content_id', None )
-        if tool_id is None:
-            tool_id = d.get( 'tool_id', None )  # Older workflows will have exported this as tool_id.
-        if tool_id is None:
-            raise exceptions.RequestParameterInvalidException("No content id could be located for for step [%s]" % d)
-        tool_version = str( d.get( 'tool_version', None ) )
-        exact_tools = kwds.get( "exact_tools", False )
-        module = Class( trans, tool_id, tool_version=tool_version, exact_tools=exact_tools )
-        module.state = DefaultToolState()
-        module.label = d.get("label", None) or None
-        if module.tool is not None:
->>>>>>> e1fbdc68
             message = ""
             if tool_id != module.tool_id:
                 message += "The tool (id '%s') specified in this step is not available. Using the tool with id %s instead." % (tool_id, module.tool_id)
