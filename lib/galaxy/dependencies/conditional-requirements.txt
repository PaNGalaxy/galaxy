# These dependencies are only required when certain config options are set
psycopg2-binary==2.9.10
mysqlclient
fluent-logger
sentry-sdk[fastapi]
pbs_python
drmaa
statsd
azure-storage-blob==12.19.1
python-irodsclient==2.0.0
python-ldap==3.4.0
ldap3==2.9.1
python-pam
galaxycloudrunner
pkce
total-perspective-vortex>=2.3.2,<3
openai

# For file sources plugins
fs.webdavfs>=0.4.2  # type: webdav
<<<<<<< HEAD
# webdavclient3 on the develop branch contains an important fix for username-based authentification containing the '@' symbol
webdavclient3 @ git+https://github.com/ezhov-evgeny/webdav-client-python-3@98c23d1abd15efc3db9cfc756429f00041578bc2
fs.dropboxfs>=1.0  # type: dropbox
=======
fs.dropboxfs>=1.0.3  # type: dropbox
>>>>>>> 54de00e2
fs.sshfs  # type: ssh
fs.anvilfs # type: anvil
fs.googledrivefs # type: googledrive
fs-gcsfs # type: googlecloudstorage
# fs-gcsfs doesn't pin google-cloud-storage, and old versions log noisy exceptions and break test discovery
google-cloud-storage>=2.8.0  # type: googlecloudstorage
fs.onedatarestfs==21.2.5.2 # type: onedata, depends on onedatafilerestclient
fs-basespace # type: basespace
fs-azureblob # type: azure

# Vault backend
hvac
custos-sdk

# Chronos client
chronos-python==1.2.1

# Kubernetes job runner
pykube-ng==23.6.0

# Synnefo / Pithos+ object store client
kamaki

# Onedata REST-based client for data access, required by the Onedata object store
onedatafilerestclient

watchdog

# Error reporters optional modules
python-gitlab>=2.10.0
pygithub
influxdb

# Deep learning packages for tool recommendation
tensorflow==2.9.3

# weasyprint has problematic requirements (cairo, Pango, see:
# https://doc.courtbouillon.org/weasyprint/stable/first_steps.html#linux)
# so make it optional
# xref https://github.com/galaxyproject/galaxy/pull/9651
# Run run.sh or common_startup script with GALAXY_DEPENDENCIES_INSTALL_WEASYPRINT=1
# to install weasyprint as part of Galaxy's conditonal dependency instalation process.
weasyprint>=61.2
# We pin the transitive weasyprint dependency pydyf here because newer versions are
# not compatible with the last weasyprint version that still supports python 3.8.
# This dependency is ignored on python >= 3.9 and should be removed when deprecating
# support for python 3.8.
pydyf<0.11; python_version<"3.9"

# AWS Batch runner
boto3

# For Rucio storage plugin
rucio-clients>=33.6.0<|MERGE_RESOLUTION|>--- conflicted
+++ resolved
@@ -18,13 +18,9 @@
 
 # For file sources plugins
 fs.webdavfs>=0.4.2  # type: webdav
-<<<<<<< HEAD
 # webdavclient3 on the develop branch contains an important fix for username-based authentification containing the '@' symbol
 webdavclient3 @ git+https://github.com/ezhov-evgeny/webdav-client-python-3@98c23d1abd15efc3db9cfc756429f00041578bc2
-fs.dropboxfs>=1.0  # type: dropbox
-=======
 fs.dropboxfs>=1.0.3  # type: dropbox
->>>>>>> 54de00e2
 fs.sshfs  # type: ssh
 fs.anvilfs # type: anvil
 fs.googledrivefs # type: googledrive
