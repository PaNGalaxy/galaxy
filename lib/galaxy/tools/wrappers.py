--- conflicted
+++ resolved
@@ -246,11 +246,7 @@
         def items(self):
             return iter((k, self.get(k)) for k, v in self.metadata.items())
 
-<<<<<<< HEAD
-    def __init__(self, dataset, datatypes_registry=None, tool=None, name=None, compute_environment=None, identifier=None, io_type="input"):
-=======
-    def __init__(self, dataset, datatypes_registry=None, tool=None, name=None, dataset_path=None, identifier=None, formats=None):
->>>>>>> 3bd3f8f4
+    def __init__(self, dataset, datatypes_registry=None, tool=None, name=None, compute_environment=None, identifier=None, io_type="input", formats=None):
         if not dataset:
             try:
                 # TODO: allow this to work when working with grouping
