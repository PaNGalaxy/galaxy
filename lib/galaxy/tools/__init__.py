--- conflicted
+++ resolved
@@ -1820,11 +1820,7 @@
                 raise exceptions.MessageException(str(e))
 
         # create parameter object
-<<<<<<< HEAD
-        params = galaxy.util.Params( kwd, sanitize=False )
-=======
         params = Params(kwd, sanitize=False)
->>>>>>> 696a1eda
 
         # expand incoming parameters (parameters might trigger multiple tool executions,
         # here we select the first execution only in order to resolve dynamic parameters)
@@ -1842,15 +1838,9 @@
         populate_state(request_context, self.inputs, params.__dict__, state_inputs, state_errors)
 
         # create tool model
-<<<<<<< HEAD
-        tool_model = self.to_dict( request_context )
-        tool_model[ 'inputs' ] = []
-        self.populate_model( request_context, self.inputs, state_inputs, tool_model[ 'inputs' ] )
-=======
         tool_model = self.to_dict(request_context)
         tool_model['inputs'] = []
         self.populate_model(request_context, self.inputs, state_inputs, tool_model['inputs'])
->>>>>>> 696a1eda
 
         # create tool help
         tool_help = ''
@@ -1884,53 +1874,6 @@
         })
         return tool_model
 
-<<<<<<< HEAD
-    def populate_model( self, request_context, inputs, state_inputs, group_inputs, other_values=None ):
-        """
-        Populates the tool model consumed by the client form builder.
-        """
-        other_values = ExpressionContext( state_inputs, other_values )
-        for input_index, input in enumerate( inputs.values() ):
-            tool_dict = None
-            group_state = state_inputs.get( input.name, {} )
-            if input.type == 'repeat':
-                tool_dict = input.to_dict( request_context )
-                group_cache = tool_dict[ 'cache' ] = {}
-                for i in range( len( group_state ) ):
-                    group_cache[ i ] = []
-                    self.populate_model( request_context, input.inputs, group_state[ i ], group_cache[ i ], other_values )
-            elif input.type == 'conditional':
-                tool_dict = input.to_dict( request_context )
-                if 'test_param' in tool_dict:
-                    test_param = tool_dict[ 'test_param' ]
-                    test_param[ 'value' ] = input.test_param.value_to_basic( group_state.get( test_param[ 'name' ], input.test_param.get_initial_value( request_context, other_values ) ), self.app )
-                    test_param[ 'text_value' ] = input.test_param.value_to_display_text( test_param[ 'value' ] )
-                    for i in range( len( tool_dict['cases'] ) ):
-                        current_state = {}
-                        if i == group_state.get( '__current_case__' ):
-                            current_state = group_state
-                        self.populate_model( request_context, input.cases[ i ].inputs, current_state, tool_dict[ 'cases' ][ i ][ 'inputs' ], other_values )
-            elif input.type == 'section':
-                tool_dict = input.to_dict( request_context )
-                self.populate_model( request_context, input.inputs, group_state, tool_dict[ 'inputs' ], other_values )
-            else:
-                try:
-                    initial_value = input.get_initial_value( request_context, other_values )
-                    tool_dict = input.to_dict( request_context, other_values=other_values )
-                    tool_dict[ 'value' ] = input.value_to_basic( state_inputs.get( input.name, initial_value ), self.app, use_security=True )
-                    tool_dict[ 'default_value' ] = input.value_to_basic( initial_value, self.app, use_security=True )
-                    tool_dict[ 'text_value' ] = input.value_to_display_text( tool_dict[ 'value' ] )
-                except Exception as e:
-                    tool_dict = input.to_dict( request_context )
-                    log.exception('tools::to_json() - Skipping parameter expansion \'%s\': %s.' % ( input.name, e ) )
-                    pass
-            if input_index >= len( group_inputs ):
-                group_inputs.append( tool_dict )
-            else:
-                group_inputs[ input_index ] = tool_dict
-
-    def _get_job_remap( self, job):
-=======
     def populate_model(self, request_context, inputs, state_inputs, group_inputs, other_values=None):
         """
         Populates the tool model consumed by the client form builder.
@@ -1976,7 +1919,6 @@
                 group_inputs[input_index] = tool_dict
 
     def _get_job_remap(self, job):
->>>>>>> 696a1eda
         if job:
             if job.state == job.states.ERROR:
                 try:
