--- conflicted
+++ resolved
@@ -83,15 +83,13 @@
     PageSource,
     ToolSource,
 )
-<<<<<<< HEAD
+from galaxy.tool_util.parser.output_objects import (
+    ToolOutput,
+    ToolOutputCollection,
+)
 from galaxy.tool_util.parser.util import (
     parse_profile_version,
     parse_tool_version_with_defaults,
-=======
-from galaxy.tool_util.parser.output_objects import (
-    ToolOutput,
-    ToolOutputCollection,
->>>>>>> 9a61e3ce
 )
 from galaxy.tool_util.parser.xml import (
     XmlPageSource,
