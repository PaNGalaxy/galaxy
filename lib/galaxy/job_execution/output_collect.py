""" Code allowing tools to define extra files associated with an output datset.
"""
import logging
import operator
import os
import re
from tempfile import NamedTemporaryFile
from typing import (
    Callable,
    Dict,
    List,
    Optional,
    Union,
)

from sqlalchemy.orm.scoping import ScopedSession

from galaxy.model import (
    DatasetInstance,
    HistoryDatasetAssociation,
    HistoryDatasetCollectionAssociation,
    Job,
    JobToOutputDatasetAssociation,
    LibraryDatasetDatasetAssociation,
)
from galaxy.model.base import transaction
from galaxy.model.dataset_collections import builder
from galaxy.model.dataset_collections.structure import UninitializedTree
from galaxy.model.dataset_collections.type_description import COLLECTION_TYPE_DESCRIPTION_FACTORY
from galaxy.model.store.discover import (
    discover_target_directory,
    DiscoveredFile,
    JsonCollectedDatasetMatch,
    MetadataSourceProvider as AbstractMetadataSourceProvider,
    ModelPersistenceContext,
    PermissionProvider as AbstractPermissionProvider,
    persist_elements_to_folder,
    persist_elements_to_hdca,
    persist_hdas,
    RegexCollectedDatasetMatch,
    SessionlessModelPersistenceContext,
    UNSET,
)
from galaxy.objectstore import (
    ObjectStore,
    persist_extra_files,
)
from galaxy.tool_util.parser.output_collection_def import (
    DEFAULT_DATASET_COLLECTOR_DESCRIPTION,
    INPUT_DBKEY_TOKEN,
    ToolProvidedMetadataDatasetCollection,
)
from galaxy.tool_util.parser.output_objects import (
    ToolOutput,
    ToolOutputCollection,
)
from galaxy.tool_util.provided_metadata import BaseToolProvidedMetadata
from galaxy.util import (
    shrink_and_unicodify,
    unicodify,
)

DATASET_ID_TOKEN = "DATASET_ID"

log = logging.getLogger(__name__)


# PermissionProvider and MetadataSourceProvider are abstractions over input data used to
# collect and produce dynamic outputs.
class PermissionProvider(AbstractPermissionProvider):
    def __init__(self, inp_data, security_agent, job):
        self._job = job
        self._security_agent = security_agent
        self._inp_data = inp_data
        self._user = job.user
        self._permissions = None

    @property
    def permissions(self):
        if self._permissions is None:
            inp_data = self._inp_data
            existing_datasets = [inp for inp in inp_data.values() if inp]
            if existing_datasets:
                permissions = self._security_agent.guess_derived_permissions_for_datasets(existing_datasets)
            else:
                # No valid inputs, we will use history defaults
                permissions = self._security_agent.history_get_default_permissions(self._job.history)
            self._permissions = permissions

        return self._permissions

    def set_default_hda_permissions(self, primary_data):
        permissions = self.permissions
        if permissions is not UNSET:
            self._security_agent.set_all_dataset_permissions(primary_data.dataset, permissions, new=True, flush=False)

    def copy_dataset_permissions(self, init_from, primary_data):
        self._security_agent.copy_dataset_permissions(init_from.dataset, primary_data.dataset, flush=False)


class MetadataSourceProvider(AbstractMetadataSourceProvider):
    def __init__(self, inp_data):
        self._inp_data = inp_data

    def get_metadata_source(self, input_name):
        return self._inp_data[input_name]


def collect_dynamic_outputs(
    job_context,
    output_collections,
):
    # unmapped outputs do not correspond to explicit outputs of the tool, they were inferred entirely
    # from the tool provided metadata (e.g. galaxy.json).
    for unnamed_output_dict in job_context.tool_provided_metadata.get_unnamed_outputs():
        assert "destination" in unnamed_output_dict
        assert "elements" in unnamed_output_dict
        destination = unnamed_output_dict["destination"]
        elements = unnamed_output_dict["elements"]

        assert "type" in destination
        destination_type = destination["type"]
        assert destination_type in ["library_folder", "hdca", "hdas"]

        # three destination types we need to handle here - "library_folder" (place discovered files in a library folder),
        # "hdca" (place discovered files in a history dataset collection), and "hdas" (place discovered files in a history
        # as stand-alone datasets).
        if destination_type == "library_folder":
            # populate a library folder (needs to have already been created)
            library_folder = job_context.get_library_folder(destination)
            persist_elements_to_folder(job_context, elements, library_folder)
            job_context.persist_library_folder(library_folder)
        elif destination_type == "hdca":
            # create or populate a dataset collection in the history
            assert "collection_type" in unnamed_output_dict
            object_id = destination.get("object_id")
            if object_id:
                hdca = job_context.get_hdca(object_id)
            else:
                name = unnamed_output_dict.get("name", "unnamed collection")
                collection_type = unnamed_output_dict["collection_type"]
                collection_type_description = COLLECTION_TYPE_DESCRIPTION_FACTORY.for_collection_type(collection_type)
                structure = UninitializedTree(collection_type_description)
                hdca = job_context.create_hdca(name, structure)
                output_collections[name] = hdca
                job_context.add_dataset_collection(hdca)
            error_message = unnamed_output_dict.get("error_message")
            if error_message:
                hdca.collection.handle_population_failed(error_message)
            else:
                persist_elements_to_hdca(job_context, elements, hdca, collector=DEFAULT_DATASET_COLLECTOR)
        elif destination_type == "hdas":
            persist_hdas(elements, job_context, final_job_state=job_context.final_job_state)

    for name, has_collection in output_collections.items():
        output_collection_def = job_context.output_collection_def(name)
        if not output_collection_def:
            continue

        if not output_collection_def.dynamic_structure:
            continue

        # Could be HDCA for normal jobs or a DC for mapping
        # jobs.
        if hasattr(has_collection, "collection"):
            collection = has_collection.collection
        else:
            collection = has_collection

        # We are adding dynamic collections, which may be precreated, but their actually state is still new!
        collection.populated_state = collection.populated_states.NEW

        try:
            collection_builder = builder.BoundCollectionBuilder(collection)
            dataset_collectors = [
                dataset_collector(description) for description in output_collection_def.dataset_collector_descriptions
            ]
            output_name = output_collection_def.name
            filenames = job_context.find_files(output_name, collection, dataset_collectors)
            job_context.populate_collection_elements(
                collection,
                collection_builder,
                filenames,
                name=output_collection_def.name,
                metadata_source_name=output_collection_def.metadata_source,
                final_job_state=job_context.final_job_state,
            )
            collection_builder.populate()
        except Exception:
            log.exception("Problem gathering output collection.")
            collection.handle_population_failed("Problem building datasets for collection.")

        job_context.add_dataset_collection(has_collection)


class BaseJobContext(ModelPersistenceContext):
    max_discovered_files: Union[int, float]
    tool_provided_metadata: BaseToolProvidedMetadata
    job_working_directory: str

    def add_dataset_collection(self, collection):
        pass

    def find_files(self, output_name, collection, dataset_collectors) -> list:
        discovered_files = []
        for discovered_file in discover_files(
            output_name, self.tool_provided_metadata, dataset_collectors, self.job_working_directory, collection
        ):
            self.increment_discovered_file_count()
            discovered_files.append(discovered_file)
        return discovered_files

    def get_job_id(self):
        return None  # overwritten in subclasses


class JobContext(BaseJobContext):
    def __init__(
        self,
        tool,
        tool_provided_metadata: BaseToolProvidedMetadata,
        job,
        job_working_directory,
        permission_provider,
        metadata_source_provider,
        input_dbkey,
        object_store,
        final_job_state,
        max_discovered_files: Optional[int],
        flush_per_n_datasets=None,
    ):
        self.tool = tool
        self._metadata_source_provider = metadata_source_provider
        self._permission_provider = permission_provider
        self._input_dbkey = input_dbkey
        self.app = tool.app
        self._sa_session = tool.sa_session
        self._job = job
        self.job_working_directory = job_working_directory
        self.tool_provided_metadata = tool_provided_metadata
        self._object_store = object_store
        self.final_job_state = final_job_state
        self._flush_per_n_datasets = flush_per_n_datasets
        self.max_discovered_files = float("inf") if max_discovered_files is None else max_discovered_files
        self.discovered_file_count = 0
        self._tag_handler = None

    @property
    def tag_handler(self):
        if self._tag_handler is None:
            self._tag_handler = self.app.tag_handler.create_tag_handler_session(self.job.galaxy_session)
        return self._tag_handler

    @property
    def work_context(self):
        from galaxy.work.context import WorkRequestContext

        return WorkRequestContext(self.app, user=self.user, galaxy_session=self.job.galaxy_session)

    @property
    def sa_session(self) -> ScopedSession:
        return self._sa_session

    @property
    def permission_provider(self) -> PermissionProvider:
        return self._permission_provider

    @property
    def metadata_source_provider(self) -> MetadataSourceProvider:
        return self._metadata_source_provider

    @property
    def job(self) -> Job:
        return self._job

    @property
    def flush_per_n_datasets(self) -> Optional[int]:
        return self._flush_per_n_datasets

    @property
    def input_dbkey(self) -> str:
        return self._input_dbkey

    @property
    def object_store(self) -> ObjectStore:
        return self._object_store

    @property
    def user(self):
        if self.job:
            user = self.job.user
        else:
            user = None
        return user

    def persist_object(self, obj):
        self.sa_session.add(obj)

    def flush(self):
        with transaction(self.sa_session):
            self.sa_session.commit()

    def get_library_folder(self, destination):
        app = self.app
        library_folder_manager = app.library_folder_manager
        folder_id = destination.get("library_folder_id")
        decoded_folder_id = app.security.decode_id(folder_id) if isinstance(folder_id, str) else folder_id
        library_folder = library_folder_manager.get(self.work_context, decoded_folder_id)
        return library_folder

    def get_hdca(self, object_id):
        hdca = self.sa_session.query(HistoryDatasetCollectionAssociation).get(int(object_id))
        return hdca

    def create_library_folder(self, parent_folder, name, description):
        assert parent_folder.id
        library_folder_manager = self.app.library_folder_manager
        nested_folder = library_folder_manager.create(self.work_context, parent_folder.id, name, description)
        return nested_folder

    def create_hdca(self, name, structure):
        history = self.job.history
        trans = self.work_context
        collection_manager = self.app.dataset_collection_manager
        hdca = collection_manager.precreate_dataset_collection_instance(trans, history, name, structure=structure)
        return hdca

    def add_output_dataset_association(self, name, dataset):
        assoc = JobToOutputDatasetAssociation(name, dataset)
        assoc.job = self.job
        self.sa_session.add(assoc)

    def add_library_dataset_to_folder(self, library_folder, ld):
        trans = self.work_context
        ldda = ld.library_dataset_dataset_association
        trans.sa_session.add(ldda)

        trans = self.work_context
        trans.app.security_agent.copy_library_permissions(trans, library_folder, ld)
        trans.sa_session.add(ld)
        with transaction(trans.sa_session):
            trans.sa_session.commit()

        # Permissions must be the same on the LibraryDatasetDatasetAssociation and the associated LibraryDataset
        trans.app.security_agent.copy_library_permissions(trans, ld, ldda)
        # Copy the current user's DefaultUserPermissions to the new LibraryDatasetDatasetAssociation.dataset
        trans.app.security_agent.set_all_dataset_permissions(
            ldda.dataset, trans.app.security_agent.user_get_default_permissions(trans.user), flush=False, new=True
        )
        library_folder.add_library_dataset(ld, genome_build=ldda.dbkey)
        trans.sa_session.add(library_folder)
        with transaction(trans.sa_session):
            trans.sa_session.commit()

        trans.sa_session.add(ld)
        with transaction(trans.sa_session):
            trans.sa_session.commit()

    def add_datasets_to_history(self, datasets, for_output_dataset=None):
        sa_session = self.sa_session
        self.job.history.stage_addition(datasets)
        pending_histories = {self.job.history}
        if for_output_dataset is not None:
            # Need to update all associated output hdas, i.e. history was
            # shared with job running
            for copied_dataset in for_output_dataset.dataset.history_associations:
                if copied_dataset == for_output_dataset:
                    continue
                for dataset in datasets:
                    new_data = dataset.copy()
                    copied_dataset.history.stage_addition(new_data)
                    pending_histories.add(copied_dataset.history)
                    sa_session.add(new_data)
        for history in pending_histories:
            history.add_pending_items()

    def output_collection_def(self, name):
        tool = self.tool
        if name not in tool.output_collections:
            return None
        output_collection_def = tool.output_collections[name]
        return output_collection_def

    def output_def(self, name):
        tool = self.tool
        if name not in tool.outputs:
            return None
        output_collection_def = tool.outputs[name]
        return output_collection_def

    def job_id(self):
        return self.job.id

    def get_job_id(self):
        return self.job.id

    def get_implicit_collection_jobs_association_id(self):
        return self.job.implicit_collection_jobs_association and self.job.implicit_collection_jobs_association.id


class SessionlessJobContext(SessionlessModelPersistenceContext, BaseJobContext):
    def __init__(
        self,
        metadata_params,
        tool_provided_metadata: BaseToolProvidedMetadata,
        object_store,
        export_store,
        import_store,
        working_directory,
        final_job_state,
        max_discovered_files: Optional[int],
    ):
        # TODO: use a metadata source provider... (pop from inputs and add parameter)
        super().__init__(object_store, export_store, working_directory)
        self.metadata_params = metadata_params
        self.tool_provided_metadata = tool_provided_metadata
        self.import_store = import_store
        self.final_job_state = final_job_state
        self.max_discovered_files = float("inf") if max_discovered_files is None else max_discovered_files
        self.discovered_file_count = 0

    def output_collection_def(self, name):
        tool_as_dict = self.metadata_params["tool"]
        output_collection_defs = tool_as_dict["output_collections"]
        if name not in output_collection_defs:
            return False

        output_collection_def_dict = output_collection_defs[name]
        output_collection_def = ToolOutputCollection.from_dict(name, output_collection_def_dict)
        return output_collection_def

    def output_def(self, name):
        tool_as_dict = self.metadata_params["tool"]
        output_defs = tool_as_dict["outputs"]
        if name not in output_defs:
            return None

        output_def_dict = output_defs[name]
        output_def = ToolOutput.from_dict(name, output_def_dict)
        return output_def

    def job_id(self):
        return "non-session bound job"

    def get_hdca(self, object_id):
        hdca = self.import_store.sa_session.query(HistoryDatasetCollectionAssociation).find(int(object_id))
        if hdca:
            self.export_store.add_dataset_collection(hdca)
            for collection_dataset in hdca.dataset_instances:
                include_files = True
                self.export_store.add_dataset(collection_dataset, include_files=include_files)
                self.export_store.collection_datasets.add(collection_dataset.id)

        return hdca

    def add_dataset_collection(self, collection):
        self.export_store.add_dataset_collection(collection)
        for collection_dataset in collection.dataset_instances:
            include_files = True
            self.export_store.add_dataset(collection_dataset, include_files=include_files)
            self.export_store.collection_datasets.add(collection_dataset.id)

    def add_output_dataset_association(self, name, dataset_instance):
        self.export_store.add_job_output_dataset_associations(self.get_job_id(), name, dataset_instance)

    def get_job_id(self):
        return self.metadata_params["job_id_tag"]

    def get_implicit_collection_jobs_association_id(self):
        return self.metadata_params.get("implicit_collection_jobs_association_id")


def collect_primary_datasets(job_context: Union[JobContext, SessionlessJobContext], output, input_ext):
    job_working_directory = job_context.job_working_directory

    # Loop through output file names, looking for generated primary
    # datasets in form specified by discover dataset patterns or in tool provided metadata.
    primary_output_assigned = False
    new_outdata_name = None
    primary_datasets: Dict[str, Dict[str, Union[HistoryDatasetAssociation, LibraryDatasetDatasetAssociation]]] = {}
    storage_callbacks: List[Callable] = []
    for output_index, (name, outdata) in enumerate(output.items()):
        dataset_collectors = [DEFAULT_DATASET_COLLECTOR]
        output_def = job_context.output_def(name)
        if output_def is not None:
            dataset_collectors = [
                dataset_collector(description) for description in output_def.dataset_collector_descriptions
            ]
        filenames = {}
        for discovered_file in discover_files(
            name, job_context.tool_provided_metadata, dataset_collectors, job_working_directory, outdata
        ):
            job_context.increment_discovered_file_count()
            filenames[discovered_file.path] = discovered_file
        for filename_index, (filename, discovered_file) in enumerate(filenames.items()):
            extra_file_collector = discovered_file.collector
            fields_match = discovered_file.match
            if not fields_match:
                # Before I guess pop() would just have thrown an IndexError
                raise Exception(f"Problem parsing metadata fields for file {filename}")
            designation = fields_match.designation
            ext = fields_match.ext
            if ext == "input":
                ext = input_ext
            dbkey = fields_match.dbkey
            if dbkey == INPUT_DBKEY_TOKEN:
                dbkey = job_context.input_dbkey
            if filename_index == 0 and extra_file_collector.assign_primary_output and output_index == 0:
                new_outdata_name = fields_match.name or f"{outdata.name} ({designation})"
                outdata.change_datatype(ext)
                outdata.dbkey = dbkey
                outdata.designation = designation
                outdata.dataset.external_filename = None  # resets filename_override
                # Move data from temp location to dataset location
                job_context.object_store.update_from_file(outdata.dataset, file_name=filename, create=True)
                primary_output_assigned = True
                continue
            if name not in primary_datasets:
                primary_datasets[name] = {}
            visible = fields_match.visible
            # Create new primary dataset
            new_primary_name = fields_match.name or f"{outdata.name} ({designation})"
            info = outdata.info

            # TODO: should be able to disambiguate files in different directories...
            new_primary_filename = os.path.split(filename)[-1]
            new_primary_datasets_attributes = job_context.tool_provided_metadata.get_new_dataset_meta_by_basename(
                name, new_primary_filename
            )
            extra_files = None
            if new_primary_datasets_attributes:
                extra_files_path = new_primary_datasets_attributes.get("extra_files", None)
                if extra_files_path:
                    extra_files = os.path.join(job_working_directory, extra_files_path)
            primary_data = job_context.create_dataset(
                ext,
                designation,
                visible,
                dbkey,
                new_primary_name,
                filename,
                extra_files=extra_files,
                info=info,
                init_from=outdata,
                dataset_attributes=new_primary_datasets_attributes,
                creating_job_id=job_context.get_job_id() if job_context else None,
                storage_callbacks=storage_callbacks,
            )
            # Associate new dataset with job
            job_context.add_output_dataset_association(f"__new_primary_file_{name}|{designation}__", primary_data)
            job_context.add_datasets_to_history([primary_data], for_output_dataset=outdata)
            # Add dataset to return dict
            primary_datasets[name][designation] = primary_data
        if primary_output_assigned:
            outdata.name = new_outdata_name
            outdata.init_meta()
            outdata.set_meta()
            outdata.set_peek()
            outdata.discovered = True
            sa_session = job_context.sa_session
            if sa_session:
                sa_session.add(outdata)

    # Move discovered outputs to storage and set metdata / peeks
    for callback in storage_callbacks:
        callback()
    return primary_datasets


def discover_files(output_name, tool_provided_metadata, extra_file_collectors, job_working_directory, matchable):
    extra_file_collectors = extra_file_collectors
    if extra_file_collectors and extra_file_collectors[0].discover_via == "tool_provided_metadata":
        # just load entries from tool provided metadata...
        assert len(extra_file_collectors) == 1
        extra_file_collector = extra_file_collectors[0]
        target_directory = discover_target_directory(extra_file_collector.directory, job_working_directory)
        for dataset in tool_provided_metadata.get_new_datasets(output_name):
            filename = dataset["filename"]
            path = os.path.join(target_directory, filename)
            yield DiscoveredFile(
                path,
                extra_file_collector,
                JsonCollectedDatasetMatch(dataset, extra_file_collector, filename, path=path),
            )
    else:
        for match, collector in walk_over_file_collectors(extra_file_collectors, job_working_directory, matchable):
            yield DiscoveredFile(match.path, collector, match)


def walk_over_file_collectors(extra_file_collectors, job_working_directory, matchable):
    for extra_file_collector in extra_file_collectors:
        assert extra_file_collector.discover_via == "pattern"
        for match in walk_over_extra_files(
            extra_file_collector.directory, extra_file_collector, job_working_directory, matchable
        ):
            yield match, extra_file_collector


def walk_over_extra_files(target_dir, extra_file_collector, job_working_directory, matchable, parent_paths=None):
    """
    Walks through all files in a given directory, and returns all files that
    match the given collector's match criteria. If the collector has the
    recurse flag enabled, will also recursively descend into child folders.
    """
    parent_paths = parent_paths or []

    def _walk(target_dir, extra_file_collector, job_working_directory, matchable, parent_paths):
        directory = discover_target_directory(target_dir, job_working_directory)
        if os.path.isdir(directory):
            for filename in os.listdir(directory):
                path = os.path.join(directory, filename)
                if os.path.isdir(path):
                    if extra_file_collector.recurse:
                        new_parent_paths = parent_paths[:]
                        new_parent_paths.append(filename)
                        # The current directory is already validated, so use that as the next job_working_directory when recursing
                        yield from _walk(
                            filename, extra_file_collector, directory, matchable, parent_paths=new_parent_paths
                        )
                else:
                    match = extra_file_collector.match(matchable, filename, path=path, parent_paths=parent_paths)
                    if match:
                        yield match

    yield from extra_file_collector.sort(
        _walk(target_dir, extra_file_collector, job_working_directory, matchable, parent_paths)
    )


def dataset_collector(dataset_collection_description):
    if dataset_collection_description is DEFAULT_DATASET_COLLECTOR_DESCRIPTION:
        # Use 'is' and 'in' operators, so lets ensure this is
        # treated like a singleton.
        return DEFAULT_DATASET_COLLECTOR
    else:
        if dataset_collection_description.discover_via == "pattern":
            return DatasetCollector(dataset_collection_description)
        else:
            return ToolMetadataDatasetCollector(dataset_collection_description)


class ToolMetadataDatasetCollector:
    def __init__(self, dataset_collection_description):
        self.discover_via = dataset_collection_description.discover_via
        self.default_dbkey = dataset_collection_description.default_dbkey
        self.default_ext = dataset_collection_description.default_ext
        self.default_visible = dataset_collection_description.default_visible
        self.directory = dataset_collection_description.directory
        self.assign_primary_output = dataset_collection_description.assign_primary_output


class DatasetCollector:
    def __init__(self, dataset_collection_description):
        self.discover_via = dataset_collection_description.discover_via
        # dataset_collection_description is an abstract description
        # built from the tool parsing module - see galaxy.tool_util.parser.output_collection_def
        self.sort_key = dataset_collection_description.sort_key
        self.sort_reverse = dataset_collection_description.sort_reverse
        self.sort_comp = dataset_collection_description.sort_comp
        self.pattern = dataset_collection_description.pattern
        self.default_dbkey = dataset_collection_description.default_dbkey
        self.default_ext = dataset_collection_description.default_ext
        self.default_visible = dataset_collection_description.default_visible
        self.directory = dataset_collection_description.directory
        self.assign_primary_output = dataset_collection_description.assign_primary_output
        self.recurse = dataset_collection_description.recurse
        self.match_relative_path = dataset_collection_description.match_relative_path

    def _pattern_for_dataset(self, dataset_instance=None):
        token_replacement = r"\d+"
        if dataset_instance:
            token_replacement = str(dataset_instance.id)
        return self.pattern.replace(DATASET_ID_TOKEN, token_replacement)

    def match(self, dataset_instance, filename, path=None, parent_paths=None):
        pattern = self._pattern_for_dataset(dataset_instance)
        if self.match_relative_path and parent_paths:
            filename = os.path.join(*parent_paths, filename)
        re_match = re.match(pattern, filename)
        match_object = None
        if re_match:
            match_object = RegexCollectedDatasetMatch(re_match, self, filename, path=path)
        return match_object

    def sort(self, matches):
        reverse = self.sort_reverse
        sort_key = self.sort_key
        sort_comp = self.sort_comp
        assert sort_key in ["filename", "dbkey", "name", "designation"]
        assert sort_comp in ["lexical", "numeric"]
        key = operator.attrgetter(sort_key)
        if sort_comp == "numeric":
            key = _compose(int, key)

        return sorted(matches, key=key, reverse=reverse)


def _compose(f, g):
    return lambda x: f(g(x))


DEFAULT_DATASET_COLLECTOR = DatasetCollector(DEFAULT_DATASET_COLLECTOR_DESCRIPTION)
DEFAULT_TOOL_PROVIDED_DATASET_COLLECTOR = ToolMetadataDatasetCollector(ToolProvidedMetadataDatasetCollection())


def read_exit_code_from(exit_code_file, id_tag):
    """Read exit code reported for a Galaxy job."""
    try:
        # This should be an 8-bit exit code, but read ahead anyway:
        exit_code_str = open(exit_code_file).read(32)
    except Exception:
        # By default, the exit code is 0, which typically indicates success.
        exit_code_str = "0"

    try:
        # Decode the exit code. If it's bogus, then just use 0.
        exit_code = int(exit_code_str)
    except ValueError:
        galaxy_id_tag = id_tag
        log.warning(f"({galaxy_id_tag}) Exit code '{exit_code_str}' invalid. Using 0.")
        exit_code = 0

    return exit_code


def default_exit_code_file(files_dir, id_tag):
    return os.path.join(files_dir, f"galaxy_{id_tag}.ec")


<<<<<<< HEAD
def collect_extra_files(object_store: ObjectStore, dataset: "DatasetInstance", job_working_directory: str) -> None:
    # TODO: should this use compute_environment to determine the extra files path ?
    assert dataset.dataset
    file_name = dataset.dataset.extra_files_path_name_from(object_store)
    assert file_name
=======
def collect_extra_files(object_store, dataset, job_working_directory, outputs_to_working_directory=False):
    # TODO: should this use compute_environment to determine the extra files path ?
    real_file_name = file_name = dataset.dataset.extra_files_path_name_from(object_store)
    if outputs_to_working_directory:
        # OutputsToWorkingDirectoryPathRewriter always rewrites extra files to uuid path,
        # so we have to collect from that path even if the real extra files path is dataset_N_files
        file_name = f"dataset_{dataset.dataset.uuid}_files"
>>>>>>> 41b302de
    output_location = "outputs"
    temp_file_path = os.path.join(job_working_directory, output_location, file_name)
    if not os.path.exists(temp_file_path):
        # Fall back to working dir, remove in 23.2
        output_location = "working"
        temp_file_path = os.path.join(job_working_directory, output_location, file_name)
    if not os.path.exists(temp_file_path):
        # no outputs to working directory, but may still need to push form cache to backend
        temp_file_path = dataset.extra_files_path
    try:
        # This skips creation of directories - object store
        # automatically creates them.  However, empty directories will
        # not be created in the object store at all, which might be a
        # problem.
<<<<<<< HEAD
        persist_extra_files(object_store=object_store, src_extra_files_path=temp_file_path, primary_data=dataset)
=======
        for root, _dirs, files in os.walk(temp_file_path):
            for f in files:
                object_store.update_from_file(
                    dataset.dataset,
                    extra_dir=os.path.normpath(os.path.join(real_file_name, os.path.relpath(root, temp_file_path))),
                    alt_name=f,
                    file_name=os.path.join(root, f),
                    create=True,
                    preserve_symlinks=True,
                )
>>>>>>> 41b302de
    except Exception as e:
        log.debug("Error in collect_associated_files: %s", unicodify(e))

    # Handle composite datatypes of auto_primary_file type
    if dataset.datatype.composite_type == "auto_primary_file" and not dataset.has_data():
        try:
            with NamedTemporaryFile(mode="w") as temp_fh:
                temp_fh.write(dataset.datatype.generate_primary_file(dataset))
                temp_fh.flush()
                object_store.update_from_file(dataset.dataset, file_name=temp_fh.name, create=True)
                dataset.set_size()
        except Exception as e:
            log.warning(
                "Unable to generate primary composite file automatically for %s: %s", dataset.dataset.id, unicodify(e)
            )


def collect_shrinked_content_from_path(path):
    try:
        with open(path, "rb") as fh:
            return shrink_and_unicodify(fh.read().strip())
    except FileNotFoundError:
        return None<|MERGE_RESOLUTION|>--- conflicted
+++ resolved
@@ -727,21 +727,19 @@
     return os.path.join(files_dir, f"galaxy_{id_tag}.ec")
 
 
-<<<<<<< HEAD
-def collect_extra_files(object_store: ObjectStore, dataset: "DatasetInstance", job_working_directory: str) -> None:
+def collect_extra_files(
+    object_store: ObjectStore,
+    dataset: "DatasetInstance",
+    job_working_directory: str,
+    outputs_to_working_directory: bool = False,
+):
     # TODO: should this use compute_environment to determine the extra files path ?
     assert dataset.dataset
-    file_name = dataset.dataset.extra_files_path_name_from(object_store)
-    assert file_name
-=======
-def collect_extra_files(object_store, dataset, job_working_directory, outputs_to_working_directory=False):
-    # TODO: should this use compute_environment to determine the extra files path ?
     real_file_name = file_name = dataset.dataset.extra_files_path_name_from(object_store)
     if outputs_to_working_directory:
         # OutputsToWorkingDirectoryPathRewriter always rewrites extra files to uuid path,
         # so we have to collect from that path even if the real extra files path is dataset_N_files
         file_name = f"dataset_{dataset.dataset.uuid}_files"
->>>>>>> 41b302de
     output_location = "outputs"
     temp_file_path = os.path.join(job_working_directory, output_location, file_name)
     if not os.path.exists(temp_file_path):
@@ -756,20 +754,12 @@
         # automatically creates them.  However, empty directories will
         # not be created in the object store at all, which might be a
         # problem.
-<<<<<<< HEAD
-        persist_extra_files(object_store=object_store, src_extra_files_path=temp_file_path, primary_data=dataset)
-=======
-        for root, _dirs, files in os.walk(temp_file_path):
-            for f in files:
-                object_store.update_from_file(
-                    dataset.dataset,
-                    extra_dir=os.path.normpath(os.path.join(real_file_name, os.path.relpath(root, temp_file_path))),
-                    alt_name=f,
-                    file_name=os.path.join(root, f),
-                    create=True,
-                    preserve_symlinks=True,
-                )
->>>>>>> 41b302de
+        persist_extra_files(
+            object_store=object_store,
+            src_extra_files_path=temp_file_path,
+            primary_data=dataset,
+            extra_files_path_name=real_file_name,
+        )
     except Exception as e:
         log.debug("Error in collect_associated_files: %s", unicodify(e))
 
