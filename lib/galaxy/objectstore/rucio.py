--- conflicted
+++ resolved
@@ -99,10 +99,7 @@
             rucio_upload_scheme = None
             rucio_scope = None
             rucio_register_only = False
-<<<<<<< HEAD
             rucio_register_with_checksum = True
-=======
->>>>>>> 0fae2608
 
         e_xml = config_xml.findall("auth")
         if not e_xml:
@@ -147,9 +144,8 @@
 
 
 class RucioBroker:
-    def __init__(self, rucio_object_store):
+    def __init__(self, rucio_config):
         self._temp_file_name = None
-<<<<<<< HEAD
         self.config = rucio_config
         self.upload_scheme = rucio_config["upload_scheme"]
         self.upload_rse_name = rucio_config["upload_rse_name"]
@@ -157,16 +153,9 @@
         self.register_only = rucio_config["register_only"]
         self.register_with_checksum = rucio_config.get("register_with_checksum", True)
         self.download_schemes = rucio_config["download_schemes"]
-=======
         self.rucio_config_path: Optional[str] = None
-        self.config = rucio_object_store.rucio_config
-        self.extra_dirs = rucio_object_store.extra_dirs
-        self.upload_scheme = self.config["upload_scheme"]
-        self.upload_rse_name = self.config["upload_rse_name"]
-        self.scope = self.config["scope"]
-        self.register_only = self.config["register_only"]
-        self.download_schemes = self.config["download_schemes"]
->>>>>>> 0fae2608
+        self.extra_dirs = rucio_config.extra_dirs
+
         if Client is None:
             raise Exception(NO_RUCIO_ERROR_MESSAGE)
         rucio.common.utils.PREFERRED_CHECKSUM = "md5"
@@ -274,13 +263,8 @@
                 }
             items = [item]
             download_client = self.get_rucio_download_client(auth_token=auth_token)
-<<<<<<< HEAD
             try:
                 res = download_client.download_dids(items)
-=======
-            res = download_client.download_dids(items)
-            try:
->>>>>>> 0fae2608
                 os.replace(res[0]["dest_file_paths"][0], dest_path)
             except Exception as e:
                 if os.path.exists(dest_path):
@@ -345,11 +329,7 @@
         self.rucio_config = config_dict or {}
 
         self.oidc_providers = config_dict.get("oidc_providers", None)
-<<<<<<< HEAD
         self.rucio_broker = RucioBroker(self.rucio_config)
-=======
-        self.rucio_broker = RucioBroker(self)
->>>>>>> 0fae2608
         cache_dict = config_dict.get("cache") or {}
         self.enable_cache_monitor, self.cache_monitor_interval = enable_cache_monitor(config, config_dict)
 
@@ -513,12 +493,7 @@
                 tokens = user.get_oidc_tokens(backend)
                 if tokens["id"]:
                     return tokens["id"]
-<<<<<<< HEAD
-        except Exception:
-=======
-        except Exception as e:
-            log.debug("Failed to get auth token: %s", e)
->>>>>>> 0fae2608
+        except Exception as _:
             return None
 
     def _get_filename(self, obj, sync_cache: bool = True, **kwargs) -> str:
