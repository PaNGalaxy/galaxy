"""
objectstore package, abstraction for storing blobs of data for use in Galaxy.

all providers ensure that data can be accessed on the filesystem for running
tools
"""

import abc
import logging
import os
import random
import shutil
import threading
import time
from typing import (
    Any,
    Dict,
    List,
    NamedTuple,
    Optional,
    Set,
    Tuple,
    Type,
    TYPE_CHECKING,
)
from uuid import uuid4

import yaml
from pydantic import BaseModel
from typing_extensions import (
    Literal,
    Protocol,
)

from galaxy.exceptions import (
    ConfigDoesNotAllowException,
    MalformedContents,
    ObjectInvalid,
    ObjectNotFound,
)
from galaxy.util import (
    asbool,
    directory_hash_id,
    force_symlink,
    in_directory,
    parse_xml,
    umask_fix_perms,
)
from galaxy.util.bunch import Bunch
from galaxy.util.path import (
    safe_makedirs,
    safe_relpath,
    safe_walk,
)
from galaxy.util.sleeper import Sleeper
from .badges import (
    BadgeDict,
    read_badges,
    serialize_badges,
    StoredBadgeDict,
)
from .caching import CacheTarget
from .templates import ObjectStoreConfiguration

if TYPE_CHECKING:
    from galaxy.model import (
        Dataset,
        DatasetInstance,
    )

NO_SESSION_ERROR_MESSAGE = (
    "Attempted to 'create' object store entity in configuration with no database session present."
)
DEFAULT_PRIVATE = False
DEFAULT_QUOTA_SOURCE = None  # Just track quota right on user object in Galaxy.
DEFAULT_QUOTA_ENABLED = True  # enable quota tracking in object stores by default
DEFAULT_DEVICE_ID = None
log = logging.getLogger(__name__)


<<<<<<< HEAD
=======
class UserObjectStoreResolver(Protocol):
    def resolve_object_store_uri_config(self, uri: str) -> ObjectStoreConfiguration:
        pass

    def resolve_object_store_uri(self, uri: str) -> "ConcreteObjectStore":
        pass


class BaseUserObjectStoreResolver(UserObjectStoreResolver, metaclass=abc.ABCMeta):
    _app_config: "UserObjectStoresAppConfig"

    @abc.abstractmethod
    def resolve_object_store_uri_config(self, uri: str) -> ObjectStoreConfiguration:
        """Resolve the supplied object store URI into a concrete object store configuration."""
        pass

    def resolve_object_store_uri(self, uri: str) -> "ConcreteObjectStore":
        object_store_configuration = self.resolve_object_store_uri_config(uri)
        return concrete_object_store(object_store_configuration, self._app_config)


>>>>>>> f2de606c
class ObjectStore(metaclass=abc.ABCMeta):
    """ObjectStore interface.

    FIELD DESCRIPTIONS (these apply to all the methods in this class):

    :type obj: StorableObject
    :param obj: A Galaxy object with an assigned database ID accessible via
        the .id attribute.

    :type base_dir: string
    :param base_dir: A key in `self.extra_dirs` corresponding to the base
        directory in which this object should be created, or `None` to specify
        the default directory.

    :type dir_only: boolean
    :param dir_only: If `True`, check only the path where the file identified
        by `obj` should be located, not the dataset itself. This option applies
        to `extra_dir` argument as well.

    :type extra_dir: string
    :param extra_dir: Append `extra_dir` to the directory structure where the
        dataset identified by `obj` should be located. (e.g.,
        000/extra_dir/obj.id). Valid values include 'job_work' (defaulting to
        config.jobs_directory =
        '$GALAXY_ROOT/database/jobs_directory');
        'temp' (defaulting to config.new_file_path =
        '$GALAXY_ROOT/database/tmp').

    :type extra_dir_at_root: boolean
    :param extra_dir_at_root: Applicable only if `extra_dir` is set. If True,
        the `extra_dir` argument is placed at root of the created directory
        structure rather than at the end (e.g., extra_dir/000/obj.id vs.
        000/extra_dir/obj.id)

    :type alt_name: string
    :param alt_name: Use this name as the alternative name for the created
        dataset rather than the default.

    :type obj_dir: boolean
    :param obj_dir: Append a subdirectory named with the object's ID (e.g.
        000/obj.id)
    """

    @abc.abstractmethod
    def exists(self, obj, base_dir=None, dir_only=False, extra_dir=None, extra_dir_at_root=False, alt_name=None):
        """Return True if the object identified by `obj` exists, False otherwise."""
        raise NotImplementedError()

    @abc.abstractmethod
    def construct_path(
        self, obj, base_dir=None, dir_only=False, extra_dir=None, extra_dir_at_root=False, alt_name=None
    ):
        raise NotImplementedError()

    @abc.abstractmethod
    def create(
        self, obj, base_dir=None, dir_only=False, extra_dir=None, extra_dir_at_root=False, alt_name=None, obj_dir=False
    ):
        """
        Mark the object (`obj`) as existing in the store, but with no content.

        This method will create a proper directory structure for
        the file if the directory does not already exist.

        The method returns the concrete objectstore the supplied object is stored
        in.
        """
        raise NotImplementedError()

    @abc.abstractmethod
    def empty(self, obj, base_dir=None, extra_dir=None, extra_dir_at_root=False, alt_name=None, obj_dir=False):
        """
        Test if the object identified by `obj` has content.

        If the object does not exist raises `ObjectNotFound`.
        """
        raise NotImplementedError()

    @abc.abstractmethod
    def size(self, obj, extra_dir=None, extra_dir_at_root=False, alt_name=None, obj_dir=False) -> int:
        """
        Return size of the object identified by `obj`.

        If the object does not exist, return 0.
        """
        raise NotImplementedError()

    @abc.abstractmethod
    def delete(
        self,
        obj,
        entire_dir=False,
        base_dir=None,
        extra_dir=None,
        extra_dir_at_root=False,
        alt_name=None,
        obj_dir=False,
    ):
        """
        Delete the object identified by `obj`.

        :type entire_dir: boolean
        :param entire_dir: If True, delete the entire directory pointed to by
                           extra_dir. For safety reasons, this option applies
                           only for and in conjunction with the extra_dir or
                           obj_dir options.
        """
        raise NotImplementedError()

    @abc.abstractmethod
    def get_data(
        self,
        obj,
        start=0,
        count=-1,
        base_dir=None,
        extra_dir=None,
        extra_dir_at_root=False,
        alt_name=None,
        obj_dir=False,
    ):
        """
        Fetch `count` bytes of data offset by `start` bytes using `obj.id`.

        If the object does not exist raises `ObjectNotFound`.

        :type start: int
        :param start: Set the position to start reading the dataset file

        :type count: int
        :param count: Read at most `count` bytes from the dataset
        """
        raise NotImplementedError()

    @abc.abstractmethod
    def get_filename(
        self,
        obj,
        base_dir=None,
        dir_only=False,
        extra_dir=None,
        extra_dir_at_root=False,
        alt_name=None,
        obj_dir=False,
        sync_cache=False,
        user=None,
        auth_token=None,
    ):
        """
        Get the expected filename with absolute path for object with id `obj.id`.

        This can be used to access the contents of the object.
        """
        raise NotImplementedError()

    @abc.abstractmethod
    def update_from_file(
        self,
        obj,
        base_dir=None,
        extra_dir=None,
        extra_dir_at_root=False,
        alt_name=None,
        obj_dir=False,
        file_name=None,
        create=False,
        preserve_symlinks=False,
    ):
        """
        Inform the store that the file associated with `obj.id` has been updated.

        If `file_name` is provided, update from that file instead of the
        default.
        If the object does not exist raises `ObjectNotFound`.

        :type file_name: string
        :param file_name: Use file pointed to by `file_name` as the source for
                          updating the dataset identified by `obj`

        :type create: boolean
        :param create: If True and the default dataset does not exist, create
            it first.
        """
        raise NotImplementedError()

    @abc.abstractmethod
    def get_object_url(self, obj, extra_dir=None, extra_dir_at_root=False, alt_name=None, obj_dir=False):
        """
        Return the URL for direct access if supported, otherwise return None.

        Note: need to be careful to not bypass dataset security with this.
        """
        raise NotImplementedError()

    @abc.abstractmethod
    def get_concrete_store_name(self, obj):
        """Return a display name or title of the objectstore corresponding to obj.

        To accommodate nested objectstores, obj is passed in so this metadata can
        be returned for the ConcreteObjectStore corresponding to the object.

        If the dataset is in a new or discarded state and an object_store_id has not
        yet been set, this may return ``None``.
        """

    @abc.abstractmethod
    def get_concrete_store_description_markdown(self, obj):
        """Return a longer description of how data 'obj' is stored.

        To accommodate nested objectstores, obj is passed in so this metadata can
        be returned for the ConcreteObjectStore corresponding to the object.

        If the dataset is in a new or discarded state and an object_store_id has not
        yet been set, this may return ``None``.
        """

    @abc.abstractmethod
    def get_concrete_store_badges(self, obj) -> List[BadgeDict]:
        """Return a list of dictified badges summarizing the object store configuration."""

    @abc.abstractmethod
    def is_private(self, obj):
        """Return True iff supplied object is stored in private ConcreteObjectStore."""

    def object_store_ids(self, private=None):
        """Return IDs of all concrete object stores - either private ones or non-private ones.

        This should just return an empty list for non-DistributedObjectStore object stores,
        i.e. concrete objectstores and the HierarchicalObjectStore since these do not
        use the object_store_id column for objects (Galaxy Datasets).
        """
        return []

    def object_store_allows_id_selection(self) -> bool:
        """Return True if this object store respects object_store_id and allow selection of this."""
        return False

    def validate_selected_object_store_id(self, user, object_store_id: Optional[str]) -> Optional[str]:
        if object_store_id and not self.object_store_allows_id_selection():
            return "The current configuration doesn't allow selecting preferred object stores."
        return None

    def object_store_ids_allowing_selection(self) -> List[str]:
        """Return a non-emtpy list of allowed selectable object store IDs during creation."""
        return []

    def get_concrete_store_by_object_store_id(self, object_store_id: str) -> Optional["ConcreteObjectStore"]:
        """If this is a distributed object store, get ConcreteObjectStore by object_store_id."""
        return None

    @abc.abstractmethod
    def get_store_usage_percent(self):
        """Return the percentage indicating how full the store is."""
        raise NotImplementedError()

    @abc.abstractmethod
    def get_store_by(self, obj):
        """Return how object is stored (by 'uuid', 'id', or None if not yet saved).

        Certain Galaxy remote data features aren't available if objects are stored by 'id'.
        """
        raise NotImplementedError()

    @abc.abstractmethod
    def cache_targets(self) -> List[CacheTarget]:
        """Return a list of CacheTargets used by this object store."""
        raise NotImplementedError()

    @abc.abstractmethod
    def to_dict(self) -> Dict[str, Any]:
        raise NotImplementedError()

    @abc.abstractmethod
    def get_quota_source_map(self):
        """Return QuotaSourceMap describing mapping of object store IDs to quota sources."""

    @abc.abstractmethod
    def get_device_source_map(self) -> "DeviceSourceMap":
        """Return DeviceSourceMap describing mapping of object store IDs to device sources."""


class BaseObjectStore(ObjectStore):
    store_by: str
    store_type: str

    def __init__(self, config, config_dict=None, **kwargs):
        """
        :type config: object
        :param config: An object, most likely populated from
            `galaxy/config.ini`, having the following attributes:

            * object_store_check_old_style (only used by the
              :class:`DiskObjectStore` subclass)
            * jobs_directory -- Each job is given a unique empty directory
              as its current working directory. This option defines in what
              parent directory those directories will be created.
            * new_file_path -- Used to set the 'temp' extra_dir.
        """
        if config_dict is None:
            config_dict = {}
        self.running = True
        self.config = config
        self.check_old_style = config.object_store_check_old_style
        self.galaxy_enable_quotas = config.enable_quotas
        extra_dirs = {}
        extra_dirs["job_work"] = config.jobs_directory
        extra_dirs["temp"] = config.new_file_path
        extra_dirs.update({e["type"]: e["path"] for e in config_dict.get("extra_dirs", [])})
        self.extra_dirs = extra_dirs

    def start(self):
        """
        Call all postfork function(s) here. These functions spawn a thread.
        We register start(self) with app, so app starts the threads. Override
        this function in subclasses, as needed.
        """

    def shutdown(self):
        """Close any connections for this ObjectStore."""
        self.running = False

    @classmethod
    def parse_xml(clazz, config_xml):
        """Parse an XML description of a configuration for this object store.

        Return a configuration dictionary (such as would correspond to the YAML configuration)
        for the object store.
        """
        raise NotImplementedError()

    @classmethod
    def from_xml(clazz, config, config_xml, **kwd):
        config_dict = clazz.parse_xml(config_xml)
        return clazz(config, config_dict, **kwd)

    def to_dict(self):
        extra_dirs = []
        for extra_dir_type, extra_dir_path in self.extra_dirs.items():
            extra_dirs.append({"type": extra_dir_type, "path": extra_dir_path})
        store_type = self.store_type
        return {
            "config": config_to_dict(self.config),
            "extra_dirs": extra_dirs,
            "type": store_type,
        }

    def _get_object_id(self, obj):
        if hasattr(obj, self.store_by):
            obj_id = getattr(obj, self.store_by)
            if obj_id is None:
                obj.flush()
                return obj.id
            return obj_id
        else:
            # job's don't have uuids, so always use ID in this case when creating
            # job working directories.
            return obj.id

    def _invoke(self, delegate, obj=None, **kwargs):
        return self.__getattribute__(f"_{delegate}")(obj=obj, **kwargs)

    def exists(self, obj, **kwargs):
        return self._invoke("exists", obj, **kwargs)

    def construct_path(self, obj, **kwargs):
        return self._invoke("construct_path", obj, **kwargs)

    def create(self, obj, **kwargs):
        return self._invoke("create", obj, **kwargs)

    def empty(self, obj, **kwargs):
        return self._invoke("empty", obj, **kwargs)

    def size(self, obj, **kwargs):
        return self._invoke("size", obj, **kwargs)

    def delete(self, obj, **kwargs):
        return self._invoke("delete", obj, **kwargs)

    def get_data(self, obj, **kwargs):
        return self._invoke("get_data", obj, **kwargs)

    def get_filename(self, obj, **kwargs):
        return self._invoke("get_filename", obj, **kwargs)

    def update_from_file(self, obj, **kwargs):
        return self._invoke("update_from_file", obj, **kwargs)

    def get_object_url(self, obj, **kwargs):
        return self._invoke("get_object_url", obj, **kwargs)

    def get_concrete_store_name(self, obj):
        return self._invoke("get_concrete_store_name", obj)

    def get_concrete_store_description_markdown(self, obj):
        return self._invoke("get_concrete_store_description_markdown", obj)

    def get_concrete_store_badges(self, obj) -> List[BadgeDict]:
        return self._invoke("get_concrete_store_badges", obj)

    def get_store_usage_percent(self):
        return self._invoke("get_store_usage_percent")

    def get_store_by(self, obj, **kwargs):
        return self._invoke("get_store_by", obj, **kwargs)

    def is_private(self, obj):
        return self._invoke("is_private", obj)

    def cache_targets(self) -> List[CacheTarget]:
        return []

    @classmethod
    def parse_private_from_config_xml(clazz, config_xml):
        private = DEFAULT_PRIVATE
        if config_xml is not None:
            private = asbool(config_xml.attrib.get("private", DEFAULT_PRIVATE))
        return private

    @classmethod
    def parse_badges_from_config_xml(clazz, badges_xml):
        badges = []
        for e in badges_xml:
            type = e.tag
            message = e.text
            badges.append({"type": type, "message": message})
        return badges

    def get_quota_source_map(self):
        # I'd rather keep this abstract... but register_singleton wants it to be instantiable...
        raise NotImplementedError()

    def get_device_source_map(self):
        return DeviceSourceMap()


class ConcreteObjectStore(BaseObjectStore):
    """Subclass of ObjectStore for stores that don't delegate (non-nested).

    Adds store_by and quota_source functionality. These attributes do not make
    sense for the delegating object stores, they should describe files at actually
    persisted, not how a file is routed to a persistence source.
    """

    badges: List[StoredBadgeDict]
    device_id: Optional[str] = None
    cloud: bool = False

    def __init__(self, config, config_dict=None, **kwargs):
        """
        :type config: object
        :param config: An object, most likely populated from
            `galaxy/config.ini`, having the following attributes:

            * object_store_check_old_style (only used by the
              :class:`DiskObjectStore` subclass)
            * jobs_directory -- Each job is given a unique empty directory
              as its current working directory. This option defines in what
              parent directory those directories will be created.
            * new_file_path -- Used to set the 'temp' extra_dir.
        """
        if config_dict is None:
            config_dict = {}
        super().__init__(config=config, config_dict=config_dict, **kwargs)
        self.store_by = config_dict.get("store_by", None) or getattr(config, "object_store_store_by", "id")
        self.name = config_dict.get("name", None)
        self.description = config_dict.get("description", None)
        # Annotate this as true to prevent sharing of data.
        self.private = config_dict.get("private", DEFAULT_PRIVATE)
        # short label describing the quota source or null to use default
        # quota source right on user object.
        quota_config = config_dict.get("quota", {})
        self.quota_source = quota_config.get("source", DEFAULT_QUOTA_SOURCE)
        self.quota_enabled = quota_config.get("enabled", DEFAULT_QUOTA_ENABLED)
        self.device_id = config_dict.get("device", None)
        self.badges = read_badges(config_dict)

    def to_dict(self):
        rval = super().to_dict()
        rval["private"] = self.private
        rval["store_by"] = self.store_by
        rval["name"] = self.name
        rval["description"] = self.description
        rval["quota"] = {
            "source": self.quota_source,
            "enabled": self.quota_enabled,
        }
        rval["badges"] = self._get_concrete_store_badges(None)
        rval["device"] = self.device_id
        return rval

    def to_model(self, object_store_id: str) -> "ConcreteObjectStoreModel":
        return ConcreteObjectStoreModel(
            object_store_id=object_store_id,
            private=self.private,
            name=self.name,
            description=self.description,
            quota=QuotaModel(source=self.quota_source, enabled=self.quota_enabled),
            badges=self._get_concrete_store_badges(None),
            device=self.device_id,
        )

    def _get_concrete_store_badges(self, obj) -> List[BadgeDict]:
        return serialize_badges(
            self.badges,
            self.galaxy_enable_quotas and self.quota_enabled,
            self.private,
            False,
            self.cloud,
        )

    def _get_concrete_store_name(self, obj):
        return self.name

    def _get_concrete_store_description_markdown(self, obj):
        return self.description

    def _get_store_by(self, obj):
        return self.store_by

    def _is_private(self, obj):
        return self.private

    @property
    def cache_target(self) -> Optional[CacheTarget]:
        return None

    def cache_targets(self) -> List[CacheTarget]:
        cache_target = self.cache_target
        return [cache_target] if cache_target is not None else []

    def get_quota_source_map(self):
        quota_source_map = QuotaSourceMap(
            self.quota_source,
            self.quota_enabled,
        )
        return quota_source_map

    def get_device_source_map(self) -> "DeviceSourceMap":
        return DeviceSourceMap(self.device_id)


class DiskObjectStore(ConcreteObjectStore):
    """
    Standard Galaxy object store.

    Stores objects in files under a specific directory on disk.

    >>> from galaxy.util.bunch import Bunch
    >>> import tempfile
    >>> file_path=tempfile.mkdtemp()
    >>> obj = Bunch(id=1)
    >>> s = DiskObjectStore(Bunch(umask=0o077, jobs_directory=file_path, new_file_path=file_path, object_store_check_old_style=False, enable_quotas=True), dict(files_dir=file_path))
    >>> o = s.create(obj)
    >>> s.exists(obj)
    True
    >>> assert s.get_filename(obj) == file_path + '/000/dataset_1.dat'
    """

    store_type = "disk"

    def __init__(self, config, config_dict):
        """
        :type config: object
        :param config: An object, most likely populated from
            `galaxy/config.ini`, having the same attributes needed by
            :class:`ObjectStore` plus:

            * file_path -- Default directory to store objects to disk in.
            * umask -- the permission bits for newly created files.

        :type file_path: str
        :param file_path: Override for the `config.file_path` value.

        :type extra_dirs: dict
        :param extra_dirs: Keys are string, values are directory paths.
        """
        super().__init__(config, config_dict)
        self.file_path = os.path.abspath(config_dict.get("files_dir") or config.file_path)

    @classmethod
    def parse_xml(clazz, config_xml):
        extra_dirs = []
        config_dict = {}
        if config_xml is not None:
            store_by = config_xml.attrib.get("store_by", None)
            if store_by is not None:
                config_dict["store_by"] = store_by
            name = config_xml.attrib.get("name", None)
            if name is not None:
                config_dict["name"] = name
            device = config_xml.attrib.get("device", None)
            config_dict["device"] = device
            for e in config_xml:
                if e.tag == "quota":
                    config_dict["quota"] = {
                        "source": e.get("source", DEFAULT_QUOTA_SOURCE),
                        "enabled": asbool(e.get("enabled", DEFAULT_QUOTA_ENABLED)),
                    }
                elif e.tag == "files_dir":
                    config_dict["files_dir"] = e.get("path")
                elif e.tag == "description":
                    config_dict["description"] = e.text
                elif e.tag == "badges":
                    config_dict["badges"] = BaseObjectStore.parse_badges_from_config_xml(e)
                else:
                    extra_dirs.append({"type": e.get("type"), "path": e.get("path")})

        config_dict["extra_dirs"] = extra_dirs
        config_dict["private"] = BaseObjectStore.parse_private_from_config_xml(config_xml)
        return config_dict

    def to_dict(self):
        as_dict = super().to_dict()
        as_dict["files_dir"] = self.file_path
        return as_dict

    def __get_filename(
        self, obj, base_dir=None, dir_only=False, extra_dir=None, extra_dir_at_root=False, alt_name=None, obj_dir=False
    ):
        """
        Return the absolute path for the file corresponding to the `obj.id`.

        This is regardless of whether or not the file exists.
        """
        path = self._construct_path(
            obj,
            base_dir=base_dir,
            dir_only=dir_only,
            extra_dir=extra_dir,
            extra_dir_at_root=extra_dir_at_root,
            alt_name=alt_name,
            obj_dir=False,
            old_style=True,
        )
        # For backward compatibility: check the old style root path first;
        # otherwise construct hashed path.
        if not os.path.exists(path):
            return self._construct_path(
                obj,
                base_dir=base_dir,
                dir_only=dir_only,
                extra_dir=extra_dir,
                extra_dir_at_root=extra_dir_at_root,
                alt_name=alt_name,
            )

    # TODO: rename to _disk_path or something like that to avoid conflicts with
    # children that'll use the local_extra_dirs decorator, e.g. S3
    def _construct_path(
        self,
        obj,
        old_style=False,
        base_dir=None,
        dir_only=False,
        extra_dir=None,
        extra_dir_at_root=False,
        alt_name=None,
        obj_dir=False,
        **kwargs,
    ):
        """
        Construct the absolute path for accessing the object identified by `obj.id`.

        :type base_dir: string
        :param base_dir: A key in self.extra_dirs corresponding to the base
                         directory in which this object should be created, or
                         None to specify the default directory.

        :type dir_only: boolean
        :param dir_only: If True, check only the path where the file
                         identified by `obj` should be located, not the
                         dataset itself. This option applies to `extra_dir`
                         argument as well.

        :type extra_dir: string
        :param extra_dir: Append the value of this parameter to the expected
            path used to access the object identified by `obj` (e.g.,
            /files/000/<extra_dir>/dataset_10.dat).

        :type alt_name: string
        :param alt_name: Use this name as the alternative name for the returned
                         dataset rather than the default.

        :type old_style: boolean
        param old_style: This option is used for backward compatibility. If
            `True` then the composed directory structure does not include a
            hash id (e.g., /files/dataset_10.dat (old) vs.
            /files/000/dataset_10.dat (new))
        """
        base = os.path.abspath(self.extra_dirs.get(base_dir) or self.file_path)
        # extra_dir should never be constructed from provided data but just
        # make sure there are no shenannigans afoot
        if extra_dir and extra_dir != os.path.normpath(extra_dir):
            log.warning("extra_dir is not normalized: %s", extra_dir)
            raise ObjectInvalid("The requested object is invalid")
        # ensure that any parent directory references in alt_name would not
        # result in a path not contained in the directory path constructed here
        if alt_name and not safe_relpath(alt_name):
            log.warning("alt_name would locate path outside dir: %s", alt_name)
            raise ObjectInvalid("The requested object is invalid")
        obj_id = self._get_object_id(obj)
        if old_style:
            if extra_dir is not None:
                path = os.path.join(base, extra_dir)
            else:
                path = base
        else:
            # Construct hashed path
            rel_path = os.path.join(*directory_hash_id(obj_id))
            # Create a subdirectory for the object ID
            if obj_dir:
                rel_path = os.path.join(rel_path, str(obj_id))
            # Optionally append extra_dir
            if extra_dir is not None:
                if extra_dir_at_root:
                    rel_path = os.path.join(extra_dir, rel_path)
                else:
                    rel_path = os.path.join(rel_path, extra_dir)
            path = os.path.join(base, rel_path)
        if not dir_only:
            assert (
                obj_id is not None
            ), f"The effective dataset identifier consumed by object store [{self.store_by}] must be set before a path can be constructed."
            path = os.path.join(path, alt_name if alt_name else f"dataset_{obj_id}.dat")
        return os.path.abspath(path)

    def _exists(self, obj, **kwargs):
        """Override `ObjectStore`'s stub and check on disk."""
        if self.check_old_style:
            path = self._construct_path(obj, old_style=True, **kwargs)
            # For backward compatibility: check root path first; otherwise
            # construct and check hashed path.
            if os.path.exists(path):
                return True
        path = self._construct_path(obj, **kwargs)
        return os.path.exists(path)

    def _create(self, obj, **kwargs):
        """Override `ObjectStore`'s stub by creating any files and folders on disk."""
        if not self._exists(obj, **kwargs):
            path = self._construct_path(obj, **kwargs)
            dir_only = kwargs.get("dir_only", False)
            # Create directory if it does not exist
            dir = path if dir_only else os.path.dirname(path)
            safe_makedirs(dir)
            # Create the file if it does not exist
            if not dir_only:
                open(path, "w").close()  # Should be rb?
                umask_fix_perms(path, self.config.umask, 0o666)
        return self

    def _empty(self, obj, **kwargs):
        """Override `ObjectStore`'s stub by checking file size on disk."""
        return self.size(obj, **kwargs) == 0

    def _size(self, obj, **kwargs) -> int:
        """Override `ObjectStore`'s stub by return file size on disk.

        Returns 0 if the object doesn't exist yet or other error.
        """
        if self._exists(obj, **kwargs):
            try:
                filepath = self._get_filename(obj, **kwargs)
                for _ in range(0, 2):
                    size = os.path.getsize(filepath)
                    if size != 0:
                        break
                    # May be legitimately 0, or there may be an issue with the FS / kernel, so we try again
                    time.sleep(0.01)
                return size
            except OSError:
                return 0
        else:
            return 0

    def _delete(self, obj, entire_dir=False, **kwargs):
        """Override `ObjectStore`'s stub; delete the file or folder on disk."""
        path = self._get_filename(obj, **kwargs)
        extra_dir = kwargs.get("extra_dir", None)
        obj_dir = kwargs.get("obj_dir", False)
        try:
            if entire_dir and (extra_dir or obj_dir):
                shutil.rmtree(path)
                return True
            os.remove(path)
            return True
        except FileNotFoundError:
            # Absolutely possible that a delete request races, but that's "fine".
            return True
        except OSError as ex:
            # Likely a race condition in which we delete the job working directory
            # and another process writes files into that directory.
            # If the path doesn't exist anymore, another rmtree call was successful.
            path = self.__get_filename(obj, **kwargs)
            if path is None:
                return True
            else:
                log.critical(f"{path} delete error {ex}", exc_info=True)
        return False

    def _get_data(self, obj, start=0, count=-1, **kwargs):
        """Override `ObjectStore`'s stub; retrieve data directly from disk."""
        data_file = open(self._get_filename(obj, **kwargs))  # Should be rb?
        data_file.seek(start)
        content = data_file.read(count)
        data_file.close()
        return content

    def _get_filename(self, obj, **kwargs):
        """
        Override `ObjectStore`'s stub.

        If `object_store_check_old_style` is set to `True` in config then the
        root path is checked first.
        """
        if self.check_old_style:
            path = self._construct_path(obj, old_style=True, **kwargs)
            # For backward compatibility, check root path first; otherwise,
            # construct and return hashed path
            if os.path.exists(path):
                return path
        path = self._construct_path(obj, **kwargs)
        if not os.path.exists(path):
            raise ObjectNotFound
        return path

    def _update_from_file(self, obj, file_name=None, create=False, **kwargs):
        """`create` parameter is not used in this implementation."""
        preserve_symlinks = kwargs.pop("preserve_symlinks", False)
        # FIXME: symlinks and the object store model may not play well together
        # these should be handled better, e.g. registering the symlink'd file
        # as an object
        if create:
            self._create(obj, **kwargs)
        if file_name and self._exists(obj, **kwargs):
            try:
                if preserve_symlinks and os.path.islink(file_name):
                    force_symlink(os.readlink(file_name), self._get_filename(obj, **kwargs))
                else:
                    path = self._get_filename(obj, **kwargs)
                    shutil.copy(file_name, path)
                    umask_fix_perms(path, self.config.umask, 0o666)
            except shutil.SameFileError:
                # That's ok, we need to ignore this so that remote object stores can update
                # the remote object from the cache file path
                pass
            except OSError as ex:
                log.critical(f"Error copying {file_name} to {self.__get_filename(obj, **kwargs)}: {ex}")
                raise ex

    def _get_object_url(self, obj, **kwargs):
        """
        Override `ObjectStore`'s stub.

        Returns `None`, we have no URLs.
        """
        return None

    def _get_store_usage_percent(self, **kwargs):
        """Override `ObjectStore`'s stub by return percent storage used."""
        st = os.statvfs(self.file_path)
        return (float(st.f_blocks - st.f_bavail) / st.f_blocks) * 100


class NestedObjectStore(BaseObjectStore):
    """
    Base for ObjectStores that use other ObjectStores.

    Example: DistributedObjectStore, HierarchicalObjectStore
    """

    def __init__(self, config, config_xml=None):
        """Extend `ObjectStore`'s constructor."""
        super().__init__(config)
        self.backends = {}

    def shutdown(self):
        """For each backend, shuts them down."""
        for store in self.backends.values():
            store.shutdown()
        super().shutdown()

    def _exists(self, obj, **kwargs):
        """Determine if the `obj` exists in any of the backends."""
        return self._call_method("_exists", obj, False, False, **kwargs)

    def _create(self, obj, **kwargs):
        """Create a backing file in a random backend."""
        objectstore = random.choice(list(self.backends.values()))
        return objectstore.create(obj, **kwargs)

    def cache_targets(self) -> List[CacheTarget]:
        cache_targets = []
        for backend in self.backends.values():
            cache_targets.extend(backend.cache_targets())
        # TODO: merge more intelligently - de-duplicate paths and handle conflicting sizes/percents
        return cache_targets

    def _empty(self, obj, **kwargs):
        """For the first backend that has this `obj`, determine if it is empty."""
        return self._call_method("_empty", obj, True, False, **kwargs)

    def _size(self, obj, **kwargs):
        """For the first backend that has this `obj`, return its size."""
        return self._call_method("_size", obj, 0, False, **kwargs)

    def _delete(self, obj, **kwargs):
        """For the first backend that has this `obj`, delete it."""
        return self._call_method("_delete", obj, False, False, **kwargs)

    def _get_data(self, obj, **kwargs):
        """For the first backend that has this `obj`, get data from it."""
        return self._call_method("_get_data", obj, ObjectNotFound, True, **kwargs)

    def _get_filename(self, obj, **kwargs):
        """For the first backend that has this `obj`, get its filename."""
        return self._call_method("_get_filename", obj, ObjectNotFound, True, **kwargs)

    def _update_from_file(self, obj, **kwargs):
        """For the first backend that has this `obj`, update it from the given file."""
        if kwargs.get("create", False):
            self._create(obj, **kwargs)
            kwargs["create"] = False
        return self._call_method("_update_from_file", obj, ObjectNotFound, True, **kwargs)

    def _get_object_url(self, obj, **kwargs):
        """For the first backend that has this `obj`, get its URL."""
        return self._call_method("_get_object_url", obj, None, False, **kwargs)

    def _get_concrete_store_name(self, obj):
        return self._call_method("_get_concrete_store_name", obj, None, False)

    def _get_concrete_store_description_markdown(self, obj):
        return self._call_method("_get_concrete_store_description_markdown", obj, None, False)

    def _get_concrete_store_badges(self, obj) -> List[BadgeDict]:
        return self._call_method("_get_concrete_store_badges", obj, [], False)

    def _is_private(self, obj):
        return self._call_method("_is_private", obj, False, False)

    def _get_store_by(self, obj):
        return self._call_method("_get_store_by", obj, None, False)

    def _repr_object_for_exception(self, obj):
        try:
            # there are a few objects in python that don't have __class__
            obj_id = self._get_object_id(obj)
            return f"{obj.__class__.__name__}({self.store_by}={obj_id})"
        except AttributeError:
            return str(obj)

    def _call_method(self, method, obj, default, default_is_exception, **kwargs):
        """Check all children object stores for the first one with the dataset."""
        for store in self.backends.values():
            if store.exists(obj, **kwargs):
                return store.__getattribute__(method)(obj, **kwargs)
        if default_is_exception:
            raise default(
                f"objectstore, _call_method failed: {method} on {self._repr_object_for_exception(obj)}, kwargs: {kwargs}"
            )
        else:
            return default


<<<<<<< HEAD
=======
def user_object_store_configuration_to_config_dict(object_store_config: ObjectStoreConfiguration, id) -> Dict[str, Any]:
    # convert a pydantic model describing a user object store into a config dict ready to be
    # slotted into a distributed job runner or stand alone.
    dynamic_object_store_as_dict = object_store_config.model_dump()
    dynamic_object_store_as_dict["id"] = id
    dynamic_object_store_as_dict["weight"] = 0
    # these are all forward facing object stores...
    dynamic_object_store_as_dict["store_by"] = "uuid"
    return dynamic_object_store_as_dict


>>>>>>> f2de606c
class DistributedObjectStore(NestedObjectStore):
    """
    ObjectStore that defers to a list of backends.

    When getting objects the first store where the object exists is used.
    When creating objects they are created in a store selected randomly, but
    with weighting.
    """

    store_type = "distributed"
    _quota_source_map: Optional["QuotaSourceMap"]
    _device_source_map: Optional["DeviceSourceMap"]

    def __init__(
        self, config, config_dict, fsmon=False, user_object_store_resolver: Optional[UserObjectStoreResolver] = None
    ):
        """
        :type config: object
        :param config: An object, most likely populated from
            `galaxy/config.ini`, having the same attributes needed by
            :class:`NestedObjectStore` plus:

            * distributed_object_store_config_file

        :type config_xml: ElementTree

        :type fsmon: bool
        :param fsmon: If True, monitor the file system for free space,
            removing backends when they get too full.
        """
        super().__init__(config, config_dict)
        self._quota_source_map = None
        self._device_source_map = None
        self.backends = {}
        self.weighted_backend_ids = []
        self.original_weighted_backend_ids = []
        self.max_percent_full = {}
        self.global_max_percent_full = config_dict.get("global_max_percent_full", 0)
        self.search_for_missing = config_dict.get("search_for_missing", True)
        random.seed()

        user_selection_allowed = []
        for backend_def in config_dict["backends"]:
            backened_id = backend_def["id"]
            maxpctfull = backend_def.get("max_percent_full", 0)
            weight = backend_def["weight"]
            allow_selection = backend_def.get("allow_selection")
            if allow_selection:
                user_selection_allowed.append(backened_id)
            backend = build_object_store_from_config(config, config_dict=backend_def, fsmon=fsmon)

            self.backends[backened_id] = backend
            self.max_percent_full[backened_id] = maxpctfull

            for _ in range(0, weight):
                # The simplest way to do weighting: add backend ids to a
                # sequence the number of times equalling weight, then randomly
                # choose a backend from that sequence at creation
                self.weighted_backend_ids.append(backened_id)

        self.original_weighted_backend_ids = self.weighted_backend_ids
        self.user_object_store_resolver = user_object_store_resolver
        self.user_selection_allowed = user_selection_allowed
        self.allow_user_selection = bool(user_selection_allowed) or (user_object_store_resolver is not None)
        self.sleeper = None
        if fsmon and (self.global_max_percent_full or [_ for _ in self.max_percent_full.values() if _ != 0.0]):
            self.sleeper = Sleeper()
            self.filesystem_monitor_thread = threading.Thread(target=self.__filesystem_monitor, args=[self.sleeper])
            self.filesystem_monitor_thread.daemon = True
            self.filesystem_monitor_thread.start()
            log.info("Filesystem space monitor started")

    @classmethod
    def parse_xml(clazz, config_xml, legacy=False):
        if legacy:
            backends_root = config_xml
        else:
            backends_root = config_xml.find("backends")

        backends: List[Dict[str, Any]] = []
        config_dict = {
            "search_for_missing": asbool(backends_root.get("search_for_missing", True)),
            "global_max_percent_full": float(backends_root.get("maxpctfull", 0)),
            "backends": backends,
        }

        for b in [e for e in backends_root if e.tag == "backend"]:
            store_id = b.get("id")
            store_weight = int(b.get("weight", 1))
            store_maxpctfull = float(b.get("maxpctfull", 0))
            store_type = b.get("type", "disk")
            store_by = b.get("store_by", None)
            allow_selection = asbool(b.get("allow_selection"))

            objectstore_class, _ = type_to_object_store_class(store_type)
            backend_config_dict = objectstore_class.parse_xml(b)
            backend_config_dict["id"] = store_id
            backend_config_dict["weight"] = store_weight
            backend_config_dict["max_percent_full"] = store_maxpctfull
            backend_config_dict["type"] = store_type
            backend_config_dict["allow_selection"] = allow_selection
            if store_by is not None:
                backend_config_dict["store_by"] = store_by
            backends.append(backend_config_dict)

        return config_dict

    @classmethod
    def from_xml(
        clazz,
        config,
        config_xml,
        fsmon=False,
        user_object_store_resolver: Optional[UserObjectStoreResolver] = None,
        **kwd,
    ):
        legacy = False
        if config_xml is None:
            distributed_config = config.distributed_object_store_config_file
            assert distributed_config is not None, (
                "distributed object store ('object_store = distributed') "
                "requires a config file, please set one in "
                "'distributed_object_store_config_file')"
            )

            log.debug("Loading backends for distributed object store from %s", distributed_config)
            config_xml = parse_xml(distributed_config).getroot()
            legacy = True
        else:
            log.debug("Loading backends for distributed object store from %s", config_xml.get("id"))

        config_dict = clazz.parse_xml(config_xml, legacy=legacy)
        return clazz(config, config_dict, fsmon=fsmon, user_object_store_resolver=user_object_store_resolver)

    def to_dict(self, object_store_uris: Optional[Set[str]] = None) -> Dict[str, Any]:
        as_dict = super().to_dict()
        as_dict["global_max_percent_full"] = self.global_max_percent_full
        as_dict["search_for_missing"] = self.search_for_missing
        backends: List[Dict[str, Any]] = []
        for backend_id, backend in self.backends.items():
            backend_as_dict = backend.to_dict()
            backend_as_dict["id"] = backend_id
            backend_as_dict["max_percent_full"] = self.max_percent_full[backend_id]
            backend_as_dict["weight"] = len([i for i in self.original_weighted_backend_ids if i == backend_id])
            backends.append(backend_as_dict)
        if object_store_uris:
            for user_object_store_uri in object_store_uris:
                if not self.user_object_store_resolver:
                    raise ConfigDoesNotAllowException()

                object_store_config = self.user_object_store_resolver.resolve_object_store_uri_config(
                    user_object_store_uri
                )
                dynamic_object_store_as_dict = user_object_store_configuration_to_config_dict(
                    object_store_config, user_object_store_uri
                )
                backends.append(dynamic_object_store_as_dict)

        as_dict["backends"] = backends
        return as_dict

    def shutdown(self):
        """Shut down. Kill the free space monitor if there is one."""
        super().shutdown()
        if self.sleeper is not None:
            self.sleeper.wake()

    def __filesystem_monitor(self, sleeper: Sleeper):
        while self.running:
            new_weighted_backend_ids = self.original_weighted_backend_ids
            for id, backend in self.backends.items():
                maxpct = self.max_percent_full[id] or self.global_max_percent_full
                pct = backend.get_store_usage_percent()
                if pct > maxpct:
                    new_weighted_backend_ids = [_ for _ in new_weighted_backend_ids if _ != id]
            self.weighted_backend_ids = new_weighted_backend_ids
            sleeper.sleep(120)  # Test free space every 2 minutes

    def _construct_path(self, obj, **kwargs):
        return self._resolve_backend(obj.object_store_id).construct_path(obj, **kwargs)

    def _create(self, obj, **kwargs):
        """The only method in which obj.object_store_id may be None."""
        object_store_id = obj.object_store_id
        if object_store_id is None or not self._exists(obj, **kwargs):
            if object_store_id is None or (object_store_id not in self.backends and "://" not in object_store_id):
                try:
                    object_store_id = random.choice(self.weighted_backend_ids)
                    obj.object_store_id = object_store_id
                except IndexError:
                    raise ObjectInvalid(
                        f"objectstore.create, could not generate obj.object_store_id: {obj}, kwargs: {kwargs}"
                    )
                log.debug(
                    "Selected backend '%s' for creation of %s %s", object_store_id, obj.__class__.__name__, obj.id
                )
            else:
                log.debug(
                    "Using preferred backend '%s' for creation of %s %s",
                    object_store_id,
                    obj.__class__.__name__,
                    obj.id,
                )
            return self._resolve_backend(object_store_id).create(obj, **kwargs)
        else:
            return self._resolve_backend(object_store_id)

    def _call_method(self, method, obj, default, default_is_exception, **kwargs):
        object_store_id = self.__get_store_id_for(obj, **kwargs)
        if object_store_id is not None:
            return self._resolve_backend(object_store_id).__getattribute__(method)(obj, **kwargs)
        if default_is_exception:
            raise default(
                f"objectstore, _call_method failed: {method} on {self._repr_object_for_exception(obj)}, kwargs: {kwargs}"
            )
        else:
            return default

    def _resolve_backend(self, object_store_id: str):
        try:
            return self.backends[object_store_id]
        except KeyError:
            if object_store_id.startswith("user_objects://") and self.user_object_store_resolver:
                return self.user_object_store_resolver.resolve_object_store_uri(object_store_id)
            raise

    def get_quota_source_map(self) -> "QuotaSourceMap":
        if self._quota_source_map is None:
            quota_source_map = QuotaSourceMap()
            self._merge_quota_source_map(quota_source_map, self)
            self._quota_source_map = quota_source_map
        assert self._quota_source_map is not None
        return self._quota_source_map

    def get_device_source_map(self) -> "DeviceSourceMap":
        if self._device_source_map is None:
            device_source_map = DeviceSourceMap()
            self._merge_device_source_map(device_source_map, self)
            self._device_source_map = device_source_map
        assert self._device_source_map is not None
        return self._device_source_map

    @classmethod
    def _merge_quota_source_map(clz, quota_source_map, object_store):
        for backend_id, backend in object_store.backends.items():
            if isinstance(backend, DistributedObjectStore):
                clz._merge_quota_source_map(quota_source_map, backend)
            else:
                quota_source_map.backends[backend_id] = backend.get_quota_source_map()

    @classmethod
    def _merge_device_source_map(clz, device_source_map: "DeviceSourceMap", object_store):
        for backend_id, backend in object_store.backends.items():
            if isinstance(backend, DistributedObjectStore):
                clz._merge_device_source_map(device_source_map, backend)
            else:
                device_source_map.backends[backend_id] = backend.get_device_source_map()

    def __get_store_id_for(self, obj, **kwargs):
        if obj.object_store_id is not None:
            if obj.object_store_id in self.backends or obj.object_store_id.startswith("user_objects://"):
                return obj.object_store_id
            else:
                log.warning(
                    "The backend object store ID (%s) for %s object with ID %s is invalid",
                    obj.object_store_id,
                    obj.__class__.__name__,
                    obj.id,
                )
        elif self.search_for_missing:
            # if this instance has been switched from a non-distributed to a
            # distributed object store, or if the object's store id is invalid,
            # try to locate the object
            for id, store in self.backends.items():
                if store.exists(obj, **kwargs):
                    log.warning(
                        f"{obj.__class__.__name__} object with ID {obj.id} found in backend object store with ID {id}"
                    )
                    obj.object_store_id = id
                    return id
        return None

    def object_store_ids(self, private=None):
        object_store_ids = []
        for backend_id, backend in self.backends.items():
            object_store_ids.extend(backend.object_store_ids(private=private))
            if backend.private is private or private is None:
                object_store_ids.append(backend_id)
        return object_store_ids

    def object_store_allows_id_selection(self) -> bool:
        """Return True if this object store respects object_store_id and allow selection of this."""
        return self.allow_user_selection

    def validate_selected_object_store_id(self, user, object_store_id: Optional[str]) -> Optional[str]:
        parent_check = super().validate_selected_object_store_id(user, object_store_id)
        if parent_check or object_store_id is None:
            return parent_check
        # user selection allowed and object_store_id is not None
        if object_store_id.startswith("user_objects://"):
            if not user:
                return "Supplied object store id is not accessible"
            rest_of_uri = object_store_id.split("://", 1)[1]
            user_object_store_uuid = rest_of_uri
            for user_object_store in user.object_stores:
                if str(user_object_store.uuid) == user_object_store_uuid:
                    return None
            return "Supplied object store id was not found"
        if object_store_id not in self.object_store_ids_allowing_selection():
            return "Supplied object store id is not an allowed object store selection"
        return None

    def object_store_ids_allowing_selection(self) -> List[str]:
        """Return a non-empty list of allowed selectable object store IDs during creation."""
        return self.user_selection_allowed

    def get_concrete_store_by_object_store_id(self, object_store_id: str) -> Optional["ConcreteObjectStore"]:
        """If this is a distributed object store, get ConcreteObjectStore by object_store_id."""
        return self.backends[object_store_id]


class HierarchicalObjectStore(NestedObjectStore):
    """
    ObjectStore that defers to a list of backends.

    When getting objects the first store where the object exists is used.
    When creating objects only the first store is used.
    """

    store_type = "hierarchical"

    def __init__(self, config, config_dict, fsmon=False):
        """The default constructor. Extends `NestedObjectStore`."""
        super().__init__(config, config_dict)

        backends: Dict[int, ObjectStore] = {}
        is_private = config_dict.get("private", DEFAULT_PRIVATE)
        for order, backend_def in enumerate(config_dict["backends"]):
            backend_is_private = backend_def.get("private")
            if backend_is_private is not None:
                assert (
                    is_private == backend_is_private
                ), "The private attribute must be defined on the HierarchicalObjectStore and not contained concrete objectstores."
            backend_quota = backend_def.get("quota")
            if backend_quota is not None:
                # Make sure just was using defaults - because cannot override what is
                # is setup by the HierarchicalObjectStore.
                assert backend_quota.get("source", DEFAULT_QUOTA_SOURCE) == DEFAULT_QUOTA_SOURCE
                assert backend_quota.get("enabled", DEFAULT_QUOTA_ENABLED) == DEFAULT_QUOTA_ENABLED

            backends[order] = build_object_store_from_config(config, config_dict=backend_def, fsmon=fsmon)

        self.backends = backends
        self.private = is_private
        quota_config = config_dict.get("quota", {})
        self.quota_source = quota_config.get("source", DEFAULT_QUOTA_SOURCE)
        self.quota_enabled = quota_config.get("enabled", DEFAULT_QUOTA_ENABLED)

    @classmethod
    def parse_xml(clazz, config_xml):
        backends_list = []
        is_private = BaseObjectStore.parse_private_from_config_xml(config_xml)
        for backend in sorted(config_xml.find("backends"), key=lambda b: int(b.get("order"))):
            store_type = backend.get("type")
            objectstore_class, _ = type_to_object_store_class(store_type)
            backend_config_dict = objectstore_class.parse_xml(backend)
            backend_config_dict["private"] = is_private
            backend_config_dict["type"] = store_type
            backends_list.append(backend_config_dict)

        config_dict = {"backends": backends_list}
        config_dict["private"] = is_private
        return config_dict

    def to_dict(self):
        as_dict = super().to_dict()
        backends = []
        for backend in self.backends.values():
            backend_as_dict = backend.to_dict()
            backends.append(backend_as_dict)
        as_dict["backends"] = backends
        as_dict["private"] = self.private
        return as_dict

    def _exists(self, obj, **kwargs):
        """Check all child object stores."""
        for store in self.backends.values():
            if store.exists(obj, **kwargs):
                return True
        return False

    def _construct_path(self, obj, **kwargs):
        return self.backends[0].construct_path(obj, **kwargs)

    def _create(self, obj, **kwargs):
        """Call the primary object store."""
        return self.backends[0].create(obj, **kwargs)

    def _is_private(self, obj):
        # Unlink the DistributedObjectStore - the HierarchicalObjectStore does not use
        # object_store_id - so all the contained object stores need to define is_private
        # the same way.
        return self.private

    def get_quota_source_map(self):
        quota_source_map = QuotaSourceMap(
            self.quota_source,
            self.quota_enabled,
        )
        return quota_source_map


def serialize_static_object_store_config(object_store: ObjectStore, object_store_uris: Set[str]) -> Dict[str, Any]:
    """Serialize a static object store configuration for database-less serialization.

    The database-less part here comes from the fact these are used in job directories
    during extended metadata collection. Any database/vault/app config details should
    be unpacked and the result should be an object store configuration that doesn't
    depend on those entities but which resolves to the same locations.
    """
    if len(object_store_uris) == 0:
        return object_store.to_dict()
    if not isinstance(object_store, DistributedObjectStore):
        # TODO: Not for the MVP or first iteration - but potentially we could allow
        # a concrete store here and then build a Distributed store from that and
        # concrete stores represented by object_store_uris
        raise ConfigDoesNotAllowException("ObjectStore configuration does not allow per-user object stores")
    return object_store.to_dict(object_store_uris=object_store_uris)


class QuotaModel(BaseModel):
    source: Optional[str] = None
    enabled: bool


class ConcreteObjectStoreModel(BaseModel):
    object_store_id: Optional[str] = None
    private: bool
    name: Optional[str] = None
    description: Optional[str] = None
    quota: QuotaModel
    badges: List[BadgeDict]
    device: Optional[str] = None


def type_to_object_store_class(
    store: str, fsmon: bool = False, user_object_store_resolver: Optional[UserObjectStoreResolver] = None
) -> Tuple[Type[BaseObjectStore], Dict[str, Any]]:
    objectstore_class: Type[BaseObjectStore]
    objectstore_constructor_kwds: Dict[str, Any] = {}
    if store == "disk":
        objectstore_class = DiskObjectStore
    elif store == "boto3":
        from .s3_boto3 import S3ObjectStore as Boto3ObjectStore

        objectstore_class = Boto3ObjectStore
    elif store in ["s3", "aws_s3"]:
        from .s3 import S3ObjectStore

        objectstore_class = S3ObjectStore
    elif store == "cloud":
        from .cloud import Cloud

        objectstore_class = Cloud
    elif store in ["swift", "generic_s3"]:
        from .s3 import GenericS3ObjectStore

        objectstore_class = GenericS3ObjectStore
    elif store == "distributed":
        objectstore_class = DistributedObjectStore
        objectstore_constructor_kwds["fsmon"] = fsmon
        objectstore_constructor_kwds["user_object_store_resolver"] = user_object_store_resolver
    elif store == "hierarchical":
        objectstore_class = HierarchicalObjectStore
        objectstore_constructor_kwds["fsmon"] = fsmon
    elif store == "irods":
        from .irods import IRODSObjectStore

        objectstore_class = IRODSObjectStore
    elif store == "azure_blob":
        from .azure_blob import AzureBlobObjectStore

        objectstore_class = AzureBlobObjectStore
    elif store == "pithos":
        from .pithos import PithosObjectStore

        objectstore_class = PithosObjectStore
    elif store == "rucio":
        from .rucio import RucioObjectStore

        objectstore_class = RucioObjectStore
<<<<<<< HEAD
=======
    elif store == "onedata":
        from .onedata import OnedataObjectStore

        objectstore_class = OnedataObjectStore
>>>>>>> f2de606c
    else:
        raise Exception(f"Unrecognized object store definition: {store}")
    # Disable the Pulsar object store for now until it receives some attention
    # elif store == 'pulsar':
    #    from .pulsar import PulsarObjectStore
    #    return PulsarObjectStore(config=config, config_xml=config_xml)

    return objectstore_class, objectstore_constructor_kwds


def build_test_object_store_from_user_config(
    config,
    object_store_config: ObjectStoreConfiguration,
):
    # check an object store configuration by building a standalone object store
    # from a supplied user object store configuration.
    config_dict = user_object_store_configuration_to_config_dict(object_store_config, uuid4().hex)
    object_store = build_object_store_from_config(
        config,
        config_dict=config_dict,
        disable_process_management=True,
    )
    return object_store


def build_object_store_from_config(
    config,
    fsmon=False,
    config_xml=None,
    config_dict=None,
    disable_process_management=False,
    user_object_store_resolver: Optional[UserObjectStoreResolver] = None,
):
    """
    Invoke the appropriate object store.

    Will use the `object_store_config_file` attribute of the `config` object to
    configure a new object store from the specified XML file.

    Or you can specify the object store type in the `object_store` attribute of
    the `config` object. Currently 'disk', 's3', 'swift', 'distributed',
    'hierarchical', 'irods', and 'pulsar' are supported values.
    """
    from_object = "xml"

    if config is None and config_dict is not None and "config" in config_dict:
        # Build an application config object from to_dict of an ObjectStore.
        config = Bunch(disable_process_management=disable_process_management, **config_dict["config"])
    elif config is None:
        raise Exception(
            "build_object_store_from_config sent None as config parameter and one cannot be recovered from config_dict"
        )

    if config_xml is None and config_dict is None:
        config_file = config.object_store_config_file
        if os.path.exists(config_file):
            log.debug("Reading object store config from file: %s", config_file)
            if config_file.endswith(".xml") or config_file.endswith(".xml.sample"):
                # This is a top level invocation of build_object_store_from_config, and
                # we have an object_store_conf.xml -- read the .xml and build
                # accordingly
                config_xml = parse_xml(config.object_store_config_file).getroot()
                store = config_xml.get("type")
            else:
                with open(config_file) as f:
                    config_dict = yaml.safe_load(f)
                from_object = "dict"
                store = config_dict.get("type")
        elif config.object_store_config:
            log.debug("Reading object store config from object_store_config option")
            from_object = "dict"
            config_dict = config.object_store_config
            store = config_dict.get("type")
        else:
            store = config.object_store
    elif config_xml is not None:
        store = config_xml.get("type")
    elif config_dict is not None:
        from_object = "dict"
        store = config_dict.get("type")

    objectstore_class, objectstore_constructor_kwds = type_to_object_store_class(
        store, fsmon=fsmon, user_object_store_resolver=user_object_store_resolver
    )
    if from_object == "xml":
        return objectstore_class.from_xml(config=config, config_xml=config_xml, **objectstore_constructor_kwds)
    else:
        return objectstore_class(config=config, config_dict=config_dict, **objectstore_constructor_kwds)


# View into the application configuration that is shared between the global object store
# and user defined object stores as produced by concrete_object_store.
class UserObjectStoresAppConfig(BaseModel):
    object_store_cache_path: str
    object_store_cache_size: int
    user_config_templates_use_saved_configuration: Literal["fallback", "preferred", "never"]
    jobs_directory: str
    new_file_path: str
    umask: int
    gid: int


# TODO: this will need app details...
# TODO: unit test from configuration dict...
def concrete_object_store(
    object_store_configuration: ObjectStoreConfiguration, app_config: UserObjectStoresAppConfig
) -> ConcreteObjectStore:
    # Adapt structured UserObjectStoresAppConfig into a more full configuration object as expected by
    # the object stores
    class GalaxyConfigAdapter:
        # Hard code these, these will not support legacy features
        object_store_check_old_style = False
        object_store_store_by = "uuid"

        # Set this to false for now... not sure but we may want to revisit this
        enable_quotas = False

        # These need to come in from Galaxy's config
        jobs_directory = app_config.jobs_directory
        new_file_path = app_config.new_file_path
        umask = app_config.umask
        gid = app_config.gid
        object_store_cache_size = app_config.object_store_cache_size
        object_store_cache_path = app_config.object_store_cache_path

    objectstore_class, objectstore_constructor_kwds = type_to_object_store_class(
        store=object_store_configuration.type,
        fsmon=False,
    )
    assert issubclass(objectstore_class, ConcreteObjectStore)
    return objectstore_class(
        config=GalaxyConfigAdapter(),
        config_dict=object_store_configuration.model_dump(),
        **objectstore_constructor_kwds,
    )


def local_extra_dirs(func):
    """Non-local plugin decorator using local directories for the extra_dirs (job_work and temp)."""

    def wraps(self, *args, **kwargs):
        if kwargs.get("base_dir", None) is None:
            return func(self, *args, **kwargs)
        else:
            for c in self.__class__.__mro__:
                if c.__name__ == "DiskObjectStore":
                    return getattr(c, func.__name__)(self, *args, **kwargs)
            raise Exception(
                f"Could not call DiskObjectStore's {func.__name__} method, does your "
                "Object Store plugin inherit from DiskObjectStore?"
            )

    return wraps


def config_to_dict(config):
    """Dict-ify the portion of a config object consumed by the ObjectStore class and its subclasses."""
    return {
        "object_store_check_old_style": config.object_store_check_old_style,
        "enable_quotas": config.enable_quotas,
        "file_path": config.file_path,
        "umask": config.umask,
        "jobs_directory": config.jobs_directory,
        "new_file_path": config.new_file_path,
        "object_store_cache_path": config.object_store_cache_path,
        "gid": config.gid,
    }


class QuotaSourceInfo(NamedTuple):
    label: Optional[str]
    use: bool


class DeviceSourceMap:
    def __init__(self, device_id=DEFAULT_DEVICE_ID):
        self.default_device_id = device_id
        self.backends = {}

    def get_device_id(self, object_store_id: str) -> Optional[str]:
        if object_store_id in self.backends:
            device_map = self.backends.get(object_store_id)
            if device_map:
                print(device_map)
                return device_map.get_device_id(object_store_id)

        return self.default_device_id


class QuotaSourceMap:
    def __init__(self, source=DEFAULT_QUOTA_SOURCE, enabled=DEFAULT_QUOTA_ENABLED):
        self.default_quota_source = source
        self.default_quota_enabled = enabled
        self.info = QuotaSourceInfo(self.default_quota_source, self.default_quota_enabled)
        self.backends = {}
        self._labels = None

    def get_quota_source_info(self, object_store_id):
        if object_store_id in self.backends:
            return self.backends[object_store_id].get_quota_source_info(object_store_id)
        else:
            return self.info

    def get_quota_source_label(self, object_store_id):
        if object_store_id in self.backends:
            return self.backends[object_store_id].get_quota_source_label(object_store_id)
        else:
            return self.default_quota_source

    def get_quota_source_labels(self):
        if self._labels is None:
            labels = set()
            if self.default_quota_source:
                labels.add(self.default_quota_source)
            for backend in self.backends.values():
                labels = labels.union(backend.get_quota_source_labels())
            self._labels = labels
        return self._labels

    def default_usage_excluded_ids(self):
        exclude_object_store_ids = []
        for backend_id, backend_source_map in self.backends.items():
            if backend_source_map.default_quota_source is not None:
                exclude_object_store_ids.append(backend_id)
            elif not backend_source_map.default_quota_enabled:
                exclude_object_store_ids.append(backend_id)
        return exclude_object_store_ids

    def get_id_to_source_pairs(self, include_default_quota_source=False):
        pairs = []
        for backend_id, backend_source_map in self.backends.items():
            if (
                backend_source_map.default_quota_source is not None or include_default_quota_source
            ) and backend_source_map.default_quota_enabled:
                pairs.append((backend_id, backend_source_map.default_quota_source))
        return pairs

    def ids_per_quota_source(self, include_default_quota_source=False):
        quota_sources: Dict[Optional[str], List[str]] = {}
        for object_id, quota_source_label in self.get_id_to_source_pairs(
            include_default_quota_source=include_default_quota_source
        ):
            if quota_source_label not in quota_sources:
                quota_sources[quota_source_label] = []
            quota_sources[quota_source_label].append(object_id)
        return quota_sources


class ObjectCreationProblem(Exception):
    pass


# Calling these client_message to make it clear they should use the language of the
# Galaxy UI/UX - for instance "storage location" not "objectstore".
class ObjectCreationProblemSharingDisabled(ObjectCreationProblem):
    client_message = "Job attempted to create sharable output datasets in a storage location with sharing disabled"


class ObjectCreationProblemStoreFull(ObjectCreationProblem):
    client_message = (
        "Job attempted to create output datasets in a full storage location, please contact your admin for more details"
    )


class ObjectStorePopulator:
    """Small helper for interacting with the object store and making sure all
    datasets from a job end up with the same object_store_id.
    """

    def __init__(self, has_object_store, user):
        if hasattr(has_object_store, "object_store"):
            object_store = has_object_store.object_store
        else:
            object_store = has_object_store
        self.object_store = object_store
        self.object_store_id = None
        self.user = user

    def set_object_store_id(self, data, require_shareable=False):
        self.set_dataset_object_store_id(data.dataset, require_shareable=require_shareable)

    def set_dataset_object_store_id(self, dataset, require_shareable=True):
        # Create an empty file immediately.  The first dataset will be
        # created in the "default" store, all others will be created in
        # the same store as the first.
        dataset.object_store_id = self.object_store_id
        try:
            ensure_non_private = require_shareable
            concrete_store = self.object_store.create(dataset, ensure_non_private=ensure_non_private)
            if concrete_store.private and require_shareable:
                raise ObjectCreationProblemSharingDisabled()
        except ObjectInvalid:
            raise ObjectCreationProblemStoreFull()
        self.object_store_id = dataset.object_store_id  # these will be the same thing after the first output


def persist_extra_files(
    object_store: ObjectStore,
    src_extra_files_path: str,
    primary_data: "DatasetInstance",
    extra_files_path_name: Optional[str] = None,
) -> None:
    if not primary_data.dataset.purged and os.path.exists(src_extra_files_path):
        assert primary_data.dataset
        if not extra_files_path_name:
            extra_files_path_name = primary_data.dataset.extra_files_path_name_from(object_store)
        assert extra_files_path_name
        persist_extra_files_for_dataset(object_store, src_extra_files_path, primary_data.dataset, extra_files_path_name)


def persist_extra_files_for_dataset(
    object_store: ObjectStore,
    src_extra_files_path: str,
    dataset: "Dataset",
    extra_files_path_name: str,
):
    for root, _dirs, files in safe_walk(src_extra_files_path):
        extra_dir = os.path.join(extra_files_path_name, os.path.relpath(root, src_extra_files_path))
        extra_dir = os.path.normpath(extra_dir)
        for f in files:
            if not in_directory(f, src_extra_files_path):
                # Unclear if this can ever happen if we use safe_walk ... probably not ?
                raise MalformedContents(f"Invalid dataset path: {f}")
            object_store.update_from_file(
                dataset,
                extra_dir=extra_dir,
                alt_name=f,
                file_name=os.path.join(root, f),
                create=True,
                preserve_symlinks=True,
            )<|MERGE_RESOLUTION|>--- conflicted
+++ resolved
@@ -78,8 +78,6 @@
 log = logging.getLogger(__name__)
 
 
-<<<<<<< HEAD
-=======
 class UserObjectStoreResolver(Protocol):
     def resolve_object_store_uri_config(self, uri: str) -> ObjectStoreConfiguration:
         pass
@@ -101,7 +99,6 @@
         return concrete_object_store(object_store_configuration, self._app_config)
 
 
->>>>>>> f2de606c
 class ObjectStore(metaclass=abc.ABCMeta):
     """ObjectStore interface.
 
@@ -1068,8 +1065,6 @@
             return default
 
 
-<<<<<<< HEAD
-=======
 def user_object_store_configuration_to_config_dict(object_store_config: ObjectStoreConfiguration, id) -> Dict[str, Any]:
     # convert a pydantic model describing a user object store into a config dict ready to be
     # slotted into a distributed job runner or stand alone.
@@ -1081,7 +1076,6 @@
     return dynamic_object_store_as_dict
 
 
->>>>>>> f2de606c
 class DistributedObjectStore(NestedObjectStore):
     """
     ObjectStore that defers to a list of backends.
@@ -1573,13 +1567,10 @@
         from .rucio import RucioObjectStore
 
         objectstore_class = RucioObjectStore
-<<<<<<< HEAD
-=======
     elif store == "onedata":
         from .onedata import OnedataObjectStore
 
         objectstore_class = OnedataObjectStore
->>>>>>> f2de606c
     else:
         raise Exception(f"Unrecognized object store definition: {store}")
     # Disable the Pulsar object store for now until it receives some attention
