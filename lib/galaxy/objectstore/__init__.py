"""
objectstore package, abstraction for storing blobs of data for use in Galaxy.

all providers ensure that data can be accessed on the filesystem for running
tools
"""

import abc
import logging
import os
import random
import shutil
import threading
import time
from typing import (
    Any,
    Dict,
    List,
    NamedTuple,
    Optional,
    Set,
    Tuple,
    Type,
    TYPE_CHECKING,
)
from uuid import uuid4

import yaml
from pydantic import BaseModel
from typing_extensions import (
    Literal,
    Protocol,
)

from galaxy.exceptions import (
    ConfigDoesNotAllowException,
    MalformedContents,
    ObjectInvalid,
    ObjectNotFound,
)
from galaxy.util import (
    asbool,
    directory_hash_id,
    force_symlink,
    in_directory,
    parse_xml,
    umask_fix_perms,
)
from galaxy.util.bunch import Bunch
from galaxy.util.path import (
    safe_makedirs,
    safe_relpath,
    safe_walk,
)
from galaxy.util.sleeper import Sleeper
from .badges import (
    BadgeDict,
    read_badges,
    serialize_badges,
    StoredBadgeDict,
)
from .caching import CacheTarget
from .templates import ObjectStoreConfiguration

if TYPE_CHECKING:
    from galaxy.model import (
        Dataset,
        DatasetInstance,
    )

NO_SESSION_ERROR_MESSAGE = (
    "Attempted to 'create' object store entity in configuration with no database session present."
)
DEFAULT_PRIVATE = False
DEFAULT_QUOTA_SOURCE = None  # Just track quota right on user object in Galaxy.
DEFAULT_QUOTA_ENABLED = True  # enable quota tracking in object stores by default
DEFAULT_DEVICE_ID = None
USER_OBJECTS_SCHEME = "user_objects://"

log = logging.getLogger(__name__)


def is_user_object_store(object_store_id: Optional[str]) -> bool:
    return object_store_id is not None and object_store_id.startswith(USER_OBJECTS_SCHEME)


class UserObjectStoreResolver(Protocol):
    def resolve_object_store_uri_config(self, uri: str) -> ObjectStoreConfiguration:
        pass

    def resolve_object_store_uri(self, uri: str) -> "ConcreteObjectStore":
        pass


class BaseUserObjectStoreResolver(UserObjectStoreResolver, metaclass=abc.ABCMeta):
    _app_config: "UserObjectStoresAppConfig"

    @abc.abstractmethod
    def resolve_object_store_uri_config(self, uri: str) -> ObjectStoreConfiguration:
        """Resolve the supplied object store URI into a concrete object store configuration."""
        pass

    def resolve_object_store_uri(self, uri: str) -> "ConcreteObjectStore":
        object_store_configuration = self.resolve_object_store_uri_config(uri)
        return concrete_object_store(object_store_configuration, self._app_config)


class ObjectStore(metaclass=abc.ABCMeta):
    """ObjectStore interface.

    FIELD DESCRIPTIONS (these apply to all the methods in this class):

    :type obj: StorableObject
    :param obj: A Galaxy object with an assigned database ID accessible via
        the .id attribute.

    :type base_dir: string
    :param base_dir: A key in `self.extra_dirs` corresponding to the base
        directory in which this object should be created, or `None` to specify
        the default directory.

    :type dir_only: boolean
    :param dir_only: If `True`, check only the path where the file identified
        by `obj` should be located, not the dataset itself. This option applies
        to `extra_dir` argument as well.

    :type extra_dir: string
    :param extra_dir: Append `extra_dir` to the directory structure where the
        dataset identified by `obj` should be located. (e.g.,
        000/extra_dir/obj.id). Valid values include 'job_work' (defaulting to
        config.jobs_directory =
        '$GALAXY_ROOT/database/jobs_directory');
        'temp' (defaulting to config.new_file_path =
        '$GALAXY_ROOT/database/tmp').

    :type extra_dir_at_root: boolean
    :param extra_dir_at_root: Applicable only if `extra_dir` is set. If True,
        the `extra_dir` argument is placed at root of the created directory
        structure rather than at the end (e.g., extra_dir/000/obj.id vs.
        000/extra_dir/obj.id)

    :type alt_name: string
    :param alt_name: Use this name as the alternative name for the created
        dataset rather than the default.

    :type obj_dir: boolean
    :param obj_dir: Append a subdirectory named with the object's ID (e.g.
        000/obj.id)
    """

    @abc.abstractmethod
    def exists(
        self,
        obj,
        base_dir=None,
        dir_only=False,
        extra_dir=None,
        extra_dir_at_root=False,
        alt_name=None,
        obj_dir: bool = False,
    ) -> bool:
        """Return True if the object identified by `obj` exists, False otherwise."""
        raise NotImplementedError()

    @abc.abstractmethod
    def construct_path(
        self,
        obj,
        base_dir=None,
        dir_only=False,
        extra_dir=None,
        extra_dir_at_root=False,
        alt_name=None,
        obj_dir: bool = False,
        in_cache: bool = False,
    ) -> str:
        raise NotImplementedError()

    @abc.abstractmethod
    def create(
        self,
        obj,
        base_dir=None,
        dir_only=False,
        extra_dir=None,
        extra_dir_at_root=False,
        alt_name=None,
        obj_dir: bool = False,
    ):
        """
        Mark the object (`obj`) as existing in the store, but with no content.

        This method will create a proper directory structure for
        the file if the directory does not already exist.

        The method returns the concrete objectstore the supplied object is stored
        in.
        """
        raise NotImplementedError()

    @abc.abstractmethod
    def empty(
        self, obj, base_dir=None, extra_dir=None, extra_dir_at_root=False, alt_name=None, obj_dir: bool = False
    ) -> bool:
        """
        Test if the object identified by `obj` has content.

        If the object does not exist raises `ObjectNotFound`.
        """
        raise NotImplementedError()

    @abc.abstractmethod
    def size(self, obj, extra_dir=None, extra_dir_at_root=False, alt_name=None, obj_dir: bool = False) -> int:
        """
        Return size of the object identified by `obj`.

        If the object does not exist, return 0.
        """
        raise NotImplementedError()

    @abc.abstractmethod
    def delete(
        self,
        obj,
        entire_dir: bool = False,
        base_dir=None,
        dir_only=False,
        extra_dir=None,
        extra_dir_at_root=False,
        alt_name=None,
        obj_dir: bool = False,
    ) -> bool:
        """
        Delete the object identified by `obj`.

        :type entire_dir: boolean
        :param entire_dir: If True, delete the entire directory pointed to by
                           extra_dir. For safety reasons, this option applies
                           only for and in conjunction with the extra_dir or
                           obj_dir options.
        """
        raise NotImplementedError()

    @abc.abstractmethod
    def get_data(
        self,
        obj,
        start=0,
        count=-1,
        base_dir=None,
        extra_dir=None,
        extra_dir_at_root=False,
        alt_name=None,
        obj_dir: bool = False,
    ):
        """
        Fetch `count` bytes of data offset by `start` bytes using `obj.id`.

        If the object does not exist raises `ObjectNotFound`.

        :type start: int
        :param start: Set the position to start reading the dataset file

        :type count: int
        :param count: Read at most `count` bytes from the dataset
        """
        raise NotImplementedError()

    @abc.abstractmethod
    def get_filename(
        self,
        obj,
        base_dir=None,
        dir_only=False,
        extra_dir=None,
        extra_dir_at_root=False,
        alt_name=None,
<<<<<<< HEAD
        obj_dir=False,
        sync_cache=False,
        user=None,
        auth_token=None,
    ):
=======
        obj_dir: bool = False,
        sync_cache: bool = True,
    ) -> str:
>>>>>>> cc18d879
        """
        Get the expected filename with absolute path for object with id `obj.id`.

        This can be used to access the contents of the object.
        """
        raise NotImplementedError()

    @abc.abstractmethod
    def update_from_file(
        self,
        obj,
        base_dir=None,
        extra_dir=None,
        extra_dir_at_root=False,
        alt_name=None,
        obj_dir: bool = False,
        file_name=None,
        create: bool = False,
        preserve_symlinks: bool = False,
    ) -> None:
        """
        Inform the store that the file associated with `obj.id` has been updated.

        If `file_name` is provided, update from that file instead of the
        default.
        If the object does not exist raises `ObjectNotFound`.

        :type file_name: string
        :param file_name: Use file pointed to by `file_name` as the source for
                          updating the dataset identified by `obj`

        :type create: boolean
        :param create: If True and the default dataset does not exist, create
            it first.
        """
        raise NotImplementedError()

    @abc.abstractmethod
    def get_object_url(self, obj, extra_dir=None, extra_dir_at_root=False, alt_name=None, obj_dir: bool = False):
        """
        Return the URL for direct access if supported, otherwise return None.

        Note: need to be careful to not bypass dataset security with this.
        """
        raise NotImplementedError()

    @abc.abstractmethod
    def get_concrete_store_name(self, obj):
        """Return a display name or title of the objectstore corresponding to obj.

        To accommodate nested objectstores, obj is passed in so this metadata can
        be returned for the ConcreteObjectStore corresponding to the object.

        If the dataset is in a new or discarded state and an object_store_id has not
        yet been set, this may return ``None``.
        """

    @abc.abstractmethod
    def get_concrete_store_description_markdown(self, obj):
        """Return a longer description of how data 'obj' is stored.

        To accommodate nested objectstores, obj is passed in so this metadata can
        be returned for the ConcreteObjectStore corresponding to the object.

        If the dataset is in a new or discarded state and an object_store_id has not
        yet been set, this may return ``None``.
        """

    @abc.abstractmethod
    def get_concrete_store_badges(self, obj) -> List[BadgeDict]:
        """Return a list of dictified badges summarizing the object store configuration."""

    @abc.abstractmethod
    def is_private(self, obj) -> bool:
        """Return True iff supplied object is stored in private ConcreteObjectStore."""

    def object_store_ids(self, private=None):
        """Return IDs of all concrete object stores - either private ones or non-private ones.

        This should just return an empty list for non-DistributedObjectStore object stores,
        i.e. concrete objectstores and the HierarchicalObjectStore since these do not
        use the object_store_id column for objects (Galaxy Datasets).
        """
        return []

    def object_store_allows_id_selection(self) -> bool:
        """Return True if this object store respects object_store_id and allow selection of this."""
        return False

    def validate_selected_object_store_id(self, user, object_store_id: Optional[str]) -> Optional[str]:
        if object_store_id and not self.object_store_allows_id_selection():
            return "The current configuration doesn't allow selecting preferred object stores."
        return None

    def object_store_ids_allowing_selection(self) -> List[str]:
        """Return a non-emtpy list of allowed selectable object store IDs during creation."""
        return []

    def get_concrete_store_by_object_store_id(self, object_store_id: str) -> Optional["ConcreteObjectStore"]:
        """If this is a distributed object store, get ConcreteObjectStore by object_store_id."""
        return None

    @abc.abstractmethod
    def get_store_usage_percent(self):
        """Return the percentage indicating how full the store is."""
        raise NotImplementedError()

    @abc.abstractmethod
    def get_store_by(self, obj):
        """Return how object is stored (by 'uuid', 'id', or None if not yet saved).

        Certain Galaxy remote data features aren't available if objects are stored by 'id'.
        """
        raise NotImplementedError()

    @abc.abstractmethod
    def cache_targets(self) -> List[CacheTarget]:
        """Return a list of CacheTargets used by this object store."""
        raise NotImplementedError()

    @abc.abstractmethod
    def to_dict(self) -> Dict[str, Any]:
        raise NotImplementedError()

    @abc.abstractmethod
    def get_quota_source_map(self):
        """Return QuotaSourceMap describing mapping of object store IDs to quota sources."""

    @abc.abstractmethod
    def get_device_source_map(self) -> "DeviceSourceMap":
        """Return DeviceSourceMap describing mapping of object store IDs to device sources."""


class BaseObjectStore(ObjectStore):
    store_by: str
    store_type: str

    def __init__(self, config, config_dict=None, **kwargs):
        """
        :type config: object
        :param config: An object, most likely populated from
            `galaxy/config.ini`, having the following attributes:

            * object_store_check_old_style (only used by the
              :class:`DiskObjectStore` subclass)
            * jobs_directory -- Each job is given a unique empty directory
              as its current working directory. This option defines in what
              parent directory those directories will be created.
            * new_file_path -- Used to set the 'temp' extra_dir.
        """
        if config_dict is None:
            config_dict = {}
        self.running = True
        self.config = config
        self.check_old_style = config.object_store_check_old_style
        self.galaxy_enable_quotas = config.enable_quotas
        extra_dirs = {}
        extra_dirs["job_work"] = config.jobs_directory
        extra_dirs["temp"] = config.new_file_path
        extra_dirs.update({e["type"]: e["path"] for e in config_dict.get("extra_dirs", [])})
        self.extra_dirs = extra_dirs

    def start(self):
        """
        Call all postfork function(s) here. These functions spawn a thread.
        We register start(self) with app, so app starts the threads. Override
        this function in subclasses, as needed.
        """

    def shutdown(self):
        """Close any connections for this ObjectStore."""
        self.running = False

    @classmethod
    def parse_xml(clazz, config_xml):
        """Parse an XML description of a configuration for this object store.

        Return a configuration dictionary (such as would correspond to the YAML configuration)
        for the object store.
        """
        raise NotImplementedError()

    @classmethod
    def from_xml(clazz, config, config_xml, **kwd):
        config_dict = clazz.parse_xml(config_xml)
        return clazz(config, config_dict, **kwd)

    def to_dict(self):
        extra_dirs = []
        for extra_dir_type, extra_dir_path in self.extra_dirs.items():
            extra_dirs.append({"type": extra_dir_type, "path": extra_dir_path})
        store_type = self.store_type
        return {
            "config": config_to_dict(self.config),
            "extra_dirs": extra_dirs,
            "type": store_type,
        }

    def _get_object_id(self, obj):
        if hasattr(obj, self.store_by):
            obj_id = getattr(obj, self.store_by)
            if obj_id is None:
                obj.flush()
                return obj.id
            return obj_id
        else:
            # job's don't have uuids, so always use ID in this case when creating
            # job working directories.
            return obj.id

    def _invoke(self, delegate, obj=None, **kwargs):
        return self.__getattribute__(f"_{delegate}")(obj=obj, **kwargs)

    def exists(
        self,
        obj,
        base_dir=None,
        dir_only=False,
        extra_dir=None,
        extra_dir_at_root=False,
        alt_name=None,
        obj_dir: bool = False,
    ) -> bool:
        return self._invoke(
            "exists",
            obj,
            base_dir=base_dir,
            dir_only=dir_only,
            extra_dir=extra_dir,
            extra_dir_at_root=extra_dir_at_root,
            alt_name=alt_name,
            obj_dir=obj_dir,
        )

    def construct_path(
        self,
        obj,
        base_dir=None,
        dir_only=False,
        extra_dir=None,
        extra_dir_at_root=False,
        alt_name=None,
        obj_dir: bool = False,
        in_cache: bool = False,
    ) -> str:
        return self._invoke(
            "construct_path",
            obj,
            base_dir=base_dir,
            dir_only=dir_only,
            extra_dir=extra_dir,
            extra_dir_at_root=extra_dir_at_root,
            alt_name=alt_name,
            obj_dir=obj_dir,
            in_cache=in_cache,
        )

    def create(
        self,
        obj,
        base_dir=None,
        dir_only=False,
        extra_dir=None,
        extra_dir_at_root=False,
        alt_name=None,
        obj_dir: bool = False,
    ):
        return self._invoke(
            "create",
            obj,
            base_dir=base_dir,
            dir_only=dir_only,
            extra_dir=extra_dir,
            extra_dir_at_root=extra_dir_at_root,
            alt_name=alt_name,
            obj_dir=obj_dir,
        )

    def empty(
        self, obj, base_dir=None, extra_dir=None, extra_dir_at_root=False, alt_name=None, obj_dir: bool = False
    ) -> bool:
        return self._invoke(
            "empty",
            obj,
            base_dir=base_dir,
            extra_dir=extra_dir,
            extra_dir_at_root=extra_dir_at_root,
            alt_name=alt_name,
            obj_dir=obj_dir,
        )

    def size(self, obj, extra_dir=None, extra_dir_at_root=False, alt_name=None, obj_dir: bool = False) -> int:
        return self._invoke(
            "size", obj, extra_dir=extra_dir, extra_dir_at_root=extra_dir_at_root, alt_name=alt_name, obj_dir=obj_dir
        )

    def delete(
        self,
        obj,
        entire_dir: bool = False,
        base_dir=None,
        dir_only=False,
        extra_dir=None,
        extra_dir_at_root=False,
        alt_name=None,
        obj_dir: bool = False,
    ) -> bool:
        return self._invoke(
            "delete",
            obj,
            entire_dir=entire_dir,
            base_dir=base_dir,
            dir_only=dir_only,
            extra_dir=extra_dir,
            extra_dir_at_root=extra_dir_at_root,
            alt_name=alt_name,
            obj_dir=obj_dir,
        )

    def get_data(
        self,
        obj,
        start=0,
        count=-1,
        base_dir=None,
        extra_dir=None,
        extra_dir_at_root=False,
        alt_name=None,
        obj_dir: bool = False,
    ):
        return self._invoke(
            "get_data",
            obj,
            start=start,
            count=count,
            base_dir=base_dir,
            extra_dir=extra_dir,
            extra_dir_at_root=extra_dir_at_root,
            alt_name=alt_name,
            obj_dir=obj_dir,
        )

    def get_filename(
        self,
        obj,
        base_dir=None,
        dir_only=False,
        extra_dir=None,
        extra_dir_at_root=False,
        alt_name=None,
        obj_dir: bool = False,
        sync_cache: bool = True,
    ) -> str:
        return self._invoke(
            "get_filename",
            obj,
            base_dir=base_dir,
            dir_only=dir_only,
            extra_dir=extra_dir,
            extra_dir_at_root=extra_dir_at_root,
            alt_name=alt_name,
            obj_dir=obj_dir,
            sync_cache=sync_cache,
        )

    def update_from_file(
        self,
        obj,
        base_dir=None,
        extra_dir=None,
        extra_dir_at_root=False,
        alt_name=None,
        obj_dir: bool = False,
        file_name=None,
        create: bool = False,
        preserve_symlinks: bool = False,
    ) -> None:
        return self._invoke(
            "update_from_file",
            obj,
            base_dir=base_dir,
            extra_dir=extra_dir,
            extra_dir_at_root=extra_dir_at_root,
            alt_name=alt_name,
            obj_dir=obj_dir,
            file_name=file_name,
            create=create,
            preserve_symlinks=preserve_symlinks,
        )

    def get_object_url(self, obj, extra_dir=None, extra_dir_at_root=False, alt_name=None, obj_dir: bool = False):
        return self._invoke(
            "get_object_url",
            obj,
            extra_dir=extra_dir,
            extra_dir_at_root=extra_dir_at_root,
            alt_name=alt_name,
            obj_dir=obj_dir,
        )

    def get_concrete_store_name(self, obj):
        return self._invoke("get_concrete_store_name", obj)

    def get_concrete_store_description_markdown(self, obj):
        return self._invoke("get_concrete_store_description_markdown", obj)

    def get_concrete_store_badges(self, obj) -> List[BadgeDict]:
        return self._invoke("get_concrete_store_badges", obj)

    def get_store_usage_percent(self):
        return self._invoke("get_store_usage_percent")

    def get_store_by(self, obj, **kwargs):
        return self._invoke("get_store_by", obj, **kwargs)

    def is_private(self, obj) -> bool:
        return self._invoke("is_private", obj)

    def cache_targets(self) -> List[CacheTarget]:
        return []

    @classmethod
    def parse_private_from_config_xml(clazz, config_xml):
        private = DEFAULT_PRIVATE
        if config_xml is not None:
            private = asbool(config_xml.attrib.get("private", DEFAULT_PRIVATE))
        return private

    @classmethod
    def parse_badges_from_config_xml(clazz, badges_xml):
        badges = []
        for e in badges_xml:
            type = e.tag
            message = e.text
            badges.append({"type": type, "message": message})
        return badges

    def get_quota_source_map(self):
        # I'd rather keep this abstract... but register_singleton wants it to be instantiable...
        raise NotImplementedError()

    def get_device_source_map(self):
        return DeviceSourceMap()


class ConcreteObjectStore(BaseObjectStore):
    """Subclass of ObjectStore for stores that don't delegate (non-nested).

    Adds store_by and quota_source functionality. These attributes do not make
    sense for the delegating object stores, they should describe files at actually
    persisted, not how a file is routed to a persistence source.
    """

    badges: List[StoredBadgeDict]
    device_id: Optional[str] = None
    cloud: bool = False

    def __init__(self, config, config_dict=None, **kwargs):
        """
        :type config: object
        :param config: An object, most likely populated from
            `galaxy/config.ini`, having the following attributes:

            * object_store_check_old_style (only used by the
              :class:`DiskObjectStore` subclass)
            * jobs_directory -- Each job is given a unique empty directory
              as its current working directory. This option defines in what
              parent directory those directories will be created.
            * new_file_path -- Used to set the 'temp' extra_dir.
        """
        if config_dict is None:
            config_dict = {}
        super().__init__(config=config, config_dict=config_dict, **kwargs)
        self.store_by = config_dict.get("store_by", None) or getattr(config, "object_store_store_by", "id")
        self.name = config_dict.get("name", None)
        self.description = config_dict.get("description", None)
        # Annotate this as true to prevent sharing of data.
        self.private = config_dict.get("private", DEFAULT_PRIVATE)
        # short label describing the quota source or null to use default
        # quota source right on user object.
        quota_config = config_dict.get("quota", {})
        self.quota_source = quota_config.get("source", DEFAULT_QUOTA_SOURCE)
        self.quota_enabled = quota_config.get("enabled", DEFAULT_QUOTA_ENABLED)
        self.device_id = config_dict.get("device", None)
        self.badges = read_badges(config_dict)

    def to_dict(self):
        rval = super().to_dict()
        rval["private"] = self.private
        rval["store_by"] = self.store_by
        rval["name"] = self.name
        rval["description"] = self.description
        rval["quota"] = {
            "source": self.quota_source,
            "enabled": self.quota_enabled,
        }
        rval["badges"] = self._get_concrete_store_badges(None)
        rval["device"] = self.device_id
        return rval

    def to_model(self, object_store_id: str) -> "ConcreteObjectStoreModel":
        return ConcreteObjectStoreModel(
            object_store_id=object_store_id,
            private=self.private,
            name=self.name,
            description=self.description,
            quota=QuotaModel(source=self.quota_source, enabled=self.quota_enabled),
            badges=self._get_concrete_store_badges(None),
            device=self.device_id,
        )

    def _get_concrete_store_badges(self, obj) -> List[BadgeDict]:
        return serialize_badges(
            self.badges,
            self.galaxy_enable_quotas and self.quota_enabled,
            self.private,
            False,
            self.cloud,
        )

    def _get_concrete_store_name(self, obj):
        return self.name

    def _get_concrete_store_description_markdown(self, obj):
        return self.description

    def _get_store_by(self, obj):
        return self.store_by

    def _is_private(self, obj) -> bool:
        return self.private

    @property
    def cache_target(self) -> Optional[CacheTarget]:
        return None

    def cache_targets(self) -> List[CacheTarget]:
        cache_target = self.cache_target
        return [cache_target] if cache_target is not None else []

    def get_quota_source_map(self):
        quota_source_map = QuotaSourceMap(
            self.quota_source,
            self.quota_enabled,
        )
        return quota_source_map

    def get_device_source_map(self) -> "DeviceSourceMap":
        return DeviceSourceMap(self.device_id)


class DiskObjectStore(ConcreteObjectStore):
    """
    Standard Galaxy object store.

    Stores objects in files under a specific directory on disk.

    >>> from galaxy.util.bunch import Bunch
    >>> import tempfile
    >>> file_path=tempfile.mkdtemp()
    >>> obj = Bunch(id=1)
    >>> s = DiskObjectStore(Bunch(umask=0o077, jobs_directory=file_path, new_file_path=file_path, object_store_check_old_style=False, enable_quotas=True), dict(files_dir=file_path))
    >>> o = s.create(obj)
    >>> s.exists(obj)
    True
    >>> assert s.get_filename(obj) == file_path + '/000/dataset_1.dat'
    """

    store_type = "disk"

    def __init__(self, config, config_dict):
        """
        :type config: object
        :param config: An object, most likely populated from
            `galaxy/config.ini`, having the same attributes needed by
            :class:`ObjectStore` plus:

            * file_path -- Default directory to store objects to disk in.
            * umask -- the permission bits for newly created files.

        :type file_path: str
        :param file_path: Override for the `config.file_path` value.

        :type extra_dirs: dict
        :param extra_dirs: Keys are string, values are directory paths.
        """
        super().__init__(config, config_dict)
        self.file_path = os.path.abspath(config_dict.get("files_dir") or config.file_path)

    @classmethod
    def parse_xml(clazz, config_xml):
        extra_dirs = []
        config_dict = {}
        if config_xml is not None:
            store_by = config_xml.attrib.get("store_by", None)
            if store_by is not None:
                config_dict["store_by"] = store_by
            name = config_xml.attrib.get("name", None)
            if name is not None:
                config_dict["name"] = name
            device = config_xml.attrib.get("device", None)
            config_dict["device"] = device
            for e in config_xml:
                if e.tag == "quota":
                    config_dict["quota"] = {
                        "source": e.get("source", DEFAULT_QUOTA_SOURCE),
                        "enabled": asbool(e.get("enabled", DEFAULT_QUOTA_ENABLED)),
                    }
                elif e.tag == "files_dir":
                    config_dict["files_dir"] = e.get("path")
                elif e.tag == "description":
                    config_dict["description"] = e.text
                elif e.tag == "badges":
                    config_dict["badges"] = BaseObjectStore.parse_badges_from_config_xml(e)
                else:
                    extra_dirs.append({"type": e.get("type"), "path": e.get("path")})

        config_dict["extra_dirs"] = extra_dirs
        config_dict["private"] = BaseObjectStore.parse_private_from_config_xml(config_xml)
        return config_dict

    def to_dict(self):
        as_dict = super().to_dict()
        as_dict["files_dir"] = self.file_path
        return as_dict

    def __get_filename(
        self,
        obj,
        base_dir=None,
        dir_only=False,
        extra_dir=None,
        extra_dir_at_root=False,
        alt_name=None,
        obj_dir: bool = False,
    ) -> str:
        """
        Return the absolute path for the file corresponding to the `obj.id`.

        This is regardless of whether or not the file exists.
        """
        path = self._construct_path(
            obj,
            base_dir=base_dir,
            dir_only=dir_only,
            extra_dir=extra_dir,
            extra_dir_at_root=extra_dir_at_root,
            alt_name=alt_name,
            obj_dir=False,
            old_style=True,
        )
        # For backward compatibility: check the old style root path first;
        # otherwise construct hashed path.
        if os.path.exists(path):
            return path
        return self._construct_path(
            obj,
            base_dir=base_dir,
            dir_only=dir_only,
            extra_dir=extra_dir,
            extra_dir_at_root=extra_dir_at_root,
            alt_name=alt_name,
            obj_dir=obj_dir,
        )

    # TODO: rename to _disk_path or something like that to avoid conflicts with
    # children that'll use the local_extra_dirs decorator, e.g. S3
    def _construct_path(
        self,
        obj,
        base_dir=None,
        dir_only=False,
        extra_dir=None,
        extra_dir_at_root=False,
        alt_name=None,
        obj_dir: bool = False,
        in_cache: bool = False,
        old_style=False,
    ) -> str:
        """
        Construct the absolute path for accessing the object identified by `obj.id`.

        :type base_dir: string
        :param base_dir: A key in self.extra_dirs corresponding to the base
                         directory in which this object should be created, or
                         None to specify the default directory.

        :type dir_only: boolean
        :param dir_only: If True, check only the path where the file
                         identified by `obj` should be located, not the
                         dataset itself. This option applies to `extra_dir`
                         argument as well.

        :type extra_dir: string
        :param extra_dir: Append the value of this parameter to the expected
            path used to access the object identified by `obj` (e.g.,
            /files/000/<extra_dir>/dataset_10.dat).

        :type alt_name: string
        :param alt_name: Use this name as the alternative name for the returned
                         dataset rather than the default.

        :type old_style: boolean
        param old_style: This option is used for backward compatibility. If
            `True` then the composed directory structure does not include a
            hash id (e.g., /files/dataset_10.dat (old) vs.
            /files/000/dataset_10.dat (new))
        """
        base = os.path.abspath(self.extra_dirs.get(base_dir) or self.file_path)
        # extra_dir should never be constructed from provided data but just
        # make sure there are no shenannigans afoot
        if extra_dir and extra_dir != os.path.normpath(extra_dir):
            log.warning("extra_dir is not normalized: %s", extra_dir)
            raise ObjectInvalid("The requested object is invalid")
        # ensure that any parent directory references in alt_name would not
        # result in a path not contained in the directory path constructed here
        if alt_name and not safe_relpath(alt_name):
            log.warning("alt_name would locate path outside dir: %s", alt_name)
            raise ObjectInvalid("The requested object is invalid")
        obj_id = self._get_object_id(obj)
        if old_style:
            if extra_dir is not None:
                path = os.path.join(base, extra_dir)
            else:
                path = base
        else:
            # Construct hashed path
            rel_path = os.path.join(*directory_hash_id(obj_id))
            # Create a subdirectory for the object ID
            if obj_dir:
                rel_path = os.path.join(rel_path, str(obj_id))
            # Optionally append extra_dir
            if extra_dir is not None:
                if extra_dir_at_root:
                    rel_path = os.path.join(extra_dir, rel_path)
                else:
                    rel_path = os.path.join(rel_path, extra_dir)
            path = os.path.join(base, rel_path)
        if not dir_only:
            assert (
                obj_id is not None
            ), f"The effective dataset identifier consumed by object store [{self.store_by}] must be set before a path can be constructed."
            path = os.path.join(path, alt_name if alt_name else f"dataset_{obj_id}.dat")
        return os.path.abspath(path)

    def _exists(self, obj, **kwargs) -> bool:
        """Override `ObjectStore`'s stub and check on disk."""
        if self.check_old_style:
            path = self._construct_path(obj, old_style=True, **kwargs)
            # For backward compatibility: check root path first; otherwise
            # construct and check hashed path.
            if os.path.exists(path):
                return True
        path = self._construct_path(obj, **kwargs)
        return os.path.exists(path)

    def _create(self, obj, **kwargs):
        """Override `ObjectStore`'s stub by creating any files and folders on disk."""
        if not self._exists(obj, **kwargs):
            path = self._construct_path(obj, **kwargs)
            dir_only = kwargs.get("dir_only", False)
            # Create directory if it does not exist
            dir = path if dir_only else os.path.dirname(path)
            safe_makedirs(dir)
            # Create the file if it does not exist
            if not dir_only:
                open(path, "w").close()  # Should be rb?
                umask_fix_perms(path, self.config.umask, 0o666)
        return self

    def _empty(self, obj, **kwargs) -> bool:
        """Override `ObjectStore`'s stub by checking file size on disk."""
        return self._size(obj, **kwargs) == 0

    def _size(self, obj, **kwargs) -> int:
        """Override `ObjectStore`'s stub by return file size on disk.

        Returns 0 if the object doesn't exist yet or other error.
        """
        if self._exists(obj, **kwargs):
            try:
                filepath = self._get_filename(obj, **kwargs)
                for _ in range(0, 2):
                    size = os.path.getsize(filepath)
                    if size != 0:
                        break
                    # May be legitimately 0, or there may be an issue with the FS / kernel, so we try again
                    time.sleep(0.01)
                return size
            except OSError:
                return 0
        else:
            return 0

    def _delete(self, obj, entire_dir: bool = False, **kwargs) -> bool:
        """Override `ObjectStore`'s stub; delete the file or folder on disk."""
        path = self._get_filename(obj, **kwargs)
        extra_dir = kwargs.get("extra_dir", None)
        obj_dir = kwargs.get("obj_dir", False)
        try:
            if entire_dir and (extra_dir or obj_dir):
                shutil.rmtree(path)
                return True
            os.remove(path)
            return True
        except FileNotFoundError:
            # Absolutely possible that a delete request races, but that's "fine".
            return True
        except OSError as ex:
            # Likely a race condition in which we delete the job working directory
            # and another process writes files into that directory.
            # If the path doesn't exist anymore, another rmtree call was successful.
            path = self.__get_filename(obj, **kwargs)
            if not os.path.exists(path):
                return True
            else:
                log.critical(f"{path} delete error {ex}", exc_info=True)
        return False

    def _get_data(self, obj, start=0, count=-1, **kwargs):
        """Override `ObjectStore`'s stub; retrieve data directly from disk."""
        data_file = open(self._get_filename(obj, **kwargs))  # Should be rb?
        data_file.seek(start)
        content = data_file.read(count)
        data_file.close()
        return content

    def _get_filename(self, obj, sync_cache: bool = True, **kwargs) -> str:
        """
        Override `ObjectStore`'s stub.

        If `object_store_check_old_style` is set to `True` in config then the
        root path is checked first.
        """
        if self.check_old_style:
            path = self._construct_path(obj, old_style=True, **kwargs)
            # For backward compatibility, check root path first; otherwise,
            # construct and return hashed path
            if os.path.exists(path):
                return path
        path = self._construct_path(obj, **kwargs)
        if not os.path.exists(path):
            raise ObjectNotFound
        return path

    def _update_from_file(
        self, obj, file_name=None, create: bool = False, preserve_symlinks: bool = False, **kwargs
    ) -> None:
        """`create` parameter is not used in this implementation."""
        # FIXME: symlinks and the object store model may not play well together
        # these should be handled better, e.g. registering the symlink'd file
        # as an object
        if create:
            self._create(obj, **kwargs)
        if file_name and self._exists(obj, **kwargs):
            try:
                if preserve_symlinks and os.path.islink(file_name):
                    force_symlink(os.readlink(file_name), self._get_filename(obj, **kwargs))
                else:
                    path = self._get_filename(obj, **kwargs)
                    shutil.copy(file_name, path)
                    umask_fix_perms(path, self.config.umask, 0o666)
            except shutil.SameFileError:
                # That's ok, we need to ignore this so that remote object stores can update
                # the remote object from the cache file path
                pass
            except OSError as ex:
                log.critical(f"Error copying {file_name} to {self.__get_filename(obj, **kwargs)}: {ex}")
                raise ex

    def _get_object_url(self, obj, **kwargs):
        """
        Override `ObjectStore`'s stub.

        Returns `None`, we have no URLs.
        """
        return None

    def _get_store_usage_percent(self, **kwargs):
        """Override `ObjectStore`'s stub by return percent storage used."""
        st = os.statvfs(self.file_path)
        return (float(st.f_blocks - st.f_bavail) / st.f_blocks) * 100


class NestedObjectStore(BaseObjectStore):
    """
    Base for ObjectStores that use other ObjectStores.

    Example: DistributedObjectStore, HierarchicalObjectStore
    """

    backends: Dict

    def __init__(self, config, config_xml=None):
        """Extend `ObjectStore`'s constructor."""
        super().__init__(config)
        self.backends = {}

    def shutdown(self):
        """For each backend, shuts them down."""
        for store in self.backends.values():
            store.shutdown()
        super().shutdown()

    def _exists(self, obj, **kwargs) -> bool:
        """Determine if the `obj` exists in any of the backends."""
        return self._call_method("_exists", obj, False, False, **kwargs)

    def _create(self, obj, **kwargs):
        """Create a backing file in a random backend."""
        objectstore = random.choice(list(self.backends.values()))
        return objectstore.create(obj, **kwargs)

    def cache_targets(self) -> List[CacheTarget]:
        cache_targets = []
        for backend in self.backends.values():
            cache_targets.extend(backend.cache_targets())
        # TODO: merge more intelligently - de-duplicate paths and handle conflicting sizes/percents
        return cache_targets

    def _empty(self, obj, **kwargs) -> bool:
        """For the first backend that has this `obj`, determine if it is empty."""
        return self._call_method("_empty", obj, True, False, **kwargs)

    def _size(self, obj, **kwargs) -> int:
        """For the first backend that has this `obj`, return its size."""
        return self._call_method("_size", obj, 0, False, **kwargs)

    def _delete(self, obj, **kwargs) -> bool:
        """For the first backend that has this `obj`, delete it."""
        return self._call_method("_delete", obj, False, False, **kwargs)

    def _get_data(self, obj, **kwargs):
        """For the first backend that has this `obj`, get data from it."""
        return self._call_method("_get_data", obj, ObjectNotFound, True, **kwargs)

    def _get_filename(self, obj, **kwargs) -> str:
        """For the first backend that has this `obj`, get its filename."""
        return self._call_method("_get_filename", obj, ObjectNotFound, True, **kwargs)

    def _update_from_file(
        self,
        obj,
        base_dir=None,
        extra_dir=None,
        extra_dir_at_root=False,
        alt_name=None,
        obj_dir: bool = False,
        file_name=None,
        create: bool = False,
        preserve_symlinks: bool = False,
    ) -> None:
        """For the first backend that has this `obj`, update it from the given file."""
        if create:
            self._create(
                obj,
                base_dir=base_dir,
                extra_dir=extra_dir,
                extra_dir_at_root=extra_dir_at_root,
                alt_name=alt_name,
                obj_dir=obj_dir,
            )
        return self._call_method(
            "_update_from_file",
            obj,
            ObjectNotFound,
            True,
            base_dir=base_dir,
            extra_dir=extra_dir,
            extra_dir_at_root=extra_dir_at_root,
            alt_name=alt_name,
            obj_dir=obj_dir,
            file_name=file_name,
            create=False,
            preserve_symlinks=preserve_symlinks,
        )

    def _get_object_url(self, obj, **kwargs):
        """For the first backend that has this `obj`, get its URL."""
        return self._call_method("_get_object_url", obj, None, False, **kwargs)

    def _get_concrete_store_name(self, obj):
        return self._call_method("_get_concrete_store_name", obj, None, False)

    def _get_concrete_store_description_markdown(self, obj):
        return self._call_method("_get_concrete_store_description_markdown", obj, None, False)

    def _get_concrete_store_badges(self, obj) -> List[BadgeDict]:
        return self._call_method("_get_concrete_store_badges", obj, [], False)

    def _is_private(self, obj) -> bool:
        return self._call_method("_is_private", obj, False, False)

    def _get_store_by(self, obj):
        return self._call_method("_get_store_by", obj, None, False)

    def _repr_object_for_exception(self, obj):
        try:
            # there are a few objects in python that don't have __class__
            obj_id = self._get_object_id(obj)
            return f"{obj.__class__.__name__}({self.store_by}={obj_id})"
        except AttributeError:
            return str(obj)

    def _call_method(self, method, obj, default, default_is_exception, **kwargs):
        """Check all children object stores for the first one with the dataset."""
        base_dir = kwargs.get("base_dir", None)
        dir_only = kwargs.get("dir_only", False)
        extra_dir = kwargs.get("extra_dir", None)
        extra_dir_at_root = kwargs.get("extra_dir_at_root", False)
        alt_name = kwargs.get("alt_name", None)
        obj_dir = kwargs.get("obj_dir", False)
        for store in self.backends.values():
            if store.exists(
                obj,
                base_dir=base_dir,
                dir_only=dir_only,
                extra_dir=extra_dir,
                extra_dir_at_root=extra_dir_at_root,
                alt_name=alt_name,
                obj_dir=obj_dir,
            ):
                return store.__getattribute__(method)(obj, **kwargs)
        if default_is_exception:
            raise default(
                f"objectstore, _call_method failed: {method} on {self._repr_object_for_exception(obj)}, kwargs: {kwargs}"
            )
        else:
            return default


def user_object_store_configuration_to_config_dict(object_store_config: ObjectStoreConfiguration, id) -> Dict[str, Any]:
    # convert a pydantic model describing a user object store into a config dict ready to be
    # slotted into a distributed job runner or stand alone.
    dynamic_object_store_as_dict = object_store_config.model_dump()
    dynamic_object_store_as_dict["id"] = id
    dynamic_object_store_as_dict["weight"] = 0
    # these are all forward facing object stores...
    dynamic_object_store_as_dict["store_by"] = "uuid"
    return dynamic_object_store_as_dict


class DistributedObjectStore(NestedObjectStore):
    """
    ObjectStore that defers to a list of backends.

    When getting objects the first store where the object exists is used.
    When creating objects they are created in a store selected randomly, but
    with weighting.
    """

    backends: Dict[str, Any]  # BaseObjectStore or ConcreteObjectStore?
    store_type = "distributed"
    _quota_source_map: Optional["QuotaSourceMap"]
    _device_source_map: Optional["DeviceSourceMap"]

    def __init__(
        self, config, config_dict, fsmon=False, user_object_store_resolver: Optional[UserObjectStoreResolver] = None
    ):
        """
        :type config: object
        :param config: An object, most likely populated from
            `galaxy/config.ini`, having the same attributes needed by
            :class:`NestedObjectStore` plus:

            * distributed_object_store_config_file

        :type config_xml: ElementTree

        :type fsmon: bool
        :param fsmon: If True, monitor the file system for free space,
            removing backends when they get too full.
        """
        super().__init__(config, config_dict)
        self._quota_source_map = None
        self._device_source_map = None
        self.weighted_backend_ids = []
        self.original_weighted_backend_ids = []
        self.max_percent_full = {}
        self.global_max_percent_full = config_dict.get("global_max_percent_full", 0)
        self.search_for_missing = config_dict.get("search_for_missing", True)
        random.seed()

        user_selection_allowed = []
        for backend_def in config_dict["backends"]:
            backend_id = backend_def["id"]
            maxpctfull = backend_def.get("max_percent_full", 0)
            weight = backend_def["weight"]
            allow_selection = backend_def.get("allow_selection")
            if allow_selection:
                user_selection_allowed.append(backend_id)
            backend = build_object_store_from_config(config, config_dict=backend_def, fsmon=fsmon)

            self.backends[backend_id] = backend
            self.max_percent_full[backend_id] = maxpctfull

            for _ in range(0, weight):
                # The simplest way to do weighting: add backend ids to a
                # sequence the number of times equalling weight, then randomly
                # choose a backend from that sequence at creation
                self.weighted_backend_ids.append(backend_id)

        self.original_weighted_backend_ids = self.weighted_backend_ids
        self.user_object_store_resolver = user_object_store_resolver
        self.user_selection_allowed = user_selection_allowed
        self.allow_user_selection = bool(user_selection_allowed) or (user_object_store_resolver is not None)
        self.sleeper = None
        if fsmon and (self.global_max_percent_full or [_ for _ in self.max_percent_full.values() if _ != 0.0]):
            self.sleeper = Sleeper()
            self.filesystem_monitor_thread = threading.Thread(target=self.__filesystem_monitor, args=[self.sleeper])
            self.filesystem_monitor_thread.daemon = True
            self.filesystem_monitor_thread.start()
            log.info("Filesystem space monitor started")

    @classmethod
    def parse_xml(clazz, config_xml, legacy=False):
        if legacy:
            backends_root = config_xml
        else:
            backends_root = config_xml.find("backends")

        backends: List[Dict[str, Any]] = []
        config_dict = {
            "search_for_missing": asbool(backends_root.get("search_for_missing", True)),
            "global_max_percent_full": float(backends_root.get("maxpctfull", 0)),
            "backends": backends,
        }

        for b in [e for e in backends_root if e.tag == "backend"]:
            store_id = b.get("id")
            store_weight = int(b.get("weight", 1))
            store_maxpctfull = float(b.get("maxpctfull", 0))
            store_type = b.get("type", "disk")
            store_by = b.get("store_by", None)
            allow_selection = asbool(b.get("allow_selection"))

            objectstore_class, _ = type_to_object_store_class(store_type)
            backend_config_dict = objectstore_class.parse_xml(b)
            backend_config_dict["id"] = store_id
            backend_config_dict["weight"] = store_weight
            backend_config_dict["max_percent_full"] = store_maxpctfull
            backend_config_dict["type"] = store_type
            backend_config_dict["allow_selection"] = allow_selection
            if store_by is not None:
                backend_config_dict["store_by"] = store_by
            backends.append(backend_config_dict)

        return config_dict

    @classmethod
    def from_xml(
        clazz,
        config,
        config_xml,
        fsmon=False,
        user_object_store_resolver: Optional[UserObjectStoreResolver] = None,
        **kwd,
    ):
        legacy = False
        if config_xml is None:
            distributed_config = config.distributed_object_store_config_file
            assert distributed_config is not None, (
                "distributed object store ('object_store = distributed') "
                "requires a config file, please set one in "
                "'distributed_object_store_config_file')"
            )

            log.debug("Loading backends for distributed object store from %s", distributed_config)
            config_xml = parse_xml(distributed_config).getroot()
            legacy = True
        else:
            log.debug("Loading backends for distributed object store from %s", config_xml.get("id"))

        config_dict = clazz.parse_xml(config_xml, legacy=legacy)
        return clazz(config, config_dict, fsmon=fsmon, user_object_store_resolver=user_object_store_resolver)

    def to_dict(self, object_store_uris: Optional[Set[str]] = None) -> Dict[str, Any]:
        as_dict = super().to_dict()
        as_dict["global_max_percent_full"] = self.global_max_percent_full
        as_dict["search_for_missing"] = self.search_for_missing
        backends: List[Dict[str, Any]] = []
        for backend_id, backend in self.backends.items():
            backend_as_dict = backend.to_dict()
            backend_as_dict["id"] = backend_id
            backend_as_dict["max_percent_full"] = self.max_percent_full[backend_id]
            backend_as_dict["weight"] = len([i for i in self.original_weighted_backend_ids if i == backend_id])
            backends.append(backend_as_dict)
        if object_store_uris:
            for user_object_store_uri in object_store_uris:
                if not self.user_object_store_resolver:
                    raise ConfigDoesNotAllowException()

                object_store_config = self.user_object_store_resolver.resolve_object_store_uri_config(
                    user_object_store_uri
                )
                dynamic_object_store_as_dict = user_object_store_configuration_to_config_dict(
                    object_store_config, user_object_store_uri
                )
                backends.append(dynamic_object_store_as_dict)

        as_dict["backends"] = backends
        return as_dict

    def shutdown(self):
        """Shut down. Kill the free space monitor if there is one."""
        super().shutdown()
        if self.sleeper is not None:
            self.sleeper.wake()

    def __filesystem_monitor(self, sleeper: Sleeper):
        while self.running:
            new_weighted_backend_ids = self.original_weighted_backend_ids
            for id, backend in self.backends.items():
                maxpct = self.max_percent_full[id] or self.global_max_percent_full
                pct = backend.get_store_usage_percent()
                if pct > maxpct:
                    new_weighted_backend_ids = [_ for _ in new_weighted_backend_ids if _ != id]
            self.weighted_backend_ids = new_weighted_backend_ids
            sleeper.sleep(120)  # Test free space every 2 minutes

    def _construct_path(self, obj, **kwargs) -> str:
        return self._resolve_backend(obj.object_store_id).construct_path(obj, **kwargs)

    def _create(self, obj, **kwargs):
        """The only method in which obj.object_store_id may be None."""
        object_store_id = obj.object_store_id
        if object_store_id is None or not self._exists(obj, **kwargs):
            if object_store_id is None or (object_store_id not in self.backends and "://" not in object_store_id):
                try:
                    object_store_id = random.choice(self.weighted_backend_ids)
                    obj.object_store_id = object_store_id
                except IndexError:
                    raise ObjectInvalid(
                        f"objectstore.create, could not generate obj.object_store_id: {obj}, kwargs: {kwargs}"
                    )
                log.debug(
                    "Selected backend '%s' for creation of %s %s", object_store_id, obj.__class__.__name__, obj.id
                )
            else:
                log.debug(
                    "Using preferred backend '%s' for creation of %s %s",
                    object_store_id,
                    obj.__class__.__name__,
                    obj.id,
                )
            return self._resolve_backend(object_store_id).create(obj, **kwargs)
        else:
            return self._resolve_backend(object_store_id)

    def _call_method(self, method, obj, default, default_is_exception, **kwargs):
        object_store_id = self.__get_store_id_for(obj, **kwargs)
        if object_store_id is not None:
            return self._resolve_backend(object_store_id).__getattribute__(method)(obj, **kwargs)
        if default_is_exception:
            raise default(
                f"objectstore, _call_method failed: {method} on {self._repr_object_for_exception(obj)}, kwargs: {kwargs}"
            )
        else:
            return default

    def _resolve_backend(self, object_store_id: str):
        try:
            return self.backends[object_store_id]
        except KeyError:
            if is_user_object_store(object_store_id) and self.user_object_store_resolver:
                return self.user_object_store_resolver.resolve_object_store_uri(object_store_id)
            raise

    def get_quota_source_map(self) -> "QuotaSourceMap":
        if self._quota_source_map is None:
            quota_source_map = QuotaSourceMap()
            self._merge_quota_source_map(quota_source_map, self)
            self._quota_source_map = quota_source_map
        assert self._quota_source_map is not None
        return self._quota_source_map

    def get_device_source_map(self) -> "DeviceSourceMap":
        if self._device_source_map is None:
            device_source_map = DeviceSourceMap()
            self._merge_device_source_map(device_source_map, self)
            self._device_source_map = device_source_map
        assert self._device_source_map is not None
        return self._device_source_map

    @classmethod
    def _merge_quota_source_map(clz, quota_source_map, object_store):
        for backend_id, backend in object_store.backends.items():
            if isinstance(backend, DistributedObjectStore):
                clz._merge_quota_source_map(quota_source_map, backend)
            else:
                quota_source_map.backends[backend_id] = backend.get_quota_source_map()

    @classmethod
    def _merge_device_source_map(clz, device_source_map: "DeviceSourceMap", object_store):
        for backend_id, backend in object_store.backends.items():
            if isinstance(backend, DistributedObjectStore):
                clz._merge_device_source_map(device_source_map, backend)
            else:
                device_source_map.backends[backend_id] = backend.get_device_source_map()

    def __get_store_id_for(self, obj, **kwargs):
        if obj.object_store_id is not None:
            if obj.object_store_id in self.backends or is_user_object_store(obj.object_store_id):
                return obj.object_store_id
            else:
                log.warning(
                    "The backend object store ID (%s) for %s object with ID %s is invalid",
                    obj.object_store_id,
                    obj.__class__.__name__,
                    obj.id,
                )
        elif self.search_for_missing:
            # if this instance has been switched from a non-distributed to a
            # distributed object store, or if the object's store id is invalid,
            # try to locate the object
            base_dir = kwargs.get("base_dir", None)
            dir_only = kwargs.get("dir_only", False)
            extra_dir = kwargs.get("extra_dir", None)
            extra_dir_at_root = kwargs.get("extra_dir_at_root", False)
            alt_name = kwargs.get("alt_name", None)
            obj_dir = kwargs.get("obj_dir", False)
            for id, store in self.backends.items():
                if store.exists(
                    obj,
                    base_dir=base_dir,
                    dir_only=dir_only,
                    extra_dir=extra_dir,
                    extra_dir_at_root=extra_dir_at_root,
                    alt_name=alt_name,
                    obj_dir=obj_dir,
                ):
                    log.warning(
                        f"{obj.__class__.__name__} object with ID {obj.id} found in backend object store with ID {id}"
                    )
                    obj.object_store_id = id
                    return id
        return None

    def object_store_ids(self, private=None):
        object_store_ids = []
        for backend_id, backend in self.backends.items():
            object_store_ids.extend(backend.object_store_ids(private=private))
            if backend.private is private or private is None:
                object_store_ids.append(backend_id)
        return object_store_ids

    def object_store_allows_id_selection(self) -> bool:
        """Return True if this object store respects object_store_id and allow selection of this."""
        return self.allow_user_selection

    def validate_selected_object_store_id(self, user, object_store_id: Optional[str]) -> Optional[str]:
        parent_check = super().validate_selected_object_store_id(user, object_store_id)
        if parent_check or object_store_id is None:
            return parent_check
        # user selection allowed and object_store_id is not None
        if is_user_object_store(object_store_id):
            if not user:
                return "Supplied object store id is not accessible"
            rest_of_uri = object_store_id.split("://", 1)[1]
            user_object_store_uuid = rest_of_uri
            for user_object_store in user.object_stores:
                if str(user_object_store.uuid) == user_object_store_uuid:
                    return None
            return "Supplied object store id was not found"
        if object_store_id not in self.object_store_ids_allowing_selection():
            return "Supplied object store id is not an allowed object store selection"
        return None

    def object_store_ids_allowing_selection(self) -> List[str]:
        """Return a non-empty list of allowed selectable object store IDs during creation."""
        return self.user_selection_allowed

    def get_concrete_store_by_object_store_id(self, object_store_id: str) -> Optional["ConcreteObjectStore"]:
        """If this is a distributed object store, get ConcreteObjectStore by object_store_id."""
        return self.backends[object_store_id]


class HierarchicalObjectStore(NestedObjectStore):
    """
    ObjectStore that defers to a list of backends.

    When getting objects the first store where the object exists is used.
    When creating objects only the first store is used.
    """

    backends: Dict[int, BaseObjectStore]
    store_type = "hierarchical"

    def __init__(self, config, config_dict, fsmon=False):
        """The default constructor. Extends `NestedObjectStore`."""
        super().__init__(config, config_dict)

        is_private = config_dict.get("private", DEFAULT_PRIVATE)
        for order, backend_def in enumerate(config_dict["backends"]):
            backend_is_private = backend_def.get("private")
            if backend_is_private is not None:
                assert (
                    is_private == backend_is_private
                ), "The private attribute must be defined on the HierarchicalObjectStore and not contained concrete objectstores."
            backend_quota = backend_def.get("quota")
            if backend_quota is not None:
                # Make sure just was using defaults - because cannot override what is
                # is setup by the HierarchicalObjectStore.
                assert backend_quota.get("source", DEFAULT_QUOTA_SOURCE) == DEFAULT_QUOTA_SOURCE
                assert backend_quota.get("enabled", DEFAULT_QUOTA_ENABLED) == DEFAULT_QUOTA_ENABLED

            self.backends[order] = build_object_store_from_config(config, config_dict=backend_def, fsmon=fsmon)

        self.private = is_private
        quota_config = config_dict.get("quota", {})
        self.quota_source = quota_config.get("source", DEFAULT_QUOTA_SOURCE)
        self.quota_enabled = quota_config.get("enabled", DEFAULT_QUOTA_ENABLED)

    @classmethod
    def parse_xml(clazz, config_xml):
        backends_list = []
        is_private = BaseObjectStore.parse_private_from_config_xml(config_xml)
        for backend in sorted(config_xml.find("backends"), key=lambda b: int(b.get("order"))):
            store_type = backend.get("type")
            objectstore_class, _ = type_to_object_store_class(store_type)
            backend_config_dict = objectstore_class.parse_xml(backend)
            backend_config_dict["private"] = is_private
            backend_config_dict["type"] = store_type
            backends_list.append(backend_config_dict)

        config_dict = {"backends": backends_list}
        config_dict["private"] = is_private
        return config_dict

    def to_dict(self):
        as_dict = super().to_dict()
        backends = []
        for backend in self.backends.values():
            backend_as_dict = backend.to_dict()
            backends.append(backend_as_dict)
        as_dict["backends"] = backends
        as_dict["private"] = self.private
        return as_dict

    def _exists(self, obj, **kwargs) -> bool:
        """Check all child object stores."""
        for store in self.backends.values():
            if store.exists(obj, **kwargs):
                return True
        return False

    def _construct_path(self, obj, **kwargs) -> str:
        return self.backends[0].construct_path(obj, **kwargs)

    def _create(self, obj, **kwargs):
        """Call the primary object store."""
        return self.backends[0].create(obj, **kwargs)

    def _is_private(self, obj) -> bool:
        # Unlink the DistributedObjectStore - the HierarchicalObjectStore does not use
        # object_store_id - so all the contained object stores need to define is_private
        # the same way.
        return self.private

    def get_quota_source_map(self):
        quota_source_map = QuotaSourceMap(
            self.quota_source,
            self.quota_enabled,
        )
        return quota_source_map


def serialize_static_object_store_config(object_store: ObjectStore, object_store_uris: Set[str]) -> Dict[str, Any]:
    """Serialize a static object store configuration for database-less serialization.

    The database-less part here comes from the fact these are used in job directories
    during extended metadata collection. Any database/vault/app config details should
    be unpacked and the result should be an object store configuration that doesn't
    depend on those entities but which resolves to the same locations.
    """
    if len(object_store_uris) == 0:
        return object_store.to_dict()
    if not isinstance(object_store, DistributedObjectStore):
        # TODO: Not for the MVP or first iteration - but potentially we could allow
        # a concrete store here and then build a Distributed store from that and
        # concrete stores represented by object_store_uris
        raise ConfigDoesNotAllowException("ObjectStore configuration does not allow per-user object stores")
    return object_store.to_dict(object_store_uris=object_store_uris)


class QuotaModel(BaseModel):
    source: Optional[str] = None
    enabled: bool


class ConcreteObjectStoreModel(BaseModel):
    object_store_id: Optional[str] = None
    private: bool
    name: Optional[str] = None
    description: Optional[str] = None
    quota: QuotaModel
    badges: List[BadgeDict]
    device: Optional[str] = None


def type_to_object_store_class(
    store: str, fsmon: bool = False, user_object_store_resolver: Optional[UserObjectStoreResolver] = None
) -> Tuple[Type[BaseObjectStore], Dict[str, Any]]:
    objectstore_class: Type[BaseObjectStore]
    objectstore_constructor_kwds: Dict[str, Any] = {}
    if store == "disk":
        objectstore_class = DiskObjectStore
    elif store == "boto3":
        from .s3_boto3 import S3ObjectStore as Boto3ObjectStore

        objectstore_class = Boto3ObjectStore
    elif store in ["s3", "aws_s3"]:
        from .s3 import S3ObjectStore

        objectstore_class = S3ObjectStore
    elif store == "cloud":
        from .cloud import Cloud

        objectstore_class = Cloud
    elif store in ["swift", "generic_s3"]:
        from .s3 import GenericS3ObjectStore

        objectstore_class = GenericS3ObjectStore
    elif store == "distributed":
        objectstore_class = DistributedObjectStore
        objectstore_constructor_kwds["fsmon"] = fsmon
        objectstore_constructor_kwds["user_object_store_resolver"] = user_object_store_resolver
    elif store == "hierarchical":
        objectstore_class = HierarchicalObjectStore
        objectstore_constructor_kwds["fsmon"] = fsmon
    elif store == "irods":
        from .irods import IRODSObjectStore

        objectstore_class = IRODSObjectStore
    elif store == "azure_blob":
        from .azure_blob import AzureBlobObjectStore

        objectstore_class = AzureBlobObjectStore
    elif store == "pithos":
        from .pithos import PithosObjectStore

        objectstore_class = PithosObjectStore
    elif store == "rucio":
        from .rucio import RucioObjectStore

        objectstore_class = RucioObjectStore
    elif store == "onedata":
        from .onedata import OnedataObjectStore

        objectstore_class = OnedataObjectStore
    else:
        raise Exception(f"Unrecognized object store definition: {store}")
    # Disable the Pulsar object store for now until it receives some attention
    # elif store == 'pulsar':
    #    from .pulsar import PulsarObjectStore
    #    return PulsarObjectStore(config=config, config_xml=config_xml)

    return objectstore_class, objectstore_constructor_kwds


def build_test_object_store_from_user_config(
    config,
    object_store_config: ObjectStoreConfiguration,
):
    # check an object store configuration by building a standalone object store
    # from a supplied user object store configuration.
    config_dict = user_object_store_configuration_to_config_dict(object_store_config, uuid4().hex)
    object_store = build_object_store_from_config(
        config,
        config_dict=config_dict,
        disable_process_management=True,
    )
    return object_store


def build_object_store_from_config(
    config,
    fsmon=False,
    config_xml=None,
    config_dict=None,
    disable_process_management=False,
    user_object_store_resolver: Optional[UserObjectStoreResolver] = None,
):
    """
    Invoke the appropriate object store.

    Will use the `object_store_config_file` attribute of the `config` object to
    configure a new object store from the specified XML file.

    Or you can specify the object store type in the `object_store` attribute of
    the `config` object. Currently 'disk', 's3', 'swift', 'distributed',
    'hierarchical', 'irods', and 'pulsar' are supported values.
    """
    from_object = "xml"

    if config is None and config_dict is not None and "config" in config_dict:
        # Build an application config object from to_dict of an ObjectStore.
        config = Bunch(disable_process_management=disable_process_management, **config_dict["config"])
    elif config is None:
        raise Exception(
            "build_object_store_from_config sent None as config parameter and one cannot be recovered from config_dict"
        )

    if config_xml is None and config_dict is None:
        config_file = config.object_store_config_file
        if os.path.exists(config_file):
            log.debug("Reading object store config from file: %s", config_file)
            if config_file.endswith(".xml") or config_file.endswith(".xml.sample"):
                # This is a top level invocation of build_object_store_from_config, and
                # we have an object_store_conf.xml -- read the .xml and build
                # accordingly
                config_xml = parse_xml(config.object_store_config_file).getroot()
                store = config_xml.get("type")
            else:
                with open(config_file) as f:
                    config_dict = yaml.safe_load(f)
                from_object = "dict"
                store = config_dict.get("type")
        elif config.object_store_config:
            log.debug("Reading object store config from object_store_config option")
            from_object = "dict"
            config_dict = config.object_store_config
            store = config_dict.get("type")
        else:
            store = config.object_store
    elif config_xml is not None:
        store = config_xml.get("type")
    elif config_dict is not None:
        from_object = "dict"
        store = config_dict.get("type")

    objectstore_class, objectstore_constructor_kwds = type_to_object_store_class(
        store, fsmon=fsmon, user_object_store_resolver=user_object_store_resolver
    )
    if from_object == "xml":
        return objectstore_class.from_xml(config=config, config_xml=config_xml, **objectstore_constructor_kwds)
    else:
        return objectstore_class(config=config, config_dict=config_dict, **objectstore_constructor_kwds)


# View into the application configuration that is shared between the global object store
# and user defined object stores as produced by concrete_object_store.
class UserObjectStoresAppConfig(BaseModel):
    object_store_cache_path: str
    object_store_cache_size: int
    user_config_templates_use_saved_configuration: Literal["fallback", "preferred", "never"]
    jobs_directory: str
    new_file_path: str
    umask: int
    gid: int


# TODO: this will need app details...
# TODO: unit test from configuration dict...
def concrete_object_store(
    object_store_configuration: ObjectStoreConfiguration, app_config: UserObjectStoresAppConfig
) -> ConcreteObjectStore:
    # Adapt structured UserObjectStoresAppConfig into a more full configuration object as expected by
    # the object stores
    class GalaxyConfigAdapter:
        # Hard code these, these will not support legacy features
        object_store_check_old_style = False
        object_store_store_by = "uuid"

        # Set this to false for now... not sure but we may want to revisit this
        enable_quotas = False

        # These need to come in from Galaxy's config
        jobs_directory = app_config.jobs_directory
        new_file_path = app_config.new_file_path
        umask = app_config.umask
        gid = app_config.gid
        object_store_cache_size = app_config.object_store_cache_size
        object_store_cache_path = app_config.object_store_cache_path

    objectstore_class, objectstore_constructor_kwds = type_to_object_store_class(
        store=object_store_configuration.type,
        fsmon=False,
    )
    assert issubclass(objectstore_class, ConcreteObjectStore)
    return objectstore_class(
        config=GalaxyConfigAdapter(),
        config_dict=object_store_configuration.model_dump(),
        **objectstore_constructor_kwds,
    )


def local_extra_dirs(func):
    """Non-local plugin decorator using local directories for the extra_dirs (job_work and temp)."""

    def wraps(self, *args, **kwargs):
        if kwargs.get("base_dir", None) is None:
            return func(self, *args, **kwargs)
        else:
            for c in self.__class__.__mro__:
                if c.__name__ == "DiskObjectStore":
                    return getattr(c, func.__name__)(self, *args, **kwargs)
            raise Exception(
                f"Could not call DiskObjectStore's {func.__name__} method, does your "
                "Object Store plugin inherit from DiskObjectStore?"
            )

    return wraps


def config_to_dict(config):
    """Dict-ify the portion of a config object consumed by the ObjectStore class and its subclasses."""
    return {
        "object_store_check_old_style": config.object_store_check_old_style,
        "enable_quotas": config.enable_quotas,
        "file_path": config.file_path,
        "umask": config.umask,
        "jobs_directory": config.jobs_directory,
        "new_file_path": config.new_file_path,
        "object_store_cache_path": config.object_store_cache_path,
        "object_store_cache_size": config.object_store_cache_size,
        "gid": config.gid,
    }


class QuotaSourceInfo(NamedTuple):
    label: Optional[str]
    use: bool


class DeviceSourceMap:
    def __init__(self, device_id=DEFAULT_DEVICE_ID):
        self.default_device_id = device_id
        self.backends = {}

    def get_device_id(self, object_store_id: str) -> Optional[str]:
        if object_store_id in self.backends:
            device_map = self.backends.get(object_store_id)
            if device_map:
                print(device_map)
                return device_map.get_device_id(object_store_id)

        return self.default_device_id


class QuotaSourceMap:
    def __init__(self, source=DEFAULT_QUOTA_SOURCE, enabled=DEFAULT_QUOTA_ENABLED):
        self.default_quota_source = source
        self.default_quota_enabled = enabled
        self.info = QuotaSourceInfo(self.default_quota_source, self.default_quota_enabled)
        # User defined sources are provided by the user and the quota is not tracked
        self.user_defined_source_info = QuotaSourceInfo(label=None, use=False)
        self.backends = {}
        self._labels = None

    def get_quota_source_info(self, object_store_id: Optional[str]) -> QuotaSourceInfo:
        if object_store_id in self.backends:
            return self.backends[object_store_id].get_quota_source_info(object_store_id)
        elif is_user_object_store(object_store_id):
            return self.user_defined_source_info
        else:
            return self.info

    def get_quota_source_label(self, object_store_id):
        if object_store_id in self.backends:
            return self.backends[object_store_id].get_quota_source_label(object_store_id)
        else:
            return self.default_quota_source

    def get_quota_source_labels(self):
        if self._labels is None:
            labels = set()
            if self.default_quota_source:
                labels.add(self.default_quota_source)
            for backend in self.backends.values():
                labels = labels.union(backend.get_quota_source_labels())
            self._labels = labels
        return self._labels

    def default_usage_excluded_ids(self):
        exclude_object_store_ids = []
        for backend_id, backend_source_map in self.backends.items():
            if backend_source_map.default_quota_source is not None:
                exclude_object_store_ids.append(backend_id)
            elif not backend_source_map.default_quota_enabled:
                exclude_object_store_ids.append(backend_id)
        return exclude_object_store_ids

    def get_id_to_source_pairs(self, include_default_quota_source=False):
        pairs = []
        for backend_id, backend_source_map in self.backends.items():
            if (
                backend_source_map.default_quota_source is not None or include_default_quota_source
            ) and backend_source_map.default_quota_enabled:
                pairs.append((backend_id, backend_source_map.default_quota_source))
        return pairs

    def ids_per_quota_source(self, include_default_quota_source=False):
        quota_sources: Dict[Optional[str], List[str]] = {}
        for object_id, quota_source_label in self.get_id_to_source_pairs(
            include_default_quota_source=include_default_quota_source
        ):
            if quota_source_label not in quota_sources:
                quota_sources[quota_source_label] = []
            quota_sources[quota_source_label].append(object_id)
        return quota_sources


class ObjectCreationProblem(Exception):
    pass


# Calling these client_message to make it clear they should use the language of the
# Galaxy UI/UX - for instance "storage location" not "objectstore".
class ObjectCreationProblemSharingDisabled(ObjectCreationProblem):
    client_message = "Job attempted to create sharable output datasets in a storage location with sharing disabled"


class ObjectCreationProblemStoreFull(ObjectCreationProblem):
    client_message = (
        "Job attempted to create output datasets in a full storage location, please contact your admin for more details"
    )


class ObjectStorePopulator:
    """Small helper for interacting with the object store and making sure all
    datasets from a job end up with the same object_store_id.
    """

    def __init__(self, has_object_store, user):
        if hasattr(has_object_store, "object_store"):
            object_store = has_object_store.object_store
        else:
            object_store = has_object_store
        self.object_store = object_store
        self.object_store_id = None
        self.user = user

    def set_object_store_id(self, data: "DatasetInstance", require_shareable: bool = False) -> None:
        self.set_dataset_object_store_id(data.dataset, require_shareable=require_shareable)

    def set_dataset_object_store_id(self, dataset: "Dataset", require_shareable: bool = True) -> None:
        # Create an empty file immediately.  The first dataset will be
        # created in the "default" store, all others will be created in
        # the same store as the first.
        dataset.object_store_id = self.object_store_id
        try:
            concrete_store = self.object_store.create(dataset)
            if concrete_store.private and require_shareable:
                raise ObjectCreationProblemSharingDisabled()
        except ObjectInvalid:
            raise ObjectCreationProblemStoreFull()
        self.object_store_id = dataset.object_store_id  # these will be the same thing after the first output


def persist_extra_files(
    object_store: ObjectStore,
    src_extra_files_path: str,
    primary_data: "DatasetInstance",
    extra_files_path_name: Optional[str] = None,
) -> None:
    if not primary_data.dataset.purged and os.path.exists(src_extra_files_path):
        assert primary_data.dataset
        if not extra_files_path_name:
            extra_files_path_name = primary_data.dataset.extra_files_path_name_from(object_store)
        assert extra_files_path_name
        persist_extra_files_for_dataset(object_store, src_extra_files_path, primary_data.dataset, extra_files_path_name)


def persist_extra_files_for_dataset(
    object_store: ObjectStore,
    src_extra_files_path: str,
    dataset: "Dataset",
    extra_files_path_name: str,
):
    for root, _dirs, files in safe_walk(src_extra_files_path):
        extra_dir = os.path.join(extra_files_path_name, os.path.relpath(root, src_extra_files_path))
        extra_dir = os.path.normpath(extra_dir)
        for f in files:
            if not in_directory(f, src_extra_files_path):
                # Unclear if this can ever happen if we use safe_walk ... probably not ?
                raise MalformedContents(f"Invalid dataset path: {f}")
            object_store.update_from_file(
                dataset,
                extra_dir=extra_dir,
                alt_name=f,
                file_name=os.path.join(root, f),
                create=True,
                preserve_symlinks=True,
            )<|MERGE_RESOLUTION|>--- conflicted
+++ resolved
@@ -275,17 +275,11 @@
         extra_dir=None,
         extra_dir_at_root=False,
         alt_name=None,
-<<<<<<< HEAD
-        obj_dir=False,
-        sync_cache=False,
+        obj_dir: bool = False,
+        sync_cache: bool = True,
         user=None,
         auth_token=None,
-    ):
-=======
-        obj_dir: bool = False,
-        sync_cache: bool = True,
     ) -> str:
->>>>>>> cc18d879
         """
         Get the expected filename with absolute path for object with id `obj.id`.
 
