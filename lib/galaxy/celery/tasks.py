import json
from concurrent.futures import TimeoutError
from functools import lru_cache
from pathlib import Path
from typing import (
    Any,
    Callable,
    Optional,
)

from sqlalchemy import (
    exists,
    select,
)

from galaxy import model
from galaxy.celery import (
    celery_app,
    galaxy_task,
)
from galaxy.config import GalaxyAppConfiguration
from galaxy.datatypes import sniff
from galaxy.datatypes.registry import Registry as DatatypesRegistry
from galaxy.jobs import MinimalJobWrapper
from galaxy.managers.collections import DatasetCollectionManager
from galaxy.managers.datasets import (
    DatasetAssociationManager,
    DatasetManager,
)
from galaxy.managers.hdas import HDAManager
from galaxy.managers.lddas import LDDAManager
from galaxy.managers.markdown_util import generate_branded_pdf
from galaxy.managers.model_stores import ModelStoreManager
from galaxy.managers.notification import NotificationManager
from galaxy.managers.tool_data import ToolDataImportManager
from galaxy.metadata.set_metadata import set_metadata_portable
from galaxy.model import (
    Job,
    User,
)
from galaxy.model.base import transaction
from galaxy.model.scoped_session import galaxy_scoped_session
from galaxy.objectstore import BaseObjectStore
from galaxy.objectstore.caching import check_caches
from galaxy.queue_worker import GalaxyQueueWorker
from galaxy.schema.tasks import (
    ComputeDatasetHashTaskRequest,
    GenerateHistoryContentDownload,
    GenerateHistoryDownload,
    GenerateInvocationDownload,
    GeneratePdfDownload,
    ImportModelStoreTaskRequest,
    MaterializeDatasetInstanceTaskRequest,
    PrepareDatasetCollectionDownload,
    PurgeDatasetsTaskRequest,
    SetupHistoryExportJob,
    WriteHistoryContentTo,
    WriteHistoryTo,
    WriteInvocationTo,
)
from galaxy.structured_app import MinimalManagerApp
from galaxy.tools import create_tool_from_representation
from galaxy.tools.data_fetch import do_fetch
from galaxy.util import galaxy_directory
from galaxy.util.custom_logging import get_logger
from galaxy.web.short_term_storage import ShortTermStorageMonitor

log = get_logger(__name__)


@lru_cache()
def setup_data_table_manager(app):
    app._configure_tool_data_tables(from_shed_config=False)


@lru_cache()
def cached_create_tool_from_representation(app, raw_tool_source):
    return create_tool_from_representation(
        app=app, raw_tool_source=raw_tool_source, tool_dir="", tool_source_class="XmlToolSource"
    )


@galaxy_task(action="recalculate a user's disk usage")
def recalculate_user_disk_usage(
    session: galaxy_scoped_session, object_store: BaseObjectStore, task_user_id: Optional[int] = None
):
    if task_user_id:
        user = session.get(User, task_user_id)
        if user:
            user.calculate_and_set_disk_usage(object_store)
        else:
            log.error(f"Recalculate user disk usage task failed, user {task_user_id} not found")
    else:
        log.error("Recalculate user disk usage task received without user_id.")


@galaxy_task(ignore_result=True, action="purge a history dataset")
def purge_hda(hda_manager: HDAManager, hda_id: int, task_user_id: Optional[int] = None):
    hda = hda_manager.by_id(hda_id)
    hda_manager._purge(hda)


@galaxy_task(ignore_result=True, action="completely removes a set of datasets from the object_store")
<<<<<<< HEAD
def purge_datasets(
    dataset_manager: DatasetManager, request: PurgeDatasetsTaskRequest, task_user_id: Optional[int] = None
):
    dataset_manager.purge_datasets(request)
=======
def purge_datasets(dataset_manager: DatasetManager, request: PurgeDatasetsTaskRequest, user: model.User):
    dataset_manager.purge_datasets(request, user)
>>>>>>> e3af76e3


@galaxy_task(ignore_result=True, action="materializing dataset instance")
def materialize(
    hda_manager: HDAManager,
    request: MaterializeDatasetInstanceTaskRequest,
    task_user_id: Optional[int] = None,
):
    """Materialize datasets using HDAManager."""
    hda_manager.materialize(request)


@galaxy_task(action="set metadata for job")
def set_job_metadata(
    tool_job_working_directory,
    extended_metadata_collection: bool,
    job_id: int,
    sa_session: galaxy_scoped_session,
    task_user_id: Optional[int] = None,
) -> None:
    return abort_when_job_stops(
        set_metadata_portable,
        session=sa_session,
        job_id=job_id,
        tool_job_working_directory=tool_job_working_directory,
        extended_metadata_collection=extended_metadata_collection,
    )


@galaxy_task(action="set or detect dataset datatype and updates metadata")
def change_datatype(
    hda_manager: HDAManager,
    ldda_manager: LDDAManager,
    datatypes_registry: DatatypesRegistry,
    sa_session: galaxy_scoped_session,
    dataset_id: int,
    datatype: str,
    model_class: str = "HistoryDatasetAssociation",
    task_user_id: Optional[int] = None,
):
    manager = _get_dataset_manager(hda_manager, ldda_manager, model_class)
    dataset_instance = manager.by_id(dataset_id)
    can_change_datatype = manager.ensure_can_change_datatype(dataset_instance, raiseException=False)
    if not can_change_datatype:
        log.info(f"Changing datatype is not allowed for {model_class} {dataset_instance.id}")
        return
    if datatype == "auto":
        path = dataset_instance.dataset.get_file_name()
        datatype = sniff.guess_ext(path, datatypes_registry.sniff_order)
    datatypes_registry.change_datatype(dataset_instance, datatype)
    with transaction(sa_session):
        sa_session.commit()
    set_metadata(hda_manager, ldda_manager, sa_session, dataset_id, model_class)


@galaxy_task(action="touch update_time of object")
def touch(
    sa_session: galaxy_scoped_session,
    item_id: int,
    model_class: str = "HistoryDatasetCollectionAssociation",
    task_user_id: Optional[int] = None,
):
    if model_class != "HistoryDatasetCollectionAssociation":
        raise NotImplementedError(f"touch method not implemented for '{model_class}'")
    stmt = select(model.HistoryDatasetCollectionAssociation).filter_by(id=item_id)
    item = sa_session.execute(stmt).scalar_one()
    item.touch()
    with transaction(sa_session):
        sa_session.commit()


@galaxy_task(action="set dataset association metadata")
def set_metadata(
    hda_manager: HDAManager,
    ldda_manager: LDDAManager,
    sa_session: galaxy_scoped_session,
    dataset_id: int,
    model_class: str = "HistoryDatasetAssociation",
    overwrite: bool = True,
    task_user_id: Optional[int] = None,
):
    manager = _get_dataset_manager(hda_manager, ldda_manager, model_class)
    dataset_instance = manager.by_id(dataset_id)
    can_set_metadata = manager.ensure_can_set_metadata(dataset_instance, raiseException=False)
    if not can_set_metadata:
        log.info(f"Setting metadata is not allowed for {model_class} {dataset_instance.id}")
        return
    try:
        if overwrite:
            hda_manager.overwrite_metadata(dataset_instance)
        dataset_instance.datatype.set_meta(dataset_instance)
        dataset_instance.set_peek()
        # Reset SETTING_METADATA state so the dataset instance getter picks the dataset state
        dataset_instance.set_metadata_success_state()
    except Exception as e:
        log.info(f"Setting metadata failed on {model_class} {dataset_instance.id}: {str(e)}")
        dataset_instance.state = dataset_instance.states.FAILED_METADATA
    with transaction(sa_session):
        sa_session.commit()


def _get_dataset_manager(
    hda_manager: HDAManager, ldda_manager: LDDAManager, model_class: str = "HistoryDatasetAssociation"
) -> DatasetAssociationManager:
    if model_class == "HistoryDatasetAssociation":
        return hda_manager
    elif model_class == "LibraryDatasetDatasetAssociation":
        return ldda_manager
    else:
        raise NotImplementedError(f"Cannot find manager for model_class {model_class}")


@galaxy_task(bind=True)
def setup_fetch_data(
    self,
    job_id: int,
    raw_tool_source: str,
    app: MinimalManagerApp,
    sa_session: galaxy_scoped_session,
    task_user_id: Optional[int] = None,
):
    tool = cached_create_tool_from_representation(app=app, raw_tool_source=raw_tool_source)
    job = sa_session.get(Job, job_id)
    # self.request.hostname is the actual worker name given by the `-n` argument, not the hostname as you might think.
    job.handler = self.request.hostname
    job.job_runner_name = "celery"
    # TODO: assert state
    mini_job_wrapper = MinimalJobWrapper(job=job, app=app, tool=tool)
    mini_job_wrapper.change_state(model.Job.states.QUEUED, flush=False, job=job)
    # Set object store after job destination so can leverage parameters...
    mini_job_wrapper._set_object_store_ids(job)
    request_json = Path(mini_job_wrapper.working_directory) / "request.json"
    request_json_value = next(iter(p.value for p in job.parameters if p.name == "request_json"))
    request_json.write_text(json.loads(request_json_value))
    mini_job_wrapper.setup_external_metadata(
        output_fnames=mini_job_wrapper.job_io.get_output_fnames(),
        set_extension=True,
        tmp_dir=mini_job_wrapper.working_directory,
        # We don't want to overwrite metadata that was copied over in init_meta(), as per established behavior
        kwds={"overwrite": False},
    )
    mini_job_wrapper.prepare()
    return mini_job_wrapper.working_directory, str(request_json), mini_job_wrapper.job_io.file_sources_dict


@galaxy_task
def finish_job(
    job_id: int,
    raw_tool_source: str,
    app: MinimalManagerApp,
    sa_session: galaxy_scoped_session,
    task_user_id: Optional[int] = None,
):
    tool = cached_create_tool_from_representation(app=app, raw_tool_source=raw_tool_source)
    job = sa_session.get(Job, job_id)
    # TODO: assert state ?
    mini_job_wrapper = MinimalJobWrapper(job=job, app=app, tool=tool)
    mini_job_wrapper.finish("", "")


def is_aborted(session: galaxy_scoped_session, job_id: int):
    return session.execute(
        select(
            exists(model.Job.state).where(
                model.Job.id == job_id,
                model.Job.state.in_([model.Job.states.DELETED, model.Job.states.DELETING]),
            )
        )
    ).scalar()


def abort_when_job_stops(function: Callable, session: galaxy_scoped_session, job_id: int, **kwargs) -> Any:
    if not is_aborted(session, job_id):
        future = celery_app.fork_pool.submit(
            function,
            timeout=None,
            **kwargs,
        )
        while True:
            try:
                return future.result(timeout=1)
            except TimeoutError:
                if is_aborted(session, job_id):
                    return


def _fetch_data(setup_return):
    tool_job_working_directory, request_path, file_sources_dict = setup_return
    working_directory = Path(tool_job_working_directory) / "working"
    datatypes_registry = DatatypesRegistry()
    datatypes_registry.load_datatypes(
        galaxy_directory,
        config=Path(tool_job_working_directory) / "metadata" / "registry.xml",
        use_build_sites=False,
        use_converters=False,
        use_display_applications=False,
    )
    do_fetch(
        request_path=request_path,
        working_directory=str(working_directory),
        registry=datatypes_registry,
        file_sources_dict=file_sources_dict,
    )
    return tool_job_working_directory


@galaxy_task(action="Run fetch_data")
def fetch_data(
    setup_return,
    job_id: int,
    app: MinimalManagerApp,
    sa_session: galaxy_scoped_session,
    task_user_id: Optional[int] = None,
) -> str:
    job = sa_session.get(Job, job_id)
    mini_job_wrapper = MinimalJobWrapper(job=job, app=app)
    mini_job_wrapper.change_state(model.Job.states.RUNNING, flush=True, job=job)
    return abort_when_job_stops(_fetch_data, session=sa_session, job_id=job_id, setup_return=setup_return)


@galaxy_task(ignore_result=True, action="setting up export history job")
def export_history(
    model_store_manager: ModelStoreManager,
    request: SetupHistoryExportJob,
    task_user_id: Optional[int] = None,
):
    model_store_manager.setup_history_export_job(request)


@galaxy_task(action="preparing compressed file for collection download")
def prepare_dataset_collection_download(
    request: PrepareDatasetCollectionDownload,
    collection_manager: DatasetCollectionManager,
    task_user_id: Optional[int] = None,
):
    """Create a short term storage file tracked and available for download of target collection."""
    collection_manager.write_dataset_collection(request)


@galaxy_task(action="preparing Galaxy Markdown PDF for download")
def prepare_pdf_download(
    request: GeneratePdfDownload,
    config: GalaxyAppConfiguration,
    short_term_storage_monitor: ShortTermStorageMonitor,
    task_user_id: Optional[int] = None,
):
    """Create a short term storage file tracked and available for download of target PDF for Galaxy Markdown."""
    generate_branded_pdf(request, config, short_term_storage_monitor)


@galaxy_task(action="generate and stage a history model store for download")
def prepare_history_download(
    model_store_manager: ModelStoreManager,
    request: GenerateHistoryDownload,
    task_user_id: Optional[int] = None,
):
    model_store_manager.prepare_history_download(request)


@galaxy_task(action="generate and stage a history content model store for download")
def prepare_history_content_download(
    model_store_manager: ModelStoreManager,
    request: GenerateHistoryContentDownload,
    task_user_id: Optional[int] = None,
):
    model_store_manager.prepare_history_content_download(request)


@galaxy_task(action="generate and stage a workflow invocation store for download")
def prepare_invocation_download(
    model_store_manager: ModelStoreManager,
    request: GenerateInvocationDownload,
    task_user_id: Optional[int] = None,
):
    model_store_manager.prepare_invocation_download(request)


@galaxy_task(action="generate and stage a workflow invocation store to file source URI")
def write_invocation_to(
    model_store_manager: ModelStoreManager,
    request: WriteInvocationTo,
    task_user_id: Optional[int] = None,
):
    model_store_manager.write_invocation_to(request)


@galaxy_task(action="generate and stage a history store to file source URI")
def write_history_to(
    model_store_manager: ModelStoreManager,
    request: WriteHistoryTo,
    task_user_id: Optional[int] = None,
):
    model_store_manager.write_history_to(request)


@galaxy_task(action="generate and stage a history content model store to file source URI")
def write_history_content_to(
    model_store_manager: ModelStoreManager,
    request: WriteHistoryContentTo,
    task_user_id: Optional[int] = None,
):
    model_store_manager.write_history_content_to(request)


@galaxy_task(action="import objects from a target model store")
def import_model_store(
    model_store_manager: ModelStoreManager,
    request: ImportModelStoreTaskRequest,
    task_user_id: Optional[int] = None,
):
    model_store_manager.import_model_store(request)


@galaxy_task(action="compute dataset hash and store in database")
def compute_dataset_hash(
    dataset_manager: DatasetManager,
    request: ComputeDatasetHashTaskRequest,
    task_user_id: Optional[int] = None,
):
    dataset_manager.compute_hash(request)


@galaxy_task(action="import a data bundle")
def import_data_bundle(
    app: MinimalManagerApp,
    hda_manager: HDAManager,
    ldda_manager: LDDAManager,
    tool_data_import_manager: ToolDataImportManager,
    config: GalaxyAppConfiguration,
    src: str,
    uri: Optional[str] = None,
    id: Optional[int] = None,
    tool_data_file_path: Optional[str] = None,
    task_user_id: Optional[int] = None,
):
    setup_data_table_manager(app)
    if src == "uri":
        assert uri
        tool_data_import_manager.import_data_bundle_by_uri(config, uri, tool_data_file_path=tool_data_file_path)
    else:
        assert id
        dataset: model.DatasetInstance
        if src == "hda":
            dataset = hda_manager.by_id(id)
        else:
            dataset = ldda_manager.by_id(id)
        tool_data_import_manager.import_data_bundle_by_dataset(config, dataset, tool_data_file_path=tool_data_file_path)
    queue_worker = GalaxyQueueWorker(app)
    queue_worker.send_control_task("reload_tool_data_tables")


@galaxy_task(action="pruning history audit table")
def prune_history_audit_table(sa_session: galaxy_scoped_session):
    """Prune ever growing history_audit table."""
    model.HistoryAudit.prune(sa_session)


@galaxy_task(action="clean up short term storage")
def cleanup_short_term_storage(storage_monitor: ShortTermStorageMonitor):
    """Cleanup short term storage."""
    storage_monitor.cleanup()


@galaxy_task(action="clean up expired notifications")
def cleanup_expired_notifications(notification_manager: NotificationManager):
    """Cleanup expired notifications."""
    result = notification_manager.cleanup_expired_notifications()
    log.info(
        f"Successfully deleted {result.deleted_notifications_count} notifications and {result.deleted_associations_count} associations."
    )


@galaxy_task(action="prune object store cache directories")
def clean_object_store_caches(object_store: BaseObjectStore):
    check_caches(object_store.cache_targets())<|MERGE_RESOLUTION|>--- conflicted
+++ resolved
@@ -101,15 +101,10 @@
 
 
 @galaxy_task(ignore_result=True, action="completely removes a set of datasets from the object_store")
-<<<<<<< HEAD
 def purge_datasets(
-    dataset_manager: DatasetManager, request: PurgeDatasetsTaskRequest, task_user_id: Optional[int] = None
-):
-    dataset_manager.purge_datasets(request)
-=======
-def purge_datasets(dataset_manager: DatasetManager, request: PurgeDatasetsTaskRequest, user: model.User):
-    dataset_manager.purge_datasets(request, user)
->>>>>>> e3af76e3
+    dataset_manager: DatasetManager, request: PurgeDatasetsTaskRequest, user: model.User = None, task_user_id: Optional[int] = None
+):
+    dataset_manager.purge_datasets(request,user)
 
 
 @galaxy_task(ignore_result=True, action="materializing dataset instance")
