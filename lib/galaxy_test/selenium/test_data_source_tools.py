--- conflicted
+++ resolved
@@ -1,8 +1,5 @@
-<<<<<<< HEAD
+import pytest
 from selenium.webdriver.support.ui import Select
-=======
-import pytest
->>>>>>> 4ea216f0
 
 from galaxy.util.unittest_utils import skip_if_site_down
 from .framework import (
