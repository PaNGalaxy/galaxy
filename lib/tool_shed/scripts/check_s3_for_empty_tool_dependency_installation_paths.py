--- conflicted
+++ resolved
@@ -4,13 +4,6 @@
 
 sys.path.insert(1, os.path.join( os.path.dirname( __file__ ), os.pardir, os.pardir ) )
 
-<<<<<<< HEAD
-from galaxy.util import asbool
-
-=======
-from galaxy import eggs
-eggs.require( 'boto' )
->>>>>>> c7394bd0
 import boto
 
 from galaxy.util import asbool
