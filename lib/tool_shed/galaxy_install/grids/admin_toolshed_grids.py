--- conflicted
+++ resolved
@@ -131,12 +131,8 @@
                    key="name",
                    link=(lambda item: iff(item.status in [tool_shed_install.ToolShedRepository.installation_status.CLONING],
                                           None,
-<<<<<<< HEAD
-                                          dict(operation="manage_repository", id=item.id))),
-=======
                                           dict(controller="admin_toolshed", action="manage_repository", id=item.id))),
                    target="center",
->>>>>>> 2f2acb98
                    attach_popup=True),
         DescriptionColumn(label="Description"),
         OwnerColumn(label="Owner"),
@@ -163,14 +159,7 @@
     ]
     operations = [grids.GridOperation(label="Update tool shed status",
                                       condition=(lambda item: not item.deleted),
-<<<<<<< HEAD
-                                      allow_multiple=False,
-                                      url_args=dict(controller='admin_toolshed',
-                                                    action='browse_repositories',
-                                                    operation='update tool shed status')),
-=======
                                       allow_multiple=False),
->>>>>>> 2f2acb98
                   grids.GridOperation(label="Get updates",
                                       condition=(lambda item:
                                                  not item.deleted and
@@ -179,17 +168,6 @@
                                                      tool_shed_install.ToolShedRepository.installation_status.ERROR,
                                                      tool_shed_install.ToolShedRepository.installation_status.NEW]),
                                       allow_multiple=False,
-<<<<<<< HEAD
-                                      url_args=dict(controller='admin_toolshed',
-                                                    action='browse_repositories',
-                                                    operation='get updates')),
-                  grids.GridOperation(label="Install latest revision",
-                                      condition=(lambda item: item.upgrade_available),
-                                      allow_multiple=False,
-                                      url_args=dict(controller='admin_toolshed',
-                                                    action='browse_repositories',
-                                                    operation='install latest revision')),
-=======
                                       target="center",
                                       url_args=dict(controller='admin_toolshed',
                                                     action='check_for_updates')),
@@ -199,16 +177,12 @@
                                       target="center",
                                       url_args=dict(controller='admin_toolshed',
                                                     action='install_latest_repository_revision')),
->>>>>>> 2f2acb98
                   grids.GridOperation(label="Install",
                                       condition=(lambda item:
                                                  not item.deleted and
                                                  item.status == tool_shed_install.ToolShedRepository.installation_status.NEW),
                                       allow_multiple=False,
-<<<<<<< HEAD
-=======
                                       target='center',
->>>>>>> 2f2acb98
                                       url_args=dict(controller='admin_toolshed',
                                                     action='manage_repository',
                                                     operation='install')),
@@ -217,38 +191,13 @@
                                                  not item.deleted and
                                                  item.status != tool_shed_install.ToolShedRepository.installation_status.NEW),
                                       allow_multiple=True,
-<<<<<<< HEAD
-                                      url_args=dict(controller='admin_toolshed',
-                                                    action='browse_repositories',
-                                                    operation='deactivate or uninstall')),
-=======
                                       target="center",
                                       url_args=dict(controller='admin_toolshed',
                                                     action='deactivate_or_uninstall_repository')),
->>>>>>> 2f2acb98
                   grids.GridOperation(label="Reset to install",
                                       condition=(lambda item:
                                                  (item.status == tool_shed_install.ToolShedRepository.installation_status.ERROR)),
                                       allow_multiple=False,
-<<<<<<< HEAD
-                                      url_args=dict(controller='admin_toolshed',
-                                                    action='browse_repositories',
-                                                    operation='reset to install')),
-                  grids.GridOperation(label="Activate or reinstall",
-                                      condition=(lambda item: item.deleted),
-                                      allow_multiple=False,
-                                      target=None,
-                                      url_args=dict(controller='admin_toolshed',
-                                                    action='browse_repositories',
-                                                    operation='activate or reinstall')),
-                  grids.GridOperation(label="Purge",
-                                      condition=(lambda item: item.is_new),
-                                      allow_multiple=False,
-                                      target=None,
-                                      url_args=dict(controller='admin_toolshed',
-                                                    action='browse_repositories',
-                                                    operation='purge'))]
-=======
                                       target='center',
                                       url_args=dict(controller='admin_toolshed',
                                                     action='reset_to_install',
@@ -265,7 +214,6 @@
                                       target='center',
                                       url_args=dict(controller='admin_toolshed',
                                                     action='purge_repository'))]
->>>>>>> 2f2acb98
     standard_filters = []
     default_filter = dict(deleted="False")
     num_rows_per_page = 50
