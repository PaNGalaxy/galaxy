import logging
import os
import re
import string
import tempfile
import time
from json import loads
from urllib.parse import (
    quote_plus,
    urlencode,
    urlparse,
)

import requests
import twill.commands as tc
from mercurial import commands, hg, ui
from twill.utils import ResultWrapper

import galaxy.model.tool_shed_install as galaxy_model
import galaxy.util
from galaxy.security import idencoding
from galaxy.util import (
    DEFAULT_SOCKET_TIMEOUT,
    smart_str,
    unicodify,
)
from galaxy_test.base.api_util import get_admin_api_key
from galaxy_test.driver.testcase import DrivenFunctionalTestCase
from tool_shed.util import (
    hg_util,
    hgweb_config,
    xml_util,
)
from . import common, test_db_util

# Set a 10 minute timeout for repository installation.
repository_installation_timeout = 600

# Dial ClientCookie logging down (very noisy)
logging.getLogger("ClientCookie.cookies").setLevel(logging.WARNING)
log = logging.getLogger(__name__)
tc.options['equiv_refresh_interval'] = 0


class ShedTwillTestCase(DrivenFunctionalTestCase):

    def setUp(self):
        # Security helper
        self.security = idencoding.IdEncodingHelper(id_secret='changethisinproductiontoo')
        self.history_id = None
        self.hgweb_config_dir = os.environ.get('TEST_HG_WEB_CONFIG_DIR')
        self.hgweb_config_manager = hgweb_config.hgweb_config_manager
        self.hgweb_config_manager.hgweb_config_dir = self.hgweb_config_dir
        self.tool_shed_test_tmp_dir = os.environ.get('TOOL_SHED_TEST_TMP_DIR', None)
        self.host = os.environ.get('TOOL_SHED_TEST_HOST')
        self.port = os.environ.get('TOOL_SHED_TEST_PORT')
        self.url = f"http://{self.host}:{self.port}"
        self.galaxy_host = os.environ.get('GALAXY_TEST_HOST')
        self.galaxy_port = os.environ.get('GALAXY_TEST_PORT')
        self.galaxy_url = f"http://{self.galaxy_host}:{self.galaxy_port}"
        self.shed_tool_data_table_conf = os.environ.get('TOOL_SHED_TEST_TOOL_DATA_TABLE_CONF')
        self.file_dir = os.environ.get('TOOL_SHED_TEST_FILE_DIR', None)
        self.tool_data_path = os.environ.get('GALAXY_TEST_TOOL_DATA_PATH')
        self.shed_tool_conf = os.environ.get('GALAXY_TEST_SHED_TOOL_CONF')
        self.test_db_util = test_db_util
        # TODO: Figure out a way to alter these attributes during tests.
        self.galaxy_tool_dependency_dir = os.environ.get('GALAXY_TEST_TOOL_DEPENDENCY_DIR')

    """Class of FunctionalTestCase geared toward HTML interactions using the Twill library."""

    def check_for_strings(self, strings_displayed=None, strings_not_displayed=None):
        strings_displayed = strings_displayed or []
        strings_not_displayed = strings_not_displayed or []
        if strings_displayed:
            for check_str in strings_displayed:
                self.check_page_for_string(check_str)
        if strings_not_displayed:
            for check_str in strings_not_displayed:
                self.check_string_not_in_page(check_str)

    def check_page(self, strings_displayed, strings_displayed_count, strings_not_displayed):
        """Checks a page for strings displayed, not displayed and number of occurrences of a string"""
        for check_str in strings_displayed:
            self.check_page_for_string(check_str)
        for check_str, count in strings_displayed_count:
            self.check_string_count_in_page(check_str, count)
        for check_str in strings_not_displayed:
            self.check_string_not_in_page(check_str)

    def check_page_for_string(self, patt):
        """Looks for 'patt' in the current browser page"""
        page = unicodify(self.last_page())
        if page.find(patt) == -1:
            fname = self.write_temp_file(page)
            errmsg = f"no match to '{patt}'\npage content written to '{fname}'\npage: [[{page}]]"
            raise AssertionError(errmsg)

    def check_string_not_in_page(self, patt):
        """Checks to make sure 'patt' is NOT in the page."""
        page = self.last_page()
        if page.find(patt) != -1:
            fname = self.write_temp_file(page)
            errmsg = f"string ({patt}) incorrectly displayed in page.\npage content written to '{fname}'"
            raise AssertionError(errmsg)

    # Functions associated with user accounts

    def create(self, cntrller='user', email='test@bx.psu.edu', password='testuser', username='admin-user', redirect=''):
        # HACK: don't use panels because late_javascripts() messes up the twill browser and it
        # can't find form fields (and hence user can't be logged in).
        params = dict(cntrller=cntrller, use_panels=False)
        self.visit_url("/user/create", params)
        tc.fv('registration', 'email', email)
        tc.fv('registration', 'redirect', redirect)
        tc.fv('registration', 'password', password)
        tc.fv('registration', 'confirm', password)
        tc.fv('registration', 'username', username)
        tc.submit('create_user_button')
        previously_created = False
        username_taken = False
        invalid_username = False
        try:
            self.check_page_for_string("Created new user account")
        except AssertionError:
            try:
                # May have created the account in a previous test run...
                self.check_page_for_string(f"User with email '{email}' already exists.")
                previously_created = True
            except AssertionError:
                try:
                    self.check_page_for_string('Public name is taken; please choose another')
                    username_taken = True
                except AssertionError:
                    # Note that we're only checking if the usr name is >< 4 chars here...
                    try:
                        self.check_page_for_string('Public name must be at least 4 characters in length')
                        invalid_username = True
                    except AssertionError:
                        pass
        return previously_created, username_taken, invalid_username

    def last_page(self):
        """
        Return the last visited page (usually HTML, but can binary data as
        well).
        """
        return tc.browser.html

    def last_url(self):
        return tc.browser.url

    def login(self, email='test@bx.psu.edu', password='testuser', username='admin-user', redirect='', logout_first=True):
        # Clear cookies.
        if logout_first:
            self.logout()
        # test@bx.psu.edu is configured as an admin user
        previously_created, username_taken, invalid_username = \
            self.create(email=email, password=password, username=username, redirect=redirect)
        if previously_created:
            # The acount has previously been created, so just login.
            # HACK: don't use panels because late_javascripts() messes up the twill browser and it
            # can't find form fields (and hence user can't be logged in).
            params = {
                'use_panels': False
            }
            self.visit_url('/user/login', params=params)
            self.submit_form(button='login_button', login=email, redirect=redirect, password=password)

    def logout(self):
        self.visit_url("/user/logout")
        self.check_page_for_string("You have been logged out")

    def showforms(self):
        """Shows form, helpful for debugging new tests"""
        return tc.browser.forms

    def submit_form(self, form_no=-1, button="runtool_btn", form=None, **kwd):
        """Populates and submits a form from the keyword arguments."""
        # An HTMLForm contains a sequence of Controls.  Supported control classes are:
        # TextControl, FileControl, ListControl, RadioControl, CheckboxControl, SelectControl,
        # SubmitControl, ImageControl
        if form is None:
            try:
                form = self.showforms()[form_no]
            except IndexError:
                raise ValueError("No form to submit found")
        controls = {c.name: c for c in form.inputs}
        form_name = form.get('name')
        for control_name, control_value in kwd.items():
            if control_name not in controls:
                continue  # these cannot be handled safely - cause the test to barf out
            if not isinstance(control_value, list):
                control_value = [str(control_value)]
            control = controls[control_name]
            control_type = getattr(control, "type", None)
            if control_type in ("text", "textfield", "submit", "password", "TextareaElement", "checkbox", "radio", None):
                for cv in control_value:
                    tc.fv(form_name, control.name, cv)
            else:
                # Add conditions for other control types here when necessary.
                pass
        tc.submit(button)

    def visit_url(self, url, params=None, doseq=False, allowed_codes=None):
        if allowed_codes is None:
            allowed_codes = [200]
        if params is None:
            params = dict()
        parsed_url = urlparse(url)
        if len(parsed_url.netloc) == 0:
            url = f'http://{self.host}:{self.port}{parsed_url.path}'
        else:
            url = f'{parsed_url.scheme}://{parsed_url.netloc}{parsed_url.path}'
        if parsed_url.query:
            for query_parameter in parsed_url.query.split('&'):
                key, value = query_parameter.split('=')
                params[key] = value
        if params:
            url += f'?{urlencode(params, doseq=doseq)}'
        new_url = tc.go(url)
        return_code = tc.browser.code
        assert return_code in allowed_codes, 'Invalid HTTP return code %s, allowed codes: %s' % \
            (return_code, ', '.join(str(code) for code in allowed_codes))
        return new_url

    def write_temp_file(self, content, suffix='.html'):
        with tempfile.NamedTemporaryFile(suffix=suffix, prefix='twilltestcase-', delete=False) as fh:
            fh.write(smart_str(content))
        return fh.name

    def add_repository_review_component(self, **kwd):
        params = {
            'operation': 'create'
        }
        self.visit_url('/repository_review/create_component', params=params)
        self.submit_form(button='create_component_button', **kwd)

    def assign_admin_role(self, repository, user):
        # As elsewhere, twill limits the possibility of submitting the form, this time due to not executing the javascript
        # attached to the role selection form. Visit the action url directly with the necessary parameters.
        params = {
            'id': self.security.encode_id(repository.id),
            'in_users': user.id,
            'manage_role_associations_button': 'Save'
        }
        self.visit_url('/repository/manage_repository_admins', params=params)
        self.check_for_strings(strings_displayed=['Role', 'has been associated'])

    def browse_category(self, category, strings_displayed=None, strings_not_displayed=None):
        params = {
            'sort': 'name',
            'operation': 'valid_repositories_by_category',
            'id': self.security.encode_id(category.id)
        }
        self.visit_url('/repository/browse_valid_categories', params=params)
        self.check_for_strings(strings_displayed, strings_not_displayed)

    def browse_component_review(self, review, strings_displayed=None, strings_not_displayed=None):
        params = {
            'id': self.security.encode_id(review.id)
        }
        self.visit_url('/repository_review/browse_review', params=params)
        self.check_for_strings(strings_displayed, strings_not_displayed)

    def browse_custom_datatypes(self, strings_displayed=None, strings_not_displayed=None):
        url = '/repository/browse_datatypes'
        self.visit_url(url)
        self.check_for_strings(strings_displayed, strings_not_displayed)

    def browse_repository(self, repository, strings_displayed=None, strings_not_displayed=None):
        params = {
            'id': self.security.encode_id(repository.id)
        }
        self.visit_url('/repository/browse_repository', params=params)
        self.check_for_strings(strings_displayed, strings_not_displayed)

    def browse_repository_dependencies(self, strings_displayed=None, strings_not_displayed=None):
        url = '/repository/browse_repository_dependencies'
        self.visit_url(url)
        self.check_for_strings(strings_displayed, strings_not_displayed)

    def browse_tool_shed(self, url, strings_displayed=None, strings_not_displayed=None):
        url = '/repository/browse_valid_categories'
        self.visit_url(url)
        self.check_for_strings(strings_displayed, strings_not_displayed)

    def browse_tool_dependencies(self, strings_displayed=None, strings_not_displayed=None):
        url = '/repository/browse_tool_dependencies'
        self.visit_url(url)
        self.check_for_strings(strings_displayed, strings_not_displayed)

    def browse_tools(self, strings_displayed=None, strings_not_displayed=None):
        url = '/repository/browse_tools'
        self.visit_url(url)
        self.check_for_strings(strings_displayed, strings_not_displayed)

    def check_count_of_metadata_revisions_associated_with_repository(self, repository, metadata_count):
        self.check_repository_changelog(repository)
        self.check_string_count_in_page('Repository metadata is associated with this change set.', metadata_count)

    def check_exported_repository_dependency(self, dependency_filename, repository_name, repository_owner):
        root, error_message = xml_util.parse_xml(dependency_filename)
        for elem in root.findall('repository'):
            if 'changeset_revision' in elem:
                raise AssertionError('Exported repository %s with owner %s has a dependency with a defined changeset revision.' %
                                     (repository_name, repository_owner))
            if 'toolshed' in elem:
                raise AssertionError('Exported repository %s with owner %s has a dependency with a defined tool shed.' %
                                     (repository_name, repository_owner))

    def check_for_valid_tools(self, repository, strings_displayed=None, strings_not_displayed=None):
        if strings_displayed is None:
            strings_displayed = ['Valid tools']
        else:
            strings_displayed.append('Valid tools')
        self.display_manage_repository_page(repository, strings_displayed, strings_not_displayed)

    def check_galaxy_repository_db_status(self, repository_name, owner, expected_status):
        installed_repository = test_db_util.get_installed_repository_by_name_owner(repository_name, owner)
        assert installed_repository.status == expected_status, 'Status in database is %s, expected %s' % \
            (installed_repository.status, expected_status)

    def check_galaxy_repository_tool_panel_section(self, repository, expected_tool_panel_section):
        metadata = repository.metadata
        assert 'tools' in metadata, f'Tools not found in repository metadata: {metadata}'
        # If integrated_tool_panel.xml is to be tested, this test method will need to be enhanced to handle tools
        # from the same repository in different tool panel sections. Getting the first tool guid is ok, because
        # currently all tools contained in a single repository will be loaded into the same tool panel section.
        if repository.status in [galaxy_model.ToolShedRepository.installation_status.UNINSTALLED,
                                 galaxy_model.ToolShedRepository.installation_status.DEACTIVATED]:
            tool_panel_section = self.get_tool_panel_section_from_repository_metadata(metadata)
        else:
            tool_panel_section = self.get_tool_panel_section_from_api(metadata)
        assert tool_panel_section == expected_tool_panel_section, 'Expected to find tool panel section *%s*, but instead found *%s*\nMetadata: %s\n' % \
            (expected_tool_panel_section, tool_panel_section, metadata)

    def check_installed_repository_tool_dependencies(self,
                                                     installed_repository,
                                                     strings_displayed=None,
                                                     strings_not_displayed=None,
                                                     dependencies_installed=False):
        # Tool dependencies are not being installed in these functional tests. If this is changed, the test method will also need to be updated.
        if not dependencies_installed:
            strings_displayed.append('Missing tool dependencies')
        else:
            strings_displayed.append('Tool dependencies')
        if dependencies_installed:
            strings_displayed.append('Installed')
        else:
            strings_displayed.append('Never installed')
        params = {
            'id': self.security.encode_id(installed_repository.id)
        }
        self.visit_galaxy_url('/admin_toolshed/manage_repository', params=params)
        self.check_for_strings(strings_displayed, strings_not_displayed)

    def check_repository_changelog(self, repository, strings_displayed=None, strings_not_displayed=None):
        params = {
            'id': self.security.encode_id(repository.id)
        }
        self.visit_url('/repository/view_changelog', params=params)
        self.check_for_strings(strings_displayed, strings_not_displayed)

    def check_repository_dependency(self, repository, depends_on_repository, depends_on_changeset_revision=None, changeset_revision=None):
        strings_displayed = [depends_on_repository.name, depends_on_repository.user.username]
        if depends_on_changeset_revision:
            strings_displayed.append(depends_on_changeset_revision)
        self.display_manage_repository_page(repository, changeset_revision=changeset_revision, strings_displayed=strings_displayed)

    def check_repository_metadata(self, repository, tip_only=True):
        if tip_only:
            assert self.tip_has_metadata(repository) and len(self.get_repository_metadata_revisions(repository)) == 1, \
                'Repository tip is not a metadata revision: Repository tip - %s, metadata revisions - %s.'
        else:
            assert len(self.get_repository_metadata_revisions(repository)) > 0, \
                'Repository tip is not a metadata revision: Repository tip - %s, metadata revisions - %s.' % \
                (self.get_repository_tip(repository), ', '.join(self.get_repository_metadata_revisions(repository)))

    def check_repository_tools_for_changeset_revision(self, repository, changeset_revision, tool_metadata_strings_displayed=None, tool_page_strings_displayed=None):
        '''
        Loop through each tool dictionary in the repository metadata associated with the received changeset_revision.
        For each of these, check for a tools attribute, and load the tool metadata page if it exists, then display that tool's page.
        '''
        test_db_util.refresh(repository)
        repository_metadata = self.get_repository_metadata_by_changeset_revision(repository, changeset_revision)
        metadata = repository_metadata.metadata
        if 'tools' not in metadata:
            raise AssertionError(f'No tools in {repository.name} revision {changeset_revision}.')
        for tool_dict in metadata['tools']:
            tool_id = tool_dict['id']
            tool_xml = tool_dict['tool_config']
            params = {
                'repository_id': self.security.encode_id(repository.id),
                'changeset_revision': changeset_revision,
                'tool_id': tool_id
            }
            self.visit_url('/repository/view_tool_metadata', params=params)
            self.check_for_strings(tool_metadata_strings_displayed)
            self.load_display_tool_page(repository, tool_xml_path=tool_xml,
                                        changeset_revision=changeset_revision,
                                        strings_displayed=tool_page_strings_displayed,
                                        strings_not_displayed=None)

    def check_repository_invalid_tools_for_changeset_revision(self, repository, changeset_revision, strings_displayed=None, strings_not_displayed=None):
        '''Load the invalid tool page for each invalid tool associated with this changeset revision and verify the received error messages.'''
        repository_metadata = self.get_repository_metadata_by_changeset_revision(repository, changeset_revision)
        metadata = repository_metadata.metadata
        assert 'invalid_tools' in metadata, f'Metadata for changeset revision {changeset_revision} does not define invalid tools'
        for tool_xml in metadata['invalid_tools']:
            self.load_invalid_tool_page(repository,
                                        tool_xml=tool_xml,
                                        changeset_revision=changeset_revision,
                                        strings_displayed=strings_displayed,
                                        strings_not_displayed=strings_not_displayed)

    def check_string_count_in_page(self, pattern, min_count, max_count=None):
        """Checks the number of 'pattern' occurrences in the current browser page"""
        page = self.last_page()
        pattern_count = page.count(pattern)
        if max_count is None:
            max_count = min_count
        # The number of occurrences of pattern in the page should be between min_count
        # and max_count, so show error if pattern_count is less than min_count or greater
        # than max_count.
        if pattern_count < min_count or pattern_count > max_count:
            fname = self.write_temp_file(page)
            errmsg = "%i occurrences of '%s' found (min. %i, max. %i).\npage content written to '%s' " % \
                     (pattern_count, pattern, min_count, max_count, fname)
            raise AssertionError(errmsg)

    def clone_repository(self, repository, destination_path):
        url = f'{self.url}/repos/{repository.user.username}/{repository.name}'
        success, message = hg_util.clone_repository(url, destination_path, self.get_repository_tip(repository))
        assert success is True, message

    def commit_and_push(self, repository, hgrepo, options, username, password):
        url = f'http://{username}:{password}@{self.host}:{self.port}/repos/{repository.user.username}/{repository.name}'
        commands.commit(ui.ui(), hgrepo, **options)
        #  Try pushing multiple times as it transiently fails on Jenkins.
        #  TODO: Figure out why that happens
        for _ in range(5):
            try:
                commands.push(ui.ui(), hgrepo, dest=url)
            except Exception as e:
                if str(e).find('Pushing to Tool Shed is disabled') != -1:
                    return False
            else:
                return True
        raise

    def create_category(self, **kwd):
        category = test_db_util.get_category_by_name(kwd['name'])
        if category is None:
            params = {
                'operation': 'create'
            }
            self.visit_url('/admin/manage_categories', params=params)
            self.submit_form(button="create_category_button", **kwd)
            category = test_db_util.get_category_by_name(kwd['name'])
        return category

    def create_repository_dependency(self,
                                     repository=None,
                                     repository_tuples=None,
                                     filepath=None,
                                     prior_installation_required=False,
                                     complex=False,
                                     package=None,
                                     version=None,
                                     strings_displayed=None,
                                     strings_not_displayed=None):
        repository_tuples = repository_tuples or []
        repository_names = []
        if complex:
            filename = 'tool_dependencies.xml'
            self.generate_complex_dependency_xml(filename=filename, filepath=filepath, repository_tuples=repository_tuples, package=package, version=version)
        else:
            for _, name, _, _ in repository_tuples:
                repository_names.append(name)
            dependency_description = f"{repository.name} depends on {', '.join(repository_names)}."
            filename = 'repository_dependencies.xml'
            self.generate_simple_dependency_xml(repository_tuples=repository_tuples,
                                                filename=filename,
                                                filepath=filepath,
                                                dependency_description=dependency_description,
                                                prior_installation_required=prior_installation_required)
        self.upload_file(repository,
                         filename=filename,
                         filepath=filepath,
                         valid_tools_only=False,
                         uncompress_file=False,
                         remove_repo_files_not_in_tar=False,
                         commit_message=f"Uploaded dependency on {', '.join(repository_names)}.",
                         strings_displayed=None,
                         strings_not_displayed=None)

    def create_repository_review(self, repository, review_contents_dict, changeset_revision=None, copy_from=None):
        strings_displayed = []
        if not copy_from:
            strings_displayed.append('Begin your review')
        strings_not_displayed = []
        if not changeset_revision:
            changeset_revision = self.get_repository_tip(repository)
        params = {
            'changeset_revision': changeset_revision,
            'id': self.security.encode_id(repository.id)
        }
        self.visit_url('/repository_review/create_review', params=params)
        self.check_for_strings(strings_displayed, strings_not_displayed)
        strings_displayed = []
        if copy_from:
            old_changeset_revision, review_id = copy_from
            strings_displayed = ['You have elected to create a new review', 'Select previous revision', changeset_revision]
            self.check_for_strings(strings_displayed)
            strings_displayed = []
            params = {
                'changeset_revision': self.get_repository_tip(repository),
                'id': self.security.encode_id(repository.id),
                'previous_review_id': self.security.encode_id(review_id)
            }
            self.visit_url('/repository_review/create_review', params=params)
        self.fill_review_form(review_contents_dict, strings_displayed, strings_not_displayed)

    def create_user_in_galaxy(self, cntrller='user', email='test@bx.psu.edu', password='testuser', username='admin-user', redirect=''):
        params = {
            'username': username,
            'email': email,
            'password': password,
            'confirm': password,
            'session_csrf_token': self.galaxy_token()
        }
        self.visit_galaxy_url('/user/create', params=params, allowed_codes=[200, 400])

    def deactivate_repository(self, installed_repository, strings_displayed=None, strings_not_displayed=None):
        encoded_id = self.security.encode_id(installed_repository.id)
        api_key = get_admin_api_key()
<<<<<<< HEAD
        response = requests.delete(f"{self.galaxy_url}/api/tool_shed_repositories/{encoded_id}", data={'remove_from_disk': False, 'key': api_key})
=======
        response = requests.delete(self.galaxy_url + "/api/tool_shed_repositories/" + encoded_id, data={'remove_from_disk': False, 'key': api_key}, timeout=DEFAULT_SOCKET_TIMEOUT)
>>>>>>> 8503ab20
        assert response.status_code != 403, response.content

    def delete_files_from_repository(self, repository, filenames=None, strings_displayed=None, strings_not_displayed=None):
        filenames = filenames or []
        files_to_delete = []
        if strings_displayed is None:
            strings_displayed = ['were deleted from the repository']
        basepath = self.get_repo_path(repository)
        repository_files = self.get_repository_file_list(repository=repository, base_path=basepath, current_path=None)
        # Verify that the files to delete actually exist in the repository.
        for filename in repository_files:
            if filename in filenames:
                files_to_delete.append(os.path.join(basepath, filename))
        self.browse_repository(repository)
        tc.fv("2", "selected_files_to_delete", ','.join(files_to_delete))
        tc.submit('select_files_to_delete_button')
        self.check_for_strings(strings_displayed, strings_not_displayed)

    def delete_repository(self, repository):
        repository_id = self.security.encode_id(repository.id)
        self.visit_url('/admin/browse_repositories')
        params = {
            'operation': 'Delete',
            'id': repository_id
        }
        self.visit_url('/admin/browse_repositories', params=params)
        strings_displayed = ['Deleted 1 repository', repository.name]
        strings_not_displayed = []
        self.check_for_strings(strings_displayed, strings_not_displayed)

    def display_galaxy_browse_repositories_page(self, strings_displayed=None, strings_not_displayed=None):
        url = '/admin_toolshed/browse_repositories'
        self.visit_galaxy_url(url)
        self.check_for_strings(strings_displayed, strings_not_displayed)

    def display_installed_jobs_list_page(self, installed_repository, data_manager_names=None, strings_displayed=None, strings_not_displayed=None):
        data_managers = installed_repository.metadata.get('data_manager', {}).get('data_managers', {})
        if data_manager_names:
            if not isinstance(data_manager_names, list):
                data_manager_names = [data_manager_names]
            for data_manager_name in data_manager_names:
                assert data_manager_name in data_managers, f"The requested Data Manager '{data_manager_name}' was not found in repository metadata."
        else:
            data_manager_name = list(data_managers.keys())
        for data_manager_name in data_manager_names:
            params = {
                'id': data_managers[data_manager_name]['guid']
            }
            self.visit_galaxy_url('/data_manager/jobs_list', params=params)
            self.check_for_strings(strings_displayed, strings_not_displayed)

    def display_installed_repository_manage_page(self, installed_repository, strings_displayed=None, strings_not_displayed=None):
        if strings_displayed is None:
            strings_displayed = []
        if strings_not_displayed is None:
            strings_not_displayed = []
        params = {
            'id': self.security.encode_id(installed_repository.id)
        }
        self.visit_galaxy_url('/admin_toolshed/manage_repository', params=params)
        strings_displayed.append(str(installed_repository.installed_changeset_revision))
        # Every place Galaxy's XXXX tool appears in attribute - need to quote.
        strings_displayed = [x.replace("'", "&#39;") for x in strings_displayed]
        self.check_for_strings(strings_displayed, strings_not_displayed)

    def display_manage_repository_page(self, repository, changeset_revision=None, strings_displayed=None, strings_not_displayed=None):
        params = {
            'id': self.security.encode_id(repository.id)
        }
        if changeset_revision:
            params['changeset_revision'] = changeset_revision
        self.visit_url('/repository/manage_repository', params=params)
        self.check_for_strings(strings_displayed, strings_not_displayed)

    def display_repository_clone_page(self, owner_name, repository_name, strings_displayed=None, strings_not_displayed=None):
        url = f'/repos/{owner_name}/{repository_name}'
        self.visit_url(url)
        self.check_for_strings(strings_displayed, strings_not_displayed)

    def display_repository_file_contents(self, repository, filename, filepath=None, strings_displayed=None, strings_not_displayed=None):
        '''Find a file in the repository and display the contents.'''
        basepath = self.get_repo_path(repository)
        repository_file_list = []
        if filepath:
            relative_path = os.path.join(basepath, filepath)
        else:
            relative_path = basepath
        repository_file_list = self.get_repository_file_list(repository=repository, base_path=relative_path, current_path=None)
        assert filename in repository_file_list, f'File {filename} not found in the repository under {relative_path}.'
        params = dict(file_path=os.path.join(relative_path, filename), repository_id=self.security.encode_id(repository.id))
        url = '/repository/get_file_contents'
        self.visit_url(url, params=params)
        self.check_for_strings(strings_displayed, strings_not_displayed)

    def display_reviewed_repositories_owned_by_user(self, strings_displayed=None, strings_not_displayed=None):
        url = '/repository_review/reviewed_repositories_i_own'
        self.visit_url(url)
        self.check_for_strings(strings_displayed, strings_not_displayed)

    def display_repository_reviews_by_user(self, user, strings_displayed=None, strings_not_displayed=None):
        params = {
            'id': self.security.encode_id(user.id)
        }
        self.visit_url('/repository_review/repository_reviews_by_user', params=params)
        self.check_for_strings(strings_displayed, strings_not_displayed)

    def edit_repository_categories(self, repository, categories_to_add=None, categories_to_remove=None, restore_original=True):
        categories_to_add = categories_to_add or []
        categories_to_remove = categories_to_remove or []
        params = {
            'id': self.security.encode_id(repository.id)
        }
        self.visit_url('/repository/manage_repository', params=params)
        strings_displayed = []
        strings_not_displayed = []
        for category in categories_to_add:
            tc.fv("2", "category_id", f'+{category}')
            strings_displayed.append(f"selected>{category}")
        for category in categories_to_remove:
            tc.fv("2", "category_id", f'-{category}')
            strings_not_displayed.append(f"selected>{category}")
        tc.submit("manage_categories_button")
        self.check_for_strings(strings_displayed, strings_not_displayed)
        if restore_original:
            strings_displayed = []
            strings_not_displayed = []
            for category in categories_to_remove:
                tc.fv("2", "category_id", f'+{category}')
                strings_displayed.append(f"selected>{category}")
            for category in categories_to_add:
                tc.fv("2", "category_id", f'-{category}')
                strings_not_displayed.append(f"selected>{category}")
            tc.submit("manage_categories_button")
            self.check_for_strings(strings_displayed, strings_not_displayed)

    def edit_repository_information(self, repository, revert=True, **kwd):
        params = {
            'id': self.security.encode_id(repository.id)
        }
        self.visit_url('/repository/manage_repository', params=params)
        original_information = dict(repo_name=repository.name, description=repository.description, long_description=repository.long_description)
        strings_displayed = []
        for input_elem_name in ['repo_name', 'description', 'long_description', 'repository_type']:
            if input_elem_name in kwd:
                tc.fv("edit_repository", input_elem_name, kwd[input_elem_name])
                strings_displayed.append(self.escape_html(kwd[input_elem_name]))
        tc.submit("edit_repository_button")
        self.check_for_strings(strings_displayed)
        if revert:
            strings_displayed = []
            for input_elem_name in ['repo_name', 'description', 'long_description']:
                tc.fv("edit_repository", input_elem_name, original_information[input_elem_name])
                strings_displayed.append(self.escape_html(original_information[input_elem_name]))
            tc.submit("edit_repository_button")
            self.check_for_strings(strings_displayed)

    def enable_email_alerts(self, repository, strings_displayed=None, strings_not_displayed=None):
        repository_id = self.security.encode_id(repository.id)
        params = dict(operation='Receive email alerts', id=repository_id)
        self.visit_url('/repository/browse_repositories', params)
        self.check_for_strings(strings_displayed)

    def escape_html(self, string, unescape=False):
        html_entities = [('&', 'X'), ("'", '&#39;'), ('"', '&#34;')]
        for character, replacement in html_entities:
            if unescape:
                string = string.replace(replacement, character)
            else:
                string = string.replace(character, replacement)
        return string

    def expect_repo_created_strings(self, name):
        return [
            f'Repository <b>{name}</b>',
            f'Repository <b>{name}</b> has been created',
        ]

    def fetch_repository_metadata(self, repository, strings_displayed=None, strings_not_displayed=None):
        url = f'/api/repositories/{self.security.encode_id(repository.id)}/metadata'
        self.visit_url(url)
        self.check_for_strings(strings_displayed, strings_not_displayed)

    def fill_review_form(self, review_contents_dict, strings_displayed=None, strings_not_displayed=None):
        kwd = dict()
        changed = False
        for label, contents in review_contents_dict.items():
            if contents:
                changed = True
                kwd[f'{label}__ESEP__comment'] = contents['comment']
                kwd[f'{label}__ESEP__rating'] = contents['rating']
                if 'private' in contents:
                    kwd[f'{label}__ESEP__private'] = contents['private']
                kwd[f'{label}__ESEP__approved'] = contents['approved']
            else:
                kwd[f'{label}__ESEP__approved'] = 'not_applicable'
        self.check_for_strings(strings_displayed, strings_not_displayed)
        self.submit_form(button='Workflows__ESEP__review_button', **kwd)
        if changed:
            strings_displayed.append('Reviews were saved')
        self.check_for_strings(strings_displayed, strings_not_displayed)

    def galaxy_token(self):
        self.visit_galaxy_url("/")
        html = self.last_page()
        token_def_index = html.find("session_csrf_token")
        token_sep_index = html.find(":", token_def_index)
        token_quote_start_index = html.find('"', token_sep_index)
        token_quote_end_index = html.find('"', token_quote_start_index + 1)
        token = html[(token_quote_start_index + 1):token_quote_end_index]
        return token

    def galaxy_login(self, email='test@bx.psu.edu', password='testuser', username='admin-user', redirect='', logout_first=True):
        if logout_first:
            self.galaxy_logout()
        self.create_user_in_galaxy(email=email, password=password, username=username, redirect=redirect)
        params = {
            "login": email,
            "password": password,
            "session_csrf_token": self.galaxy_token()
        }
        self.visit_galaxy_url('/user/login', params=params)

    def galaxy_logout(self):
        self.visit_galaxy_url("/user/logout", params=dict(session_csrf_token=self.galaxy_token()))

    def generate_complex_dependency_xml(self, filename, filepath, repository_tuples, package, version):
        file_path = os.path.join(filepath, filename)
        dependency_entries = []
        template = string.Template(common.new_repository_dependencies_line)
        for toolshed_url, name, owner, changeset_revision in repository_tuples:
            dependency_entries.append(template.safe_substitute(toolshed_url=toolshed_url,
                                                               owner=owner,
                                                               repository_name=name,
                                                               changeset_revision=changeset_revision,
                                                               prior_installation_required=''))
        if not os.path.exists(filepath):
            os.makedirs(filepath)
        dependency_template = string.Template(common.complex_repository_dependency_template)
        repository_dependency_xml = dependency_template.safe_substitute(package=package, version=version, dependency_lines='\n'.join(dependency_entries))
        # Save the generated xml to the specified location.
        open(file_path, 'w').write(repository_dependency_xml)

    def generate_simple_dependency_xml(self,
                                       repository_tuples,
                                       filename,
                                       filepath,
                                       dependency_description='',
                                       complex=False,
                                       package=None,
                                       version=None,
                                       prior_installation_required=False):
        if not os.path.exists(filepath):
            os.makedirs(filepath)
        dependency_entries = []
        if prior_installation_required:
            prior_installation_value = ' prior_installation_required="True"'
        else:
            prior_installation_value = ''
        for toolshed_url, name, owner, changeset_revision in repository_tuples:
            template = string.Template(common.new_repository_dependencies_line)
            dependency_entries.append(template.safe_substitute(toolshed_url=toolshed_url,
                                                               owner=owner,
                                                               repository_name=name,
                                                               changeset_revision=changeset_revision,
                                                               prior_installation_required=prior_installation_value))
        if dependency_description:
            description = f' description="{dependency_description}"'
        else:
            description = dependency_description
        template_parser = string.Template(common.new_repository_dependencies_xml)
        repository_dependency_xml = template_parser.safe_substitute(description=description, dependency_lines='\n'.join(dependency_entries))
        # Save the generated xml to the specified location.
        full_path = os.path.join(filepath, filename)
        open(full_path, 'w').write(repository_dependency_xml)

    def generate_temp_path(self, test_script_path, additional_paths=None):
        additional_paths = additional_paths or []
        temp_path = os.path.join(self.tool_shed_test_tmp_dir, test_script_path, os.sep.join(additional_paths))
        if not os.path.exists(temp_path):
            os.makedirs(temp_path)
        return temp_path

    def get_datatypes_count(self):
        params = {
            'upload_only': False
        }
        self.visit_galaxy_url('/api/datatypes', params=params)
        html = self.last_page()
        datatypes = loads(html)
        return len(datatypes)

    def get_env_sh_path(self, tool_dependency_name, tool_dependency_version, repository):
        '''Return the absolute path to an installed repository's env.sh file.'''
        env_sh_path = os.path.join(self.get_tool_dependency_path(tool_dependency_name, tool_dependency_version, repository),
                                   'env.sh')
        return env_sh_path

    def get_filename(self, filename, filepath=None):
        if filepath is not None:
            return os.path.abspath(os.path.join(filepath, filename))
        else:
            return os.path.abspath(os.path.join(self.file_dir, filename))

    def get_hg_repo(self, path):
        return hg.repository(ui.ui(), path.encode('utf-8'))

    def get_last_reviewed_revision_by_user(self, user, repository):
        changelog_tuples = self.get_repository_changelog_tuples(repository)
        reviews = test_db_util.get_reviews_ordered_by_changeset_revision(repository.id, changelog_tuples, reviewer_user_id=user.id)
        if reviews:
            last_review = reviews[-1]
        else:
            last_review = None
        return last_review

    def get_repositories_category_api(self, categories, strings_displayed=None, strings_not_displayed=None):
        for category in categories:
            url = f'/api/categories/{self.security.encode_id(category.id)}/repositories'
            self.visit_url(url)
            self.check_for_strings(strings_displayed, strings_not_displayed)

    def get_tool_dependency_path(self, tool_dependency_name, tool_dependency_version, repository):
        '''Return the absolute path for an installed tool dependency.'''
        return os.path.join(self.galaxy_tool_dependency_dir,
                            tool_dependency_name,
                            tool_dependency_version,
                            repository.owner,
                            repository.name,
                            repository.installed_changeset_revision)

    def get_or_create_repository(self, owner=None, strings_displayed=None, strings_not_displayed=None, **kwd):
        # If not checking for a specific string, it should be safe to assume that
        # we expect repository creation to be successful.
        if strings_displayed is None:
            strings_displayed = ['Repository', kwd['name'], 'has been created']
        if strings_not_displayed is None:
            strings_not_displayed = []
        repository = test_db_util.get_repository_by_name_and_owner(kwd['name'], owner)
        if repository is None:
            self.visit_url('/repository/create_repository')
            self.submit_form(button='create_repository_button', **kwd)
            self.check_for_strings(strings_displayed, strings_not_displayed)
            repository = test_db_util.get_repository_by_name_and_owner(kwd['name'], owner)
        return repository

    def get_repo_path(self, repository):
        # An entry in the hgweb.config file looks something like: repos/test/mira_assembler = database/community_files/000/repo_123
        lhs = f"repos/{repository.user.username}/{repository.name}"
        try:
            return self.hgweb_config_manager.get_entry(lhs)
        except Exception:
            raise Exception(f"Entry for repository {lhs} missing in hgweb config file {self.hgweb_config_manager.hgweb_config}.")

    def get_repository_changelog_tuples(self, repository):
        repo = self.get_hg_repo(self.get_repo_path(repository))
        changelog_tuples = []
        for changeset in repo.changelog:
            ctx = repo[changeset]
            changelog_tuples.append((ctx.rev(), ctx))
        return changelog_tuples

    def get_repository_datatypes_count(self, repository):
        metadata = self.get_repository_metadata(repository)[0].metadata
        if 'datatypes' not in metadata:
            return 0
        else:
            return len(metadata['datatypes'])

    def get_repository_file_list(self, repository, base_path, current_path=None):
        '''Recursively load repository folder contents and append them to a list. Similar to os.walk but via /repository/open_folder.'''
        if current_path is None:
            request_param_path = base_path
        else:
            request_param_path = os.path.join(base_path, current_path)
        # Get the current folder's contents.
        params = dict(folder_path=request_param_path, repository_id=self.security.encode_id(repository.id))
        url = '/repository/open_folder'
        self.visit_url(url, params=params)
        file_list = loads(self.last_page())
        returned_file_list = []
        if current_path is not None:
            returned_file_list.append(current_path)
        # Loop through the json dict returned by /repository/open_folder.
        for file_dict in file_list:
            if file_dict['isFolder']:
                # This is a folder. Get the contents of the folder and append it to the list,
                # prefixed with the path relative to the repository root, if any.
                if current_path is None:
                    returned_file_list.extend(self.get_repository_file_list(repository=repository, base_path=base_path, current_path=file_dict['title']))
                else:
                    sub_path = os.path.join(current_path, file_dict['title'])
                    returned_file_list.extend(self.get_repository_file_list(repository=repository, base_path=base_path, current_path=sub_path))
            else:
                # This is a regular file, prefix the filename with the current path and append it to the list.
                if current_path is not None:
                    returned_file_list.append(os.path.join(current_path, file_dict['title']))
                else:
                    returned_file_list.append(file_dict['title'])
        return returned_file_list

    def get_repository_metadata(self, repository):
        return [metadata_revision for metadata_revision in repository.metadata_revisions]

    def get_repository_metadata_by_changeset_revision(self, repository, changeset_revision):
        return test_db_util.get_repository_metadata_for_changeset_revision(repository.id, changeset_revision)

    def get_repository_metadata_revisions(self, repository):
        return [str(repository_metadata.changeset_revision) for repository_metadata in repository.metadata_revisions]

    def get_repository_tip(self, repository):
        repo = self.get_hg_repo(self.get_repo_path(repository))
        return str(repo[repo.changelog.tip()])

    def get_sniffers_count(self):
        url = '/api/datatypes/sniffers'
        self.visit_galaxy_url(url)
        html = self.last_page()
        sniffers = loads(html)
        return len(sniffers)

    def get_tools_from_repository_metadata(self, repository, include_invalid=False):
        '''Get a list of valid and (optionally) invalid tool dicts from the repository metadata.'''
        valid_tools = []
        invalid_tools = []
        for repository_metadata in repository.metadata_revisions:
            if 'tools' in repository_metadata.metadata:
                valid_tools.append(dict(tools=repository_metadata.metadata['tools'], changeset_revision=repository_metadata.changeset_revision))
            if include_invalid and 'invalid_tools' in repository_metadata.metadata:
                invalid_tools.append(dict(tools=repository_metadata.metadata['invalid_tools'], changeset_revision=repository_metadata.changeset_revision))
        return valid_tools, invalid_tools

    def get_tool_panel_section_from_api(self, metadata):
        tool_metadata = metadata['tools']
        tool_guid = quote_plus(tool_metadata[0]['guid'], safe='')
        api_url = f'/api/tools/{tool_guid}'
        self.visit_galaxy_url(api_url)
        tool_dict = loads(self.last_page())
        tool_panel_section = tool_dict['panel_section_name']
        return tool_panel_section

    def get_tool_panel_section_from_repository_metadata(self, metadata):
        tool_metadata = metadata['tools']
        tool_guid = tool_metadata[0]['guid']
        assert 'tool_panel_section' in metadata, f'Tool panel section not found in metadata: {metadata}'
        tool_panel_section_metadata = metadata['tool_panel_section']
        # tool_section_dict = dict( tool_config=guids_and_configs[ guid ],
        #                           id=section_id,
        #                           name=section_name,
        #                           version=section_version )
        # This dict is appended to tool_panel_section_metadata[ tool_guid ]
        tool_panel_section = tool_panel_section_metadata[tool_guid][0]['name']
        return tool_panel_section

    def grant_role_to_user(self, user, role):
        strings_displayed = [self.security.encode_id(role.id), role.name]
        strings_not_displayed = []
        self.visit_url('/admin/roles')
        self.check_for_strings(strings_displayed, strings_not_displayed)
        params = dict(operation='manage users and groups', id=self.security.encode_id(role.id))
        url = '/admin/roles'
        self.visit_url(url, params)
        strings_displayed = [common.test_user_1_email, common.test_user_2_email]
        self.check_for_strings(strings_displayed, strings_not_displayed)
        # As elsewhere, twill limits the possibility of submitting the form, this time due to not executing the javascript
        # attached to the role selection form. Visit the action url directly with the necessary parameters.
        params = dict(id=self.security.encode_id(role.id),
                      in_users=user.id,
                      operation='manage users and groups',
                      role_members_edit_button='Save')
        url = '/admin/manage_users_and_groups_for_role'
        self.visit_url(url, params)
        strings_displayed = [f"Role '{role.name}' has been updated"]
        self.check_for_strings(strings_displayed, strings_not_displayed)

    def grant_write_access(self,
                           repository,
                           usernames=None,
                           strings_displayed=None,
                           strings_not_displayed=None,
                           post_submit_strings_displayed=None,
                           post_submit_strings_not_displayed=None):
        usernames = usernames or []
        self.display_manage_repository_page(repository)
        self.check_for_strings(strings_displayed, strings_not_displayed)
        for username in usernames:
            tc.fv("user_access", "allow_push", f'+{username}')
        tc.submit('user_access_button')
        self.check_for_strings(post_submit_strings_displayed, post_submit_strings_not_displayed)

    def initiate_installation_process(self,
                                      install_tool_dependencies=False,
                                      install_repository_dependencies=True,
                                      no_changes=True,
                                      new_tool_panel_section_label=None):
        html = self.last_page()
        # Since the installation process is by necessity asynchronous, we have to get the parameters to 'manually' initiate the
        # installation process. This regex will return the tool shed repository IDs in group(1), the encoded_kwd parameter in
        # group(2), and the reinstalling flag in group(3) and pass them to the manage_repositories method in the Galaxy
        # admin_toolshed controller.
        install_parameters = re.search(r'initiate_repository_installation\( "([^"]+)", "([^"]+)", "([^"]+)" \);', html)
        if install_parameters:
            iri_ids = install_parameters.group(1)
            # In some cases, the returned iri_ids are of the form: "[u'<encoded id>', u'<encoded id>']"
            # This regex ensures that non-hex characters are stripped out of the list, so that galaxy.util.listify/decode_id
            # will handle them correctly. It's safe to pass the cleaned list to manage_repositories, because it can parse
            # comma-separated values.
            repository_ids = str(iri_ids)
            repository_ids = re.sub('[^a-fA-F0-9,]+', '', repository_ids)
            encoded_kwd = install_parameters.group(2)
            reinstalling = install_parameters.group(3)
            params = {
                'tool_shed_repository_ids': ','.join(galaxy.util.listify(repository_ids)),
                'encoded_kwd': encoded_kwd,
                'reinstalling': reinstalling
            }
            self.visit_galaxy_url('/admin_toolshed/install_repositories', params=params)
            return galaxy.util.listify(repository_ids)

    def install_repository(self, name, owner, category_name, install_resolver_dependencies=False, install_tool_dependencies=False,
                           install_repository_dependencies=True, changeset_revision=None,
                           strings_displayed=None, strings_not_displayed=None, preview_strings_displayed=None,
                           post_submit_strings_displayed=None, new_tool_panel_section_label=None, includes_tools_for_display_in_tool_panel=True,
                           **kwd):
        self.browse_tool_shed(url=self.url)
        self.browse_category(test_db_util.get_category_by_name(category_name))
        self.preview_repository_in_tool_shed(name, owner, strings_displayed=preview_strings_displayed)
        repository = test_db_util.get_repository_by_name_and_owner(name, owner)
        repository_id = self.security.encode_id(repository.id)
        if changeset_revision is None:
            changeset_revision = self.get_repository_tip(repository)
        params = {
            'changeset_revisions': changeset_revision,
            'repository_ids': repository_id,
            'galaxy_url': self.galaxy_url
        }
        self.visit_url('/repository/install_repositories_by_revision', params=params)
        self.check_for_strings(strings_displayed, strings_not_displayed)
        form = tc.browser.form('select_tool_panel_section')
        if form is None:
            form = tc.browser.form('select_shed_tool_panel_config')
        assert form is not None, 'Could not find form select_shed_tool_panel_config or select_tool_panel_section.'
        kwds = {
            'install_tool_dependencies': install_tool_dependencies,
            'install_repository_dependencies': install_repository_dependencies,
            'install_resolver_dependencies': install_resolver_dependencies,
            'shed_tool_conf': self.shed_tool_conf,
        }
        if new_tool_panel_section_label is not None:
            kwds['new_tool_panel_section_label'] = new_tool_panel_section_label
        submit_button = [inp.name for inp in form.inputs if getattr(inp, 'type', None) == 'submit']
        if len(submit_button) == 0:
            # TODO: refactor, use regular TS install API
            submit_kwargs = {inp.name: inp.value for inp in tc.browser.forms[0].inputs if getattr(inp, 'type', None) == 'submit'}
            payload = {_: form.inputs[_].value for _ in form.fields.keys()}
            payload.update(kwds)
            payload.update(submit_kwargs)
            r = tc.browser._session.post(
                self.galaxy_url + form.action,
                data=payload,
            )
            tc.browser.result = ResultWrapper(r)
        else:
            assert len(submit_button) == 1, f"Expected to find a single submit button, found {len(submit_button)} ({','.join(submit_button)})"
            submit_button = submit_button[0]
            self.submit_form(form=form, button=submit_button, **kwds)
        self.check_for_strings(post_submit_strings_displayed, strings_not_displayed)
        repository_ids = self.initiate_installation_process(new_tool_panel_section_label=new_tool_panel_section_label)
        log.debug(f'Waiting for the installation of repository IDs: {str(repository_ids)}')
        self.wait_for_repository_installation(repository_ids)

    def load_citable_url(self,
                         username,
                         repository_name,
                         changeset_revision,
                         encoded_user_id,
                         encoded_repository_id,
                         strings_displayed=None,
                         strings_not_displayed=None,
                         strings_displayed_in_iframe=None,
                         strings_not_displayed_in_iframe=None):
        strings_displayed_in_iframe = strings_displayed_in_iframe or []
        strings_not_displayed_in_iframe = strings_not_displayed_in_iframe or []
        url = f'{self.url}/view/{username}'
        # If repository name is passed in, append that to the url.
        if repository_name:
            url += f'/{repository_name}'
        if changeset_revision:
            # Changeset revision should never be provided unless repository name also is.
            assert repository_name is not None, 'Changeset revision is present, but repository name is not - aborting.'
            url += f'/{changeset_revision}'
        self.visit_url(url)
        self.check_for_strings(strings_displayed, strings_not_displayed)
        # Now load the page that should be displayed inside the iframe and check for strings.
        if encoded_repository_id:
            params = {
                'id': encoded_repository_id,
                'operation': 'view_or_manage_repository'
            }
            if changeset_revision:
                params['changeset_revision'] = changeset_revision
            self.visit_url('/repository/view_repository', params=params)
            self.check_for_strings(strings_displayed_in_iframe, strings_not_displayed_in_iframe)
        elif encoded_user_id:
            params = {
                'user_id': encoded_user_id,
                'operation': 'repositories_by_user'
            }
            self.visit_url('/repository/browse_repositories', params=params)
            self.check_for_strings(strings_displayed_in_iframe, strings_not_displayed_in_iframe)

    def load_changeset_in_tool_shed(self, repository_id, changeset_revision, strings_displayed=None, strings_not_displayed=None):
        params = {
            'ctx_str': changeset_revision,
            'id': repository_id
        }
        self.visit_url('/repository/view_changeset', params=params)
        self.check_for_strings(strings_displayed, strings_not_displayed)

    def load_checkable_revisions(self, strings_displayed=None, strings_not_displayed=None):
        params = {
            'do_not_test': 'false',
            'downloadable': 'true',
            'includes_tools': 'true',
            'malicious': 'false',
            'missing_test_components': 'false',
            'skip_tool_test': 'false'
        }
        self.visit_url('/api/repository_revisions', params=params)
        self.check_for_strings(strings_displayed, strings_not_displayed)

    def load_display_tool_page(self, repository, tool_xml_path, changeset_revision, strings_displayed=None, strings_not_displayed=None):
        params = {
            'repository_id': self.security.encode_id(repository.id),
            'tool_config': tool_xml_path,
            'changeset_revision': changeset_revision
        }
        self.visit_url('/repository/display_tool', params=params)
        self.check_for_strings(strings_displayed, strings_not_displayed)

    def load_galaxy_tool_migrations_page(self, strings_displayed=None, strings_not_displayed=None):
        url = '/admin/review_tool_migration_stages'
        self.visit_galaxy_url(url)
        self.check_for_strings(strings_displayed, strings_not_displayed)

    def load_invalid_tool_page(self, repository, tool_xml, changeset_revision, strings_displayed=None, strings_not_displayed=None):
        params = {
            'repository_id': self.security.encode_id(repository.id),
            'tool_config': tool_xml,
            'changeset_revision': changeset_revision
        }
        self.visit_url('/repository/load_invalid_tool', params=params)
        self.check_for_strings(strings_displayed, strings_not_displayed)

    def load_page_for_installed_tool(self, tool_guid, strings_displayed=None, strings_not_displayed=None):
        params = {
            'tool_id': tool_guid
        }
        self.visit_galaxy_url('/tool_runner', params=params)
        self.check_for_strings(strings_displayed, strings_not_displayed)

    def manage_review_components(self, strings_displayed=None, strings_not_displayed=None):
        url = '/repository_review/manage_components'
        self.visit_url(url)
        self.check_for_strings(strings_displayed, strings_not_displayed)

    def preview_repository_in_tool_shed(self, name, owner, changeset_revision=None, strings_displayed=None, strings_not_displayed=None):
        repository = test_db_util.get_repository_by_name_and_owner(name, owner)
        if not changeset_revision:
            changeset_revision = self.get_repository_tip(repository)
        params = {
            'repository_id': self.security.encode_id(repository.id),
            'changeset_revision': changeset_revision
        }
        self.visit_url('/repository/preview_tools_in_changeset', params=params)
        self.check_for_strings(strings_displayed, strings_not_displayed)

    def reactivate_repository(self, installed_repository):
        params = dict(id=self.security.encode_id(installed_repository.id))
        url = '/admin_toolshed/restore_repository'
        self.visit_galaxy_url(url, params=params)

    def reinstall_repository(self,
                             installed_repository,
                             install_repository_dependencies=True,
                             install_tool_dependencies=False,
                             no_changes=True,
                             new_tool_panel_section_label='',
                             strings_displayed=None,
                             strings_not_displayed=None):
        params = {
            'id': self.security.encode_id(installed_repository.id)
        }
        self.visit_galaxy_url('/admin_toolshed/reselect_tool_panel_section', params=params)
        self.check_for_strings(strings_displayed, strings_not_displayed=None)
        # Build the url that will simulate a filled-out form being submitted. Due to a limitation in twill, the reselect_tool_panel_section
        # form doesn't get parsed correctly.
        encoded_repository_id = self.security.encode_id(installed_repository.id)
        params = dict(id=encoded_repository_id, no_changes=no_changes, new_tool_panel_section_label=new_tool_panel_section_label)
        doseq = False
        if install_repository_dependencies:
            params['install_repository_dependencies'] = True
            doseq = True
        else:
            params['install_repository_dependencies'] = False
        if install_tool_dependencies:
            params['install_tool_dependencies'] = True
            doseq = True
        else:
            params['install_tool_dependencies'] = False
        url = '/admin_toolshed/reinstall_repository'
        self.visit_galaxy_url(url, params=params, doseq=doseq)
        # Manually initiate the install process, as with installing a repository. See comments in the
        # initiate_installation_process method for details.
        repository_ids = self.initiate_installation_process(install_tool_dependencies,
                                                            install_repository_dependencies,
                                                            no_changes,
                                                            new_tool_panel_section_label)
        # Finally, wait until all repositories are in a final state (either Error or Installed) before returning.
        self.wait_for_repository_installation(repository_ids)

    def repository_is_new(self, repository):
        repo = self.get_hg_repo(self.get_repo_path(repository))
        tip_ctx = repo[repo.changelog.tip()]
        return tip_ctx.rev() < 0

    def reset_installed_repository_metadata(self, repository):
        encoded_id = self.security.encode_id(repository.id)
        api_key = get_admin_api_key()
<<<<<<< HEAD
        response = requests.post(f"{self.galaxy_url}/api/tool_shed_repositories/reset_metadata_on_selected_installed_repositories", data={'repository_ids': [encoded_id], 'key': api_key})
=======
        response = requests.post(self.galaxy_url + "/api/tool_shed_repositories/reset_metadata_on_selected_installed_repositories", data={'repository_ids': [encoded_id], 'key': api_key}, timeout=DEFAULT_SOCKET_TIMEOUT)
>>>>>>> 8503ab20
        assert response.status_code != 403, response.content

    def reset_metadata_on_selected_repositories(self, repository_ids):
        self.visit_url('/admin/reset_metadata_on_selected_repositories_in_tool_shed')
        kwd = dict(repository_ids=repository_ids)
        self.submit_form(button="reset_metadata_on_selected_repositories_button", **kwd)

    def reset_metadata_on_selected_installed_repositories(self, repository_ids):
        api_key = get_admin_api_key()
<<<<<<< HEAD
        response = requests.post(f"{self.galaxy_url}/api/tool_shed_repositories/reset_metadata_on_selected_installed_repositories", data={'repository_ids': repository_ids, 'key': api_key})
=======
        response = requests.post(self.galaxy_url + "/api/tool_shed_repositories/reset_metadata_on_selected_installed_repositories", data={'repository_ids': repository_ids, 'key': api_key}, timeout=DEFAULT_SOCKET_TIMEOUT)
>>>>>>> 8503ab20
        assert response.status_code != 403, response.content

    def reset_repository_metadata(self, repository):
        params = {
            'id': self.security.encode_id(repository.id)
        }
        self.visit_url('/repository/reset_all_metadata', params=params)
        self.check_for_strings(['All repository metadata has been reset.'])

    def review_repository(self, repository, review_contents_dict, user=None, changeset_revision=None):
        strings_displayed = []
        strings_not_displayed = []
        if not changeset_revision:
            changeset_revision = self.get_repository_tip(repository)
        if user:
            review = test_db_util.get_repository_review_by_user_id_changeset_revision(user.id, repository.id, changeset_revision)
        params = {
            'id': self.security.encode_id(review.id)
        }
        self.visit_url('/repository_review/edit_review', params=params)
        self.fill_review_form(review_contents_dict, strings_displayed, strings_not_displayed)

    def revoke_write_access(self, repository, username):
        params = {
            'user_access_button': 'Remove',
            'id': self.security.encode_id(repository.id),
            'remove_auth': username
        }
        self.visit_url('/repository/manage_repository', params=params)

    def search_for_valid_tools(self, search_fields=None, exact_matches=False, strings_displayed=None, strings_not_displayed=None, from_galaxy=False):
        params = {}
        search_fields = search_fields or {}
        if from_galaxy:
            params['galaxy_url'] = self.galaxy_url
        for field_name, search_string in search_fields.items():
            self.visit_url('/repository/find_tools', params=params)
            tc.fv("1", "exact_matches", exact_matches)
            tc.fv("1", field_name, search_string)
            tc.submit()
            self.check_for_strings(strings_displayed, strings_not_displayed)

    def send_message_to_repository_owner(self,
                                         repository,
                                         message,
                                         strings_displayed=None,
                                         strings_not_displayed=None,
                                         post_submit_strings_displayed=None,
                                         post_submit_strings_not_displayed=None):
        params = {
            'id': self.security.encode_id(repository.id)
        }
        self.visit_url('/repository/contact_owner', params=params)
        self.check_for_strings(strings_displayed, strings_not_displayed)
        tc.fv(1, 'message', message)
        tc.submit()
        self.check_for_strings(post_submit_strings_displayed, post_submit_strings_not_displayed)

    def set_form_value(self, form, kwd, field_name, field_value):
        '''
        Set the form field field_name to field_value if it exists, and return the provided dict containing that value. If
        the field does not exist in the provided form, return a dict without that index.
        '''
        form_id = form.attrib.get('id')
        controls = [control for control in form.inputs if str(control.name) == field_name]
        if len(controls) > 0:
            log.debug(f'Setting field {field_name} of form {form_id} to {str(field_value)}.')
            tc.formvalue(form_id, field_name, str(field_value))
            kwd[field_name] = str(field_value)
        else:
            if field_name in kwd:
                log.debug('No field %s in form %s, discarding from return value.', field_name, form_id)
                del(kwd[field_name])
        return kwd

    def set_repository_deprecated(self, repository, set_deprecated=True, strings_displayed=None, strings_not_displayed=None):
        params = {
            'id': self.security.encode_id(repository.id),
            'mark_deprecated': set_deprecated
        }
        self.visit_url('/repository/deprecate', params=params)
        self.check_for_strings(strings_displayed, strings_not_displayed)

    def set_repository_malicious(self, repository, set_malicious=True, strings_displayed=None, strings_not_displayed=None):
        self.display_manage_repository_page(repository)
        tc.fv("malicious", "malicious", set_malicious)
        tc.submit("malicious_button")
        self.check_for_strings(strings_displayed, strings_not_displayed)

    def tip_has_metadata(self, repository):
        tip = self.get_repository_tip(repository)
        return test_db_util.get_repository_metadata_by_repository_id_changeset_revision(repository.id, tip)

    def undelete_repository(self, repository):
        params = {
            'operation': 'Undelete',
            'id': self.security.encode_id(repository.id)
        }
        self.visit_url('/admin/browse_repositories', params=params)
        strings_displayed = ['Undeleted 1 repository', repository.name]
        strings_not_displayed = []
        self.check_for_strings(strings_displayed, strings_not_displayed)

    def uninstall_repository(self, installed_repository, strings_displayed=None, strings_not_displayed=None):
        encoded_id = self.security.encode_id(installed_repository.id)
        api_key = get_admin_api_key()
<<<<<<< HEAD
        response = requests.delete(f"{self.galaxy_url}/api/tool_shed_repositories/{encoded_id}", data={'remove_from_disk': True, 'key': api_key})
=======
        response = requests.delete(self.galaxy_url + "/api/tool_shed_repositories/" + encoded_id, data={'remove_from_disk': True, 'key': api_key}, timeout=DEFAULT_SOCKET_TIMEOUT)
>>>>>>> 8503ab20
        assert response.status_code != 403, response.content

    def update_installed_repository(self, installed_repository, strings_displayed=None, strings_not_displayed=None):
        params = {
            'name': installed_repository.name,
            'owner': installed_repository.owner,
            'changeset_revision': installed_repository.installed_changeset_revision,
            'galaxy_url': self.galaxy_url
        }
        self.visit_url('/repository/check_for_updates', params=params)
        self.check_for_strings(strings_displayed, strings_not_displayed)

    def update_tool_shed_status(self):
        api_key = get_admin_api_key()
<<<<<<< HEAD
        response = requests.get(f"{self.galaxy_url}/api/tool_shed_repositories/check_for_updates?key={api_key}")
=======
        response = requests.get(self.galaxy_url + "/api/tool_shed_repositories/check_for_updates?key=" + api_key, timeout=DEFAULT_SOCKET_TIMEOUT)
>>>>>>> 8503ab20
        assert response.status_code != 403, response.content

    def upload_file(self,
                    repository,
                    filename,
                    filepath,
                    valid_tools_only,
                    uncompress_file,
                    remove_repo_files_not_in_tar,
                    commit_message,
                    strings_displayed=None,
                    strings_not_displayed=None):
        if strings_displayed is None:
            strings_displayed = []
        if strings_not_displayed is None:
            strings_not_displayed = []
        removed_message = 'files were removed from the repository'
        if remove_repo_files_not_in_tar:
            if not self.repository_is_new(repository):
                if removed_message not in strings_displayed:
                    strings_displayed.append(removed_message)
        else:
            if removed_message not in strings_not_displayed:
                strings_not_displayed.append(removed_message)
        params = {
            'repository_id': self.security.encode_id(repository.id)
        }
        self.visit_url('/upload/upload', params=params)
        if valid_tools_only:
            strings_displayed.extend(['has been successfully', 'uploaded to the repository.'])
        tc.formfile("1", "file_data", self.get_filename(filename, filepath))
        if uncompress_file:
            tc.fv(1, 'uncompress_file', 'Yes')
        else:
            tc.fv(1, 'uncompress_file', 'No')
        if not self.repository_is_new(repository):
            if remove_repo_files_not_in_tar:
                tc.fv(1, 'remove_repo_files_not_in_tar', 'Yes')
            else:
                tc.fv(1, 'remove_repo_files_not_in_tar', 'No')
        tc.fv(1, 'commit_message', commit_message)
        tc.submit("upload_button")
        self.check_for_strings(strings_displayed, strings_not_displayed)
        # Uncomment this if it becomes necessary to wait for an asynchronous process to complete after submitting an upload.
        # for i in range( 5 ):
        #    try:
        #        self.check_for_strings( strings_displayed, strings_not_displayed )
        #        break
        #    except Exception as e:
        #        if i == 4:
        #            raise e
        #        else:
        #            time.sleep( 1 )
        #            continue

    def upload_url(self,
                   repository,
                   url,
                   filepath,
                   valid_tools_only,
                   uncompress_file,
                   remove_repo_files_not_in_tar,
                   commit_message,
                   strings_displayed=None,
                   strings_not_displayed=None):
        removed_message = 'files were removed from the repository'
        if remove_repo_files_not_in_tar:
            if not self.repository_is_new(repository):
                if removed_message not in strings_displayed:
                    strings_displayed.append(removed_message)
        else:
            if removed_message not in strings_not_displayed:
                strings_not_displayed.append(removed_message)
        params = {
            'repository_id': self.security.encode_id(repository.id)
        }
        self.visit_url('/upload/upload', params=params)
        if valid_tools_only:
            strings_displayed.extend(['has been successfully', 'uploaded to the repository.'])
        tc.fv("1", "url", url)
        if uncompress_file:
            tc.fv(1, 'uncompress_file', 'Yes')
        else:
            tc.fv(1, 'uncompress_file', 'No')
        if not self.repository_is_new(repository):
            if remove_repo_files_not_in_tar:
                tc.fv(1, 'remove_repo_files_not_in_tar', 'Yes')
            else:
                tc.fv(1, 'remove_repo_files_not_in_tar', 'No')
        tc.fv(1, 'commit_message', commit_message)
        tc.submit("upload_button")
        self.check_for_strings(strings_displayed, strings_not_displayed)

    def verify_installed_repositories(self, installed_repositories=None, uninstalled_repositories=None):
        installed_repositories = installed_repositories or []
        uninstalled_repositories = uninstalled_repositories or []
        for repository_name, repository_owner in installed_repositories:
            galaxy_repository = test_db_util.get_installed_repository_by_name_owner(repository_name, repository_owner)
            if galaxy_repository:
                assert galaxy_repository.status == 'Installed', \
                    f'Repository {repository_name} should be installed, but is {galaxy_repository.status}'

    def verify_installed_repository_metadata_unchanged(self, name, owner):
        installed_repository = test_db_util.get_installed_repository_by_name_owner(name, owner)
        metadata = installed_repository.metadata
        self.reset_installed_repository_metadata(installed_repository)
        new_metadata = installed_repository.metadata
        assert metadata == new_metadata, f'Metadata for installed repository {name} differs after metadata reset.'

    def verify_installed_repository_no_tool_panel_section(self, repository):
        '''Verify that there is no 'tool_panel_section' entry in the repository metadata.'''
        metadata = repository.metadata
        assert 'tool_panel_section' not in metadata, f'Tool panel section incorrectly found in metadata: {metadata}'

    def verify_installed_repository_data_table_entries(self, required_data_table_entries):
        # The value of the received required_data_table_entries will be something like: [ 'sam_fa_indexes' ]
        data_tables, error_message = xml_util.parse_xml(self.shed_tool_data_table_conf)
        found = False
        # With the tool shed, the "path" attribute that is hard-coded into the tool_data_tble_conf.xml
        # file is ignored.  This is because the tool shed requires the directory location to which this
        # path points to be empty except when a specific tool is loaded.  The default location for this
        # directory configured for the tool shed is <Galaxy root>/shed-tool-data.  When a tool is loaded
        # in the tool shed, all contained .loc.sample files are copied to this directory and the
        # ToolDataTableManager parses and loads the files in the same way that Galaxy does with a very
        # important exception.  When the tool shed loads a tool and parses and loads the copied ,loc.sample
        # files, the ToolDataTableManager is already instantiated, and so its add_new_entries_from_config_file()
        # method is called and the tool_data_path parameter is used to over-ride the hard-coded "tool-data"
        # directory that Galaxy always uses.
        #
        # Tool data table xml structure:
        # <tables>
        #     <table comment_char="#" name="sam_fa_indexes">
        #        <columns>line_type, value, path</columns>
        #        <file path="tool-data/sam_fa_indices.loc" />
        #     </table>
        # </tables>
        required_data_table_entry = None
        for table_elem in data_tables.findall('table'):
            # The value of table_elem will be something like: <table comment_char="#" name="sam_fa_indexes">
            for required_data_table_entry in required_data_table_entries:
                # The value of required_data_table_entry will be something like: 'sam_fa_indexes'
                if 'name' in table_elem.attrib and table_elem.attrib['name'] == required_data_table_entry:
                    found = True
                    # We're processing something like: sam_fa_indexes
                    file_elem = table_elem.find('file')
                    # We have something like: <file path="tool-data/sam_fa_indices.loc" />
                    # The "path" attribute of the "file" tag is the location that Galaxy always uses because the
                    # Galaxy ToolDataTableManager was implemented in such a way that the hard-coded path is used
                    # rather than allowing the location to be a configurable setting like the tool shed requires.
                    file_path = file_elem.get('path', None)
                    # The value of file_path will be something like: "tool-data/all_fasta.loc"
                    assert file_path is not None, f'The "path" attribute is missing for the {required_data_table_entry} entry.'
                    # The following test is probably not necesary, but the tool-data directory should exist!
                    galaxy_tool_data_dir, loc_file_name = os.path.split(file_path)
                    assert galaxy_tool_data_dir is not None, f'The hard-coded Galaxy tool-data directory is missing for the {required_data_table_entry} entry.'
                    assert os.path.exists(galaxy_tool_data_dir), 'The Galaxy tool-data directory does not exist.'
                    # Make sure the loc_file_name was correctly copied into the configured directory location.
                    configured_file_location = os.path.join(self.tool_data_path, loc_file_name)
                    assert os.path.isfile(configured_file_location), f'The expected copied file "{configured_file_location}" is missing.'
                    # We've found the value of the required_data_table_entry in data_tables, which is the parsed
                    # shed_tool_data_table_conf.xml, so all is well!
                    break
            if found:
                break
        # We better have an entry like: <table comment_char="#" name="sam_fa_indexes"> in our parsed data_tables
        # or we know that the repository was not correctly installed!
        assert found, f'No entry for {required_data_table_entry} in {self.shed_tool_data_table_conf}.'

    def verify_repository_reviews(self, repository, reviewer=None, strings_displayed=None, strings_not_displayed=None):
        changeset_revision = self.get_repository_tip(repository)
        # Verify that the currently logged in user has a repository review for the specified repository, reviewer, and changeset revision.
        strings_displayed = [repository.name, reviewer.username]
        self.display_reviewed_repositories_owned_by_user(strings_displayed=strings_displayed)
        # Verify that the reviewer has reviewed the specified repository's changeset revision.
        strings_displayed = [repository.name, repository.description]
        self.display_repository_reviews_by_user(reviewer, strings_displayed=strings_displayed)
        # Load the review and check for the components passed in strings_displayed.
        review = test_db_util.get_repository_review_by_user_id_changeset_revision(reviewer.id, repository.id, changeset_revision)
        self.browse_component_review(review, strings_displayed=strings_displayed)

    def verify_tool_metadata_for_installed_repository(self, installed_repository, strings_displayed=None, strings_not_displayed=None):
        if strings_displayed is None:
            strings_displayed = []
        if strings_not_displayed is None:
            strings_not_displayed = []
        repository_id = self.security.encode_id(installed_repository.id)
        for tool in installed_repository.metadata['tools']:
            strings = list(strings_displayed)
            strings.extend([tool['id'], tool['description'], tool['version'], tool['guid'], tool['name']])
            params = dict(repository_id=repository_id, tool_id=tool['id'])
            url = '/admin_toolshed/view_tool_metadata'
            self.visit_galaxy_url(url, params)
            self.check_for_strings(strings, strings_not_displayed)

    def verify_unchanged_repository_metadata(self, repository):
        old_metadata = dict()
        new_metadata = dict()
        for metadata in self.get_repository_metadata(repository):
            old_metadata[metadata.changeset_revision] = metadata.metadata
        self.reset_repository_metadata(repository)
        for metadata in self.get_repository_metadata(repository):
            new_metadata[metadata.changeset_revision] = metadata.metadata
        # Python's dict comparison recursively compares sorted key => value pairs and returns true if any key or value differs,
        # or if the number of keys differs.
        assert old_metadata == new_metadata, f'Metadata changed after reset on repository {repository.name}.'

    def visit_galaxy_url(self, url, params=None, doseq=False, allowed_codes=None):
        if allowed_codes is None:
            allowed_codes = [200]
        url = f'{self.galaxy_url}{url}'
        self.visit_url(url, params=params, doseq=doseq, allowed_codes=allowed_codes)

    def wait_for_repository_installation(self, repository_ids):
        final_states = [galaxy_model.ToolShedRepository.installation_status.ERROR,
                        galaxy_model.ToolShedRepository.installation_status.INSTALLED]
        # Wait until all repositories are in a final state before returning. This ensures that subsequent tests
        # are running against an installed repository, and not one that is still in the process of installing.
        if repository_ids:
            for repository_id in repository_ids:
                galaxy_repository = test_db_util.get_installed_repository_by_id(self.security.decode_id(repository_id))
                timeout_counter = 0
                while galaxy_repository.status not in final_states:
                    test_db_util.ga_refresh(galaxy_repository)
                    timeout_counter = timeout_counter + 1
                    # This timeout currently defaults to 10 minutes.
                    if timeout_counter > repository_installation_timeout:
                        raise AssertionError('Repository installation timed out, %d seconds elapsed, repository state is %s.' %
                                             (timeout_counter, galaxy_repository.status))
                        break
                    time.sleep(1)<|MERGE_RESOLUTION|>--- conflicted
+++ resolved
@@ -534,11 +534,7 @@
     def deactivate_repository(self, installed_repository, strings_displayed=None, strings_not_displayed=None):
         encoded_id = self.security.encode_id(installed_repository.id)
         api_key = get_admin_api_key()
-<<<<<<< HEAD
-        response = requests.delete(f"{self.galaxy_url}/api/tool_shed_repositories/{encoded_id}", data={'remove_from_disk': False, 'key': api_key})
-=======
-        response = requests.delete(self.galaxy_url + "/api/tool_shed_repositories/" + encoded_id, data={'remove_from_disk': False, 'key': api_key}, timeout=DEFAULT_SOCKET_TIMEOUT)
->>>>>>> 8503ab20
+        response = requests.delete(f"{self.galaxy_url}/api/tool_shed_repositories/{encoded_id}", data={'remove_from_disk': False, 'key': api_key}, timeout=DEFAULT_SOCKET_TIMEOUT)
         assert response.status_code != 403, response.content
 
     def delete_files_from_repository(self, repository, filenames=None, strings_displayed=None, strings_not_displayed=None):
@@ -1267,11 +1263,7 @@
     def reset_installed_repository_metadata(self, repository):
         encoded_id = self.security.encode_id(repository.id)
         api_key = get_admin_api_key()
-<<<<<<< HEAD
-        response = requests.post(f"{self.galaxy_url}/api/tool_shed_repositories/reset_metadata_on_selected_installed_repositories", data={'repository_ids': [encoded_id], 'key': api_key})
-=======
-        response = requests.post(self.galaxy_url + "/api/tool_shed_repositories/reset_metadata_on_selected_installed_repositories", data={'repository_ids': [encoded_id], 'key': api_key}, timeout=DEFAULT_SOCKET_TIMEOUT)
->>>>>>> 8503ab20
+        response = requests.post(f"{self.galaxy_url}/api/tool_shed_repositories/reset_metadata_on_selected_installed_repositories", data={'repository_ids': [encoded_id], 'key': api_key}, timeout=DEFAULT_SOCKET_TIMEOUT)
         assert response.status_code != 403, response.content
 
     def reset_metadata_on_selected_repositories(self, repository_ids):
@@ -1281,11 +1273,7 @@
 
     def reset_metadata_on_selected_installed_repositories(self, repository_ids):
         api_key = get_admin_api_key()
-<<<<<<< HEAD
-        response = requests.post(f"{self.galaxy_url}/api/tool_shed_repositories/reset_metadata_on_selected_installed_repositories", data={'repository_ids': repository_ids, 'key': api_key})
-=======
-        response = requests.post(self.galaxy_url + "/api/tool_shed_repositories/reset_metadata_on_selected_installed_repositories", data={'repository_ids': repository_ids, 'key': api_key}, timeout=DEFAULT_SOCKET_TIMEOUT)
->>>>>>> 8503ab20
+        response = requests.post(f"{self.galaxy_url}/api/tool_shed_repositories/reset_metadata_on_selected_installed_repositories", data={'repository_ids': repository_ids, 'key': api_key}, timeout=DEFAULT_SOCKET_TIMEOUT)
         assert response.status_code != 403, response.content
 
     def reset_repository_metadata(self, repository):
@@ -1392,11 +1380,7 @@
     def uninstall_repository(self, installed_repository, strings_displayed=None, strings_not_displayed=None):
         encoded_id = self.security.encode_id(installed_repository.id)
         api_key = get_admin_api_key()
-<<<<<<< HEAD
-        response = requests.delete(f"{self.galaxy_url}/api/tool_shed_repositories/{encoded_id}", data={'remove_from_disk': True, 'key': api_key})
-=======
-        response = requests.delete(self.galaxy_url + "/api/tool_shed_repositories/" + encoded_id, data={'remove_from_disk': True, 'key': api_key}, timeout=DEFAULT_SOCKET_TIMEOUT)
->>>>>>> 8503ab20
+        response = requests.delete(f"{self.galaxy_url}/api/tool_shed_repositories/{encoded_id}", data={'remove_from_disk': True, 'key': api_key}, timeout=DEFAULT_SOCKET_TIMEOUT)
         assert response.status_code != 403, response.content
 
     def update_installed_repository(self, installed_repository, strings_displayed=None, strings_not_displayed=None):
@@ -1411,11 +1395,7 @@
 
     def update_tool_shed_status(self):
         api_key = get_admin_api_key()
-<<<<<<< HEAD
-        response = requests.get(f"{self.galaxy_url}/api/tool_shed_repositories/check_for_updates?key={api_key}")
-=======
-        response = requests.get(self.galaxy_url + "/api/tool_shed_repositories/check_for_updates?key=" + api_key, timeout=DEFAULT_SOCKET_TIMEOUT)
->>>>>>> 8503ab20
+        response = requests.get(f"{self.galaxy_url}/api/tool_shed_repositories/check_for_updates?key={api_key}", timeout=DEFAULT_SOCKET_TIMEOUT)
         assert response.status_code != 403, response.content
 
     def upload_file(self,
