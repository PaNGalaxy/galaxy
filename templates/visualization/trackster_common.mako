##
## Utilities for creating Trackster visualizations.
##

## Render needed CSS files.
<%def name="render_trackster_css_files()">
	${h.css( "history", "autocomplete_tagging", "trackster", "library", 
			 "jquery-ui/smoothness/jquery-ui-1.8.23.custom" )}
</%def>


## Render needed JavaScript files.
<%def name="render_trackster_js_files()">
	${h.js( "galaxy.panels", "libs/jquery/jstorage", "libs/jquery/jquery.event.drag", "libs/jquery/jquery.event.hover","libs/jquery/jquery.mousewheel", "libs/jquery/jquery-ui-1.8.23.custom.min", "mvc/data", "viz/visualization", "libs/require", "libs/farbtastic" )}
</%def>

## Render a block of JavaScript that contains all necessary variables for Trackster.
<%def name="render_trackster_js_vars()">
<<<<<<< HEAD
    var add_track_async_url = "${h.url_for( controller='/api/datasets' )}",
        add_datasets_url = "${h.url_for( controller='/visualization', action='list_current_history_datasets' )}",
        reference_url = "${h.url_for( controller='/api/genomes' )}",
        chrom_url = "${h.url_for( controller='/api/genomes' )}",
        datasets_url = "${h.url_for( controller='/api/datasets' )}";
=======
        add_track_async_url = "${h.url_for( controller='/tracks', action='add_track_async' )}";
        add_datasets_url = "${h.url_for( controller='/visualization', action='list_current_history_datasets' )}";
        default_data_url = "${h.url_for( controller='/tracks', action='data' )}";
        raw_data_url = "${h.url_for( controller='/tracks', action='raw_data' )}";        
        reference_url = "${h.url_for( controller='/tracks', action='reference' )}";
        chrom_url = "${h.url_for( controller='/tracks', action='chroms' )}";
        dataset_state_url = "${h.url_for( controller='/tracks', action='dataset_state' )}";
        converted_datasets_state_url = "${h.url_for( controller='/tracks', action='converted_datasets_state' )}";
        feature_search_url = "${h.url_for( controller='/tracks', action='search_features' )}";
>>>>>>> 207ec0bf
</%def><|MERGE_RESOLUTION|>--- conflicted
+++ resolved
@@ -16,21 +16,9 @@
 
 ## Render a block of JavaScript that contains all necessary variables for Trackster.
 <%def name="render_trackster_js_vars()">
-<<<<<<< HEAD
-    var add_track_async_url = "${h.url_for( controller='/api/datasets' )}",
-        add_datasets_url = "${h.url_for( controller='/visualization', action='list_current_history_datasets' )}",
-        reference_url = "${h.url_for( controller='/api/genomes' )}",
-        chrom_url = "${h.url_for( controller='/api/genomes' )}",
+        add_track_async_url = "${h.url_for( controller='/api/datasets' )}";
+        add_datasets_url = "${h.url_for( controller='/visualization', action='list_current_history_datasets' )}";
+        reference_url = "${h.url_for( controller='/api/genomes' )}";
+        chrom_url = "${h.url_for( controller='/api/genomes' )}";
         datasets_url = "${h.url_for( controller='/api/datasets' )}";
-=======
-        add_track_async_url = "${h.url_for( controller='/tracks', action='add_track_async' )}";
-        add_datasets_url = "${h.url_for( controller='/visualization', action='list_current_history_datasets' )}";
-        default_data_url = "${h.url_for( controller='/tracks', action='data' )}";
-        raw_data_url = "${h.url_for( controller='/tracks', action='raw_data' )}";        
-        reference_url = "${h.url_for( controller='/tracks', action='reference' )}";
-        chrom_url = "${h.url_for( controller='/tracks', action='chroms' )}";
-        dataset_state_url = "${h.url_for( controller='/tracks', action='dataset_state' )}";
-        converted_datasets_state_url = "${h.url_for( controller='/tracks', action='converted_datasets_state' )}";
-        feature_search_url = "${h.url_for( controller='/tracks', action='search_features' )}";
->>>>>>> 207ec0bf
 </%def>