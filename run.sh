--- conflicted
+++ resolved
@@ -11,8 +11,6 @@
     python ./scripts/build_universe_config.py "$GALAXY_UNIVERSE_CONFIG_DIR"
 fi
 
-<<<<<<< HEAD
-=======
 # If there is a .venv/ directory, assume it contains a virtualenv that we
 # should run this instance in.
 if [ -d .venv ];
@@ -20,7 +18,6 @@
     . .venv/bin/activate
 fi
 
->>>>>>> ed493034
 if [ -n "$GALAXY_RUN_ALL" ]; then
     servers=`sed -n 's/^\[server:\(.*\)\]/\1/  p' universe_wsgi.ini | xargs echo`
     daemon=`echo "$@" | grep -q daemon`
