--- conflicted
+++ resolved
@@ -18,14 +18,6 @@
         "build": "parcel build src/script.js --dist-dir static"
     },
     "devDependencies": {
-<<<<<<< HEAD
-        "@types/react": "^17.0.52",
-        "@types/react-dom": "^17.0.18",
-        "buffer": "^5.7.1",
-        "parcel": "2.8.3",
-        "typescript": "4.9.3"
-=======
         "parcel": "^2.9.3"
->>>>>>> b9b19246
     }
 }