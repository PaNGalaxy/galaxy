~~~~~~~~~~~~~~
``config_dir``
~~~~~~~~~~~~~~

:Description:
    The directory that will be prepended to relative paths in options
    specifying other Galaxy config files (e.g. datatypes_config_file).
    Defaults to the directory in which galaxy.yml is located.
:Default: ``None``
:Type: str


~~~~~~~~~~~~~~~~~~~~~~
``managed_config_dir``
~~~~~~~~~~~~~~~~~~~~~~

:Description:
    The directory that will be prepended to relative paths in options
    specifying config files controlled by Galaxy (such as
    shed_tool_config_file, etc.). Must be writable by the user running
    Galaxy.  Defaults to `<config_dir>/` if running Galaxy from source
    or `<data_dir>/config` otherwise.
:Default: ``None``
:Type: str


~~~~~~~~~~~~
``data_dir``
~~~~~~~~~~~~

:Description:
    The directory that will be prepended to relative paths in options
    specifying Galaxy data/cache directories and files (such as the
    default SQLite database, file_path, etc.). Defaults to `database/`
    if running Galaxy from source or `<config_dir>/data` otherwise.
:Default: ``None``
:Type: str


~~~~~~~~~~~~~~~~~
``templates_dir``
~~~~~~~~~~~~~~~~~

:Description:
    The directory containing custom templates for Galaxy, such as
    HTML/text email templates. Defaults to 'templates'. Default
    templates can be found in the Galaxy root under config/templates.
    These can be copied to <templates_dir> if you wish to customize
    them.
    The value of this option will be resolved with respect to
    <config_dir>.
:Default: ``templates``
:Type: str


~~~~~~~~~~~~~
``cache_dir``
~~~~~~~~~~~~~

:Description:
    Top level cache directory. Any other cache directories
    (template_cache_path, etc.) should be subdirectories.
    The value of this option will be resolved with respect to
    <data_dir>.
:Default: ``cache``
:Type: str


~~~~~~~~~~~~~~~~~~~~~~~
``database_connection``
~~~~~~~~~~~~~~~~~~~~~~~

:Description:
    By default, Galaxy uses a SQLite database at
    '<data_dir>/universe.sqlite'. You may use a SQLAlchemy connection
    string to specify an external database instead.
    Sample default
    'sqlite:///<data_dir>/universe.sqlite?isolation_level=IMMEDIATE'
    You may specify additional options that will be passed to the
    SQLAlchemy database engine by using the prefix
    "database_engine_option_". For some of these options, default
    values are provided (e.g. see database_engine_option_pool_size,
    etc.).
    The same applies to `install_database_connection`, for which you
    should use the "install_database_engine_option_" prefix.
    For more options, please check SQLAlchemy's documentation at
    https://docs.sqlalchemy.org/en/14/core/engines.html?highlight=create_engine#sqlalchemy.create_engine
:Default: ``None``
:Type: str


~~~~~~~~~~~~~~~~~~~~~~~~~~~~~~~~~~~~
``database_engine_option_pool_size``
~~~~~~~~~~~~~~~~~~~~~~~~~~~~~~~~~~~~

:Description:
    If the server logs errors about not having enough database pool
    connections, you will want to increase these values, or consider
    running more Galaxy processes.
:Default: ``5``
:Type: int


~~~~~~~~~~~~~~~~~~~~~~~~~~~~~~~~~~~~~~~
``database_engine_option_max_overflow``
~~~~~~~~~~~~~~~~~~~~~~~~~~~~~~~~~~~~~~~

:Description:
    If the server logs errors about not having enough database pool
    connections, you will want to increase these values, or consider
    running more Galaxy processes.
:Default: ``10``
:Type: int


~~~~~~~~~~~~~~~~~~~~~~~~~~~~~~~~~~~~~~~
``database_engine_option_pool_recycle``
~~~~~~~~~~~~~~~~~~~~~~~~~~~~~~~~~~~~~~~

:Description:
    If using MySQL and the server logs the error "MySQL server has
    gone away", you will want to set this to some positive value (7200
    should work).
:Default: ``-1``
:Type: int


~~~~~~~~~~~~~~~~~~~~~~~~~~~~~~~~~~~~~~~~~~~~~~
``database_engine_option_server_side_cursors``
~~~~~~~~~~~~~~~~~~~~~~~~~~~~~~~~~~~~~~~~~~~~~~

:Description:
    If large database query results are causing memory or response
    time issues in the Galaxy process, leave the result on the server
    instead.  This option is only available for PostgreSQL and is
    highly recommended.
:Default: ``false``
:Type: bool


~~~~~~~~~~~~~~~~~~~~~~~~~~~~~~~~~~
``database_query_profiling_proxy``
~~~~~~~~~~~~~~~~~~~~~~~~~~~~~~~~~~

:Description:
    Log all database transactions, can be useful for debugging and
    performance profiling.  Logging is done via Python's 'logging'
    module under the qualname
    'galaxy.model.orm.logging_connection_proxy'
:Default: ``false``
:Type: bool


~~~~~~~~~~~~~~~~~~~~~
``database_template``
~~~~~~~~~~~~~~~~~~~~~

:Description:
    If auto-creating a postgres database on startup - it can be based
    on an existing template database. This will set that. This is
    probably only useful for testing but documentation is included
    here for completeness.
:Default: ``None``
:Type: str


~~~~~~~~~~~~~~~~~~~~~~~~~~~~~
``database_log_query_counts``
~~~~~~~~~~~~~~~~~~~~~~~~~~~~~

:Description:
    Log number of SQL queries executed and total time spent
    dispatching SQL statements for each web request. If statsd is also
    enabled this information will be logged there as well. This should
    be considered somewhat experimental, we are unsure of the
    performance costs of running this in production. This is useful
    information for optimizing database interaction performance.
    Similar information can be obtained on a per-request basis by
    enabling the sql_debug middleware and adding sql_debug=1 to a
    request string.
:Default: ``false``
:Type: bool


~~~~~~~~~~~~~~~~~~~~~~~~~~~~
``slow_query_log_threshold``
~~~~~~~~~~~~~~~~~~~~~~~~~~~~

:Description:
    Slow query logging.  Queries slower than the threshold indicated
    below will be logged to debug.  A value of '0' is disabled.  For
    example, you would set this to .005 to log all queries taking
    longer than 5 milliseconds.
:Default: ``0.0``
:Type: float


~~~~~~~~~~~~~~~~~~~~~~~~~~~~~~~~~~~~
``enable_per_request_sql_debugging``
~~~~~~~~~~~~~~~~~~~~~~~~~~~~~~~~~~~~

:Description:
    Enables a per request sql debugging option. If this is set to
    true, append ?sql_debug=1 to web request URLs to enable detailed
    logging on the backend of SQL queries generated during that
    request. This is useful for debugging slow endpoints during
    development.
:Default: ``false``
:Type: bool


~~~~~~~~~~~~~~~~~~~~~~~~~~~~~~~
``install_database_connection``
~~~~~~~~~~~~~~~~~~~~~~~~~~~~~~~

:Description:
    By default, Galaxy will use the same database to track user data
    and tool shed install data.  There are many situations in which it
    is valuable to separate these - for instance bootstrapping fresh
    Galaxy instances with pretested installs.  The following option
    can be used to separate the tool shed install database (all other
    options listed above but prefixed with ``install_`` are also
    available).
    Defaults to the value of the 'database_connection' option.
:Default: ``None``
:Type: str


~~~~~~~~~~~~~~~~~~~~~~~~~
``database_auto_migrate``
~~~~~~~~~~~~~~~~~~~~~~~~~

:Description:
    Setting the following option to true will cause Galaxy to
    automatically migrate the database forward after updates. This is
    not recommended for production use.
:Default: ``false``
:Type: bool


~~~~~~~~~~~~~~~~~
``database_wait``
~~~~~~~~~~~~~~~~~

:Description:
    Wait for database to become available instead of failing
    immediately.
:Default: ``false``
:Type: bool


~~~~~~~~~~~~~~~~~~~~~~~~~~
``database_wait_attempts``
~~~~~~~~~~~~~~~~~~~~~~~~~~

:Description:
    Number of attempts before failing if database_wait is enabled.
:Default: ``60``
:Type: int


~~~~~~~~~~~~~~~~~~~~~~~
``database_wait_sleep``
~~~~~~~~~~~~~~~~~~~~~~~

:Description:
    Time to sleep between attempts if database_wait is enabled (in
    seconds).
:Default: ``1.0``
:Type: float


~~~~~~~~~~~~~~~~~~~~~~~~~~~~~~~~~~~~~~
``history_audit_table_prune_interval``
~~~~~~~~~~~~~~~~~~~~~~~~~~~~~~~~~~~~~~

:Description:
    Time (in seconds) between attempts to remove old rows from the
    history_audit database table. Set to 0 to disable pruning.
:Default: ``3600``
:Type: int


~~~~~~~~~~~~~
``file_path``
~~~~~~~~~~~~~

:Description:
    Where dataset files are stored. It must be accessible at the same
    path on any cluster nodes that will run Galaxy jobs, unless using
    Pulsar. The default value has been changed from 'files' to
    'objects' as of 20.05; however, Galaxy will first check if the
    'files' directory exists before using 'objects' as the default.
    The value of this option will be resolved with respect to
    <data_dir>.
:Default: ``objects``
:Type: str


~~~~~~~~~~~~~~~~~
``new_file_path``
~~~~~~~~~~~~~~~~~

:Description:
    Where temporary files are stored. It must be accessible at the
    same path on any cluster nodes that will run Galaxy jobs, unless
    using Pulsar.
    The value of this option will be resolved with respect to
    <data_dir>.
:Default: ``tmp``
:Type: str


~~~~~~~~~~~~~~~~~~~~~~~~~~~~
``maximum_upload_file_size``
~~~~~~~~~~~~~~~~~~~~~~~~~~~~

:Description:
    Maximum size of uploadable files, specified in bytes (default:
    100GB). This value is ignored if an external upload server is
    configured.
:Default: ``107374182400``
:Type: int


~~~~~~~~~~~~~~~~~~~~
``tool_config_file``
~~~~~~~~~~~~~~~~~~~~

:Description:
    Tool config files, defines what tools are available in Galaxy.
    Tools can be locally developed or installed from Galaxy tool
    sheds. (config/tool_conf.xml.sample will be used if left unset and
    config/tool_conf.xml does not exist). Can be a single file, a list
    of files, or (for backwards compatibility) a comma-separated list
    of files.
    The value of this option will be resolved with respect to
    <config_dir>.
:Default: ``tool_conf.xml``
:Type: any


~~~~~~~~~~~~~~~~~~~~~~~~~
``shed_tool_config_file``
~~~~~~~~~~~~~~~~~~~~~~~~~

:Description:
    Tool config file for tools installed from the Galaxy Tool Shed.
    Must be writable by Galaxy and generally should not be edited by
    hand. In older Galaxy releases, this file was part of the
    tool_config_file option. It is still possible to specify this file
    (and other shed-enabled tool config files) in tool_config_file,
    but in the standard case of a single shed-enabled tool config,
    this option is preferable. This file will be created automatically
    upon tool installation, whereas Galaxy will fail to start if any
    files in tool_config_file cannot be read.
    The value of this option will be resolved with respect to
    <managed_config_dir>.
:Default: ``shed_tool_conf.xml``
:Type: str


~~~~~~~~~~~~~~~~~~~~~~~~~
``migrated_tools_config``
~~~~~~~~~~~~~~~~~~~~~~~~~

:Description:
    This option is deprecated. In previous releases this file was
    maintained by tool migration scripts that are no longer part of
    the code base. The option remains as a placeholder for deployments
    where these scripts were previously run and such a file exists.
    The value of this option will be resolved with respect to
    <managed_config_dir>.
:Default: ``migrated_tools_conf.xml``
:Type: str


~~~~~~~~~~~~~~~~~~~~~~~~~~~~~~~~
``integrated_tool_panel_config``
~~~~~~~~~~~~~~~~~~~~~~~~~~~~~~~~

:Description:
    File that contains the XML section and tool tags from all tool
    panel config files integrated into a single file that defines the
    tool panel layout.  This file can be changed by the Galaxy
    administrator to alter the layout of the tool panel.  If not
    present, Galaxy will create it.
    The value of this option will be resolved with respect to
    <managed_config_dir>.
:Default: ``integrated_tool_panel.xml``
:Type: str


~~~~~~~~~~~~~
``tool_path``
~~~~~~~~~~~~~

:Description:
    Default path to the directory containing the tools defined in
    tool_conf.xml. Other tool config files must include the tool_path
    as an attribute in the <toolbox> tag.
:Default: ``tools``
:Type: str


~~~~~~~~~~~~~~~~~~~~~~~
``tool_dependency_dir``
~~~~~~~~~~~~~~~~~~~~~~~

:Description:
    Various dependency resolver configuration parameters will have
    defaults set relative to this path, such as the default conda
    prefix, default Galaxy packages path, legacy tool shed
    dependencies path, and the dependency cache directory.
    Set the string to null to explicitly disable tool dependency
    handling. If this option is set to none or an invalid path,
    installing tools with dependencies from the Tool Shed or in Conda
    will fail.
    The value of this option will be resolved with respect to
    <data_dir>.
:Default: ``dependencies``
:Type: str


~~~~~~~~~~~~~~~~~~~~~~~~~~~~~~~~~~~~
``dependency_resolvers_config_file``
~~~~~~~~~~~~~~~~~~~~~~~~~~~~~~~~~~~~

:Description:
    Specifies the path to the standalone dependency resolvers
    configuration file. This configuration can now be specified
    directly in the Galaxy configuration, see the description of the
    'dependency_resolvers' option for details.
    The value of this option will be resolved with respect to
    <config_dir>.
:Default: ``dependency_resolvers_conf.xml``
:Type: str


~~~~~~~~~~~~~~~~
``conda_prefix``
~~~~~~~~~~~~~~~~

:Description:
    conda_prefix is the location on the filesystem where Conda
    packages and environments are installed.
    Sample default '<tool_dependency_dir>/_conda'
:Default: ``None``
:Type: str


~~~~~~~~~~~~~~
``conda_exec``
~~~~~~~~~~~~~~

:Description:
    Override the Conda executable to use, it will default to the one
    on the PATH (if available) and then to <conda_prefix>/bin/conda
:Default: ``None``
:Type: str


~~~~~~~~~~~~~~~
``conda_debug``
~~~~~~~~~~~~~~~

:Description:
    Pass debug flag to conda commands.
:Default: ``false``
:Type: bool


~~~~~~~~~~~~~~~~~~~~~~~~~
``conda_ensure_channels``
~~~~~~~~~~~~~~~~~~~~~~~~~

:Description:
    conda channels to enable by default
    (https://conda.io/docs/user-guide/tasks/manage-channels.html)
:Default: ``conda-forge,bioconda``
:Type: str


~~~~~~~~~~~~~~~~~~~
``conda_use_local``
~~~~~~~~~~~~~~~~~~~

:Description:
    Use locally-built conda packages.
:Default: ``false``
:Type: bool


~~~~~~~~~~~~~~~~~~~~~~
``conda_auto_install``
~~~~~~~~~~~~~~~~~~~~~~

:Description:
    Set to true to instruct Galaxy to look for and install missing
    tool dependencies before each job runs.
:Default: ``false``
:Type: bool


~~~~~~~~~~~~~~~~~~~
``conda_auto_init``
~~~~~~~~~~~~~~~~~~~

:Description:
    Set to true to instruct Galaxy to install Conda from the web
    automatically if it cannot find a local copy and conda_exec is not
    configured. The default is true if running Galaxy from source, and
    false if running from installed packages.
:Default: ``None``
:Type: bool


~~~~~~~~~~~~~~~~~~~~~~~~~~~
``conda_copy_dependencies``
~~~~~~~~~~~~~~~~~~~~~~~~~~~

:Description:
    You must set this to true if conda_prefix and
    job_working_directory are not on the same volume, or some conda
    dependencies will fail to execute at job runtime. Conda will copy
    packages content instead of creating hardlinks or symlinks. This
    will prevent problems with some specific packages (perl, R), at
    the cost of extra disk space usage and extra time spent copying
    packages.
:Default: ``false``
:Type: bool


~~~~~~~~~~~~~~~~~~~~~~~~~~~~
``local_conda_mapping_file``
~~~~~~~~~~~~~~~~~~~~~~~~~~~~

:Description:
    Path to a file that provides a mapping from abstract packages to
    concrete conda packages. See
    `config/local_conda_mapping.yml.sample` for examples.
    The value of this option will be resolved with respect to
    <config_dir>.
:Default: ``local_conda_mapping.yml``
:Type: str


~~~~~~~~~~~~~~~~~~~~~~~~~
``modules_mapping_files``
~~~~~~~~~~~~~~~~~~~~~~~~~

:Description:
    Path to a file that provides a mapping from abstract packages to
    locally installed modules. See
    `config/environment_modules_mapping.yml.sample` for examples.
    The value of this option will be resolved with respect to
    <config_dir>.
:Default: ``environment_modules_mapping.yml``
:Type: str


~~~~~~~~~~~~~~~~~~~~~~~~~~~~~~~~~
``use_cached_dependency_manager``
~~~~~~~~~~~~~~~~~~~~~~~~~~~~~~~~~

:Description:
    Certain dependency resolvers (namely Conda) take a considerable
    amount of time to build an isolated job environment in the
    job_working_directory if the job working directory is on a network
    share.  Set this option to true to cache the dependencies in a
    folder. This option is beta and should only be used if you
    experience long waiting times before a job is actually submitted
    to your cluster.
    This only affects tools where some requirements can be resolved
    but not others, most modern best practice tools can use prebuilt
    environments in the Conda directory.
:Default: ``false``
:Type: bool


~~~~~~~~~~~~~~~~~~~~~~~~~~~~~
``tool_dependency_cache_dir``
~~~~~~~~~~~~~~~~~~~~~~~~~~~~~

:Description:
    By default the tool_dependency_cache_dir is the _cache directory
    of the tool dependency directory.
    Sample default '<tool_dependency_dir>/_cache'
:Default: ``None``
:Type: str


~~~~~~~~~~~~~~~~~~~~~~~~~
``precache_dependencies``
~~~~~~~~~~~~~~~~~~~~~~~~~

:Description:
    By default, when using a cached dependency manager, the
    dependencies are cached when installing new tools and when using
    tools for the first time. Set this to false if you prefer
    dependencies to be cached only when installing new tools.
:Default: ``true``
:Type: bool


~~~~~~~~~~~~~~~~~~~~~~~~~~
``tool_sheds_config_file``
~~~~~~~~~~~~~~~~~~~~~~~~~~

:Description:
    File containing the Galaxy Tool Sheds that should be made
    available to install from in the admin interface (.sample used if
    default does not exist).
    The value of this option will be resolved with respect to
    <config_dir>.
:Default: ``tool_sheds_conf.xml``
:Type: str


~~~~~~~~~~~~~~~
``watch_tools``
~~~~~~~~~~~~~~~

:Description:
    Monitor the tools and tool directories listed in any tool config
    file specified in tool_config_file option.  If changes are found,
    tools are automatically reloaded. Watchdog (
    https://pypi.org/project/watchdog/ ) must be installed and
    available to Galaxy to use this option. Other options include
    'auto' which will attempt to watch tools if the watchdog library
    is available but won't fail to load Galaxy if it is not and
    'polling' which will use a less efficient monitoring scheme that
    may work in wider range of scenarios than the watchdog default.
:Default: ``false``
:Type: str


~~~~~~~~~~~~~~~~~~~
``watch_job_rules``
~~~~~~~~~~~~~~~~~~~

:Description:
    Monitor dynamic job rules. If changes are found, rules are
    automatically reloaded. Takes the same values as the 'watch_tools'
    option.
:Default: ``false``
:Type: str


~~~~~~~~~~~~~~~~~~~~~
``watch_core_config``
~~~~~~~~~~~~~~~~~~~~~

:Description:
    Monitor a subset of options in the core configuration file (See
    RELOADABLE_CONFIG_OPTIONS in lib/galaxy/config/__init__.py).  If
    changes are found, modified options are automatically reloaded.
    Takes the same values as the 'watch_tools' option.
:Default: ``false``
:Type: str


~~~~~~~~~~~~~~~
``watch_tours``
~~~~~~~~~~~~~~~

:Description:
    Monitor the interactive tours directory specified in the
    'tour_config_dir' option. If changes are found, modified tours are
    automatically reloaded. Takes the same values as the 'watch_tools'
    option.
:Default: ``false``
:Type: str


~~~~~~~~~~~~~~~~~~~~~~~~~~
``short_term_storage_dir``
~~~~~~~~~~~~~~~~~~~~~~~~~~

:Description:
    Location of files available for a short time as downloads (short
    term storage). This directory is exclusively used for serving
    dynamically generated downloadable content. Galaxy may uses the
    new_file_path parameter as a general temporary directory and that
    directory should be monitored by a tool such as tmpwatch in
    production environments. short_term_storage_dir on the other hand
    is monitored by Galaxy's task framework and should not require
    such external tooling.
    The value of this option will be resolved with respect to
    <cache_dir>.
:Default: ``short_term_web_storage``
:Type: str


~~~~~~~~~~~~~~~~~~~~~~~~~~~~~~~~~~~~~~~
``short_term_storage_default_duration``
~~~~~~~~~~~~~~~~~~~~~~~~~~~~~~~~~~~~~~~

:Description:
    Default duration before short term web storage files will be
    cleaned up by Galaxy tasks (in seconds). The default duration is 1
    day.
:Default: ``86400``
:Type: int


~~~~~~~~~~~~~~~~~~~~~~~~~~~~~~~~~~~~~~~
``short_term_storage_maximum_duration``
~~~~~~~~~~~~~~~~~~~~~~~~~~~~~~~~~~~~~~~

:Description:
    The maximum duration short term storage files can hosted before
    they will be marked for clean up.  The default setting of 0
    indicates no limit here.
:Default: ``0``
:Type: int


~~~~~~~~~~~~~~~~~~~~~~~~~~~~~~~~~~~~~~~
``short_term_storage_cleanup_interval``
~~~~~~~~~~~~~~~~~~~~~~~~~~~~~~~~~~~~~~~

:Description:
    How many seconds between instances of short term storage being
    cleaned up in default Celery task configuration.
:Default: ``3600``
:Type: int


~~~~~~~~~~~~~~~~~~~~~~~~~~~~
``file_sources_config_file``
~~~~~~~~~~~~~~~~~~~~~~~~~~~~

:Description:
    Configured FileSource plugins.
    The value of this option will be resolved with respect to
    <config_dir>.
:Default: ``file_sources_conf.yml``
:Type: str


~~~~~~~~~~~~~~~~
``file_sources``
~~~~~~~~~~~~~~~~

:Description:
    FileSource plugins described embedded into Galaxy's config.
:Default: ``None``
:Type: seq


~~~~~~~~~~~~~~~~~~~~~~~~~~~~~~~~~~~~~~
``object_store_templates_config_file``
~~~~~~~~~~~~~~~~~~~~~~~~~~~~~~~~~~~~~~

:Description:
    Configured Object Store templates configuration file.
    The value of this option will be resolved with respect to
    <config_dir>.
:Default: ``object_store_templates.yml``
:Type: str


~~~~~~~~~~~~~~~~~~~~~~~~~~
``object_store_templates``
~~~~~~~~~~~~~~~~~~~~~~~~~~

:Description:
    Configured Object Store templates embedded into Galaxy's config.
:Default: ``None``
:Type: seq


~~~~~~~~~~~~~~~~~~~~~~~~~~~~~~~~~~~~~
``file_source_templates_config_file``
~~~~~~~~~~~~~~~~~~~~~~~~~~~~~~~~~~~~~

:Description:
    Configured user file source templates configuration file.
    The value of this option will be resolved with respect to
    <config_dir>.
:Default: ``file_source_templates.yml``
:Type: str


~~~~~~~~~~~~~~~~~~~~~~~~~
``file_source_templates``
~~~~~~~~~~~~~~~~~~~~~~~~~

:Description:
    Configured user file source templates embedded into Galaxy's
    config.
:Default: ``None``
:Type: seq


~~~~~~~~~~~~~~~~~~~~~~~~~~~~~~~~~~~~~~~~~~~~~~~~~
``user_config_templates_use_saved_configuration``
~~~~~~~~~~~~~~~~~~~~~~~~~~~~~~~~~~~~~~~~~~~~~~~~~

:Description:
    User defined object stores and file sources are saved in the
    database with their last valid configuration. It may be the case
    that the admin changes file source and object store templates over
    time such that the variables and secrets an instance is saved with
    no longer match the configuration's expected values. For this
    reason, admins should always add new versions of templates instead
    of just changing them - however people take shortcuts and
    divergences might happen. If a template is changed in such a way
    it breaks or if a template disappears from the library of
    templates this parameter controls how and if the database version
    will be used.
    By default, it will simply be used as a 'fallback' if a
    configuration cannot be resolved against the template version in
    the configuration file. Using 'preferred' instead will mean the
    stored database version is always used. This ensures a greater
    degree of reproducibility without effort on the part of the admin
    but also means that small issues are not easy to fix. Using
    'never' instead will ensure the config templates are always only
    loaded from the template library files - this might make sense for
    admins who want to disable templates without worrying about the
    contents of the database.
:Default: ``fallback``
:Type: str


~~~~~~~~~~~~~~~~~~~~~~~~~~~~
``enable_mulled_containers``
~~~~~~~~~~~~~~~~~~~~~~~~~~~~

:Description:
    Enable Galaxy to fetch containers registered with quay.io
    generated from tool requirements resolved through Conda. These
    containers (when available) have been generated using mulled -
    https://github.com/mulled. Container availability will vary by
    tool, this option will only be used for job destinations with
    Docker or Singularity enabled.
:Default: ``true``
:Type: bool


~~~~~~~~~~~~~~~~~~~~~~~~~~~~~~~~~~~
``container_resolvers_config_file``
~~~~~~~~~~~~~~~~~~~~~~~~~~~~~~~~~~~

:Description:
    Container resolvers configuration. Set up a file describing
    container resolvers to use when discovering containers for Galaxy.
    If this is set to None, the default container resolvers loaded is
    determined by enable_mulled_containers. For available options see
    https://docs.galaxyproject.org/en/master/admin/container_resolvers.html
:Default: ``None``
:Type: str


~~~~~~~~~~~~~~~~~~~~~~~
``container_resolvers``
~~~~~~~~~~~~~~~~~~~~~~~

:Description:
    Rather than specifying a container_resolvers_config_file, the
    definition of the resolvers to enable can be embedded into
    Galaxy's config with this option. This has no effect if a
    container_resolvers_config_file is used. Takes the same options
    that can be set in container_resolvers_config_file.
:Default: ``None``
:Type: seq


~~~~~~~~~~~~~~~~~~
``involucro_path``
~~~~~~~~~~~~~~~~~~

:Description:
    involucro is a tool used to build Docker or Singularity containers
    for tools from Conda dependencies referenced in tools as
    `requirement` s. The following path is the location of involucro
    on the Galaxy host. This is ignored if the relevant container
    resolver isn't enabled, and will install on demand unless
    involucro_auto_init is set to false.
    The value of this option will be resolved with respect to
    <tool_dependency_dir>.
:Default: ``involucro``
:Type: str


~~~~~~~~~~~~~~~~~~~~~~~
``involucro_auto_init``
~~~~~~~~~~~~~~~~~~~~~~~

:Description:
    Install involucro as needed to build Docker or Singularity
    containers for tools. Ignored if relevant container resolver is
    not used.
:Default: ``true``
:Type: bool


~~~~~~~~~~~~~~~~~~~
``mulled_channels``
~~~~~~~~~~~~~~~~~~~

:Description:
    Conda channels to use when building Docker or Singularity
    containers using involucro.
:Default: ``conda-forge,bioconda``
:Type: str


~~~~~~~~~~~~~~~~~~~~~~~~~~
``enable_tool_shed_check``
~~~~~~~~~~~~~~~~~~~~~~~~~~

:Description:
    Enable automatic polling of relative tool sheds to see if any
    updates are available for installed repositories.  Ideally only
    one Galaxy server process should be able to check for repository
    updates.  The setting for hours_between_check should be an integer
    between 1 and 24.
:Default: ``false``
:Type: bool


~~~~~~~~~~~~~~~~~~~~~~~
``hours_between_check``
~~~~~~~~~~~~~~~~~~~~~~~

:Description:
    Enable automatic polling of relative tool sheds to see if any
    updates are available for installed repositories.  Ideally only
    one Galaxy server process should be able to check for repository
    updates.  The setting for hours_between_check should be an integer
    between 1 and 24.
:Default: ``12``
:Type: int


~~~~~~~~~~~~~~~~~~~~~~~~~~~~~~~
``tool_data_table_config_path``
~~~~~~~~~~~~~~~~~~~~~~~~~~~~~~~

:Description:
    XML config file that contains data table entries for the
    ToolDataTableManager.  This file is manually # maintained by the
    Galaxy administrator (.sample used if default does not exist).
    The value of this option will be resolved with respect to
    <config_dir>.
:Default: ``tool_data_table_conf.xml``
:Type: str


~~~~~~~~~~~~~~~~~~~~~~~~~~~~~~~
``shed_tool_data_table_config``
~~~~~~~~~~~~~~~~~~~~~~~~~~~~~~~

:Description:
    XML config file that contains additional data table entries for
    the ToolDataTableManager.  This file is automatically generated
    based on the current installed tool shed repositories that contain
    valid tool_data_table_conf.xml.sample files.  At the time of
    installation, these entries are automatically added to the
    following file, which is parsed and applied to the
    ToolDataTableManager at server start up.
    The value of this option will be resolved with respect to
    <managed_config_dir>.
:Default: ``shed_tool_data_table_conf.xml``
:Type: str


~~~~~~~~~~~~~~~~~~
``tool_data_path``
~~~~~~~~~~~~~~~~~~

:Description:
    Directory where data used by tools is located.  See the samples in
    that directory and the Galaxy Community Hub for help:
    https://galaxyproject.org/admin/data-integration
:Default: ``tool-data``
:Type: str


~~~~~~~~~~~~~~~~~~~~~~~
``shed_tool_data_path``
~~~~~~~~~~~~~~~~~~~~~~~

:Description:
    Directory where Tool Data Table related files will be placed when
    installed from a ToolShed. Defaults to the value of the
    'tool_data_path' option.
:Default: ``None``
:Type: str


~~~~~~~~~~~~~~~~~~~~~~~
``watch_tool_data_dir``
~~~~~~~~~~~~~~~~~~~~~~~

:Description:
    Monitor the tool_data and shed_tool_data_path directories. If
    changes in tool data table files are found, the tool data tables
    for that data manager are automatically reloaded. Watchdog (
    https://pypi.org/project/watchdog/ ) must be installed and
    available to Galaxy to use this option. Other options include
    'auto' which will attempt to use the watchdog library if it is
    available but won't fail to load Galaxy if it is not and 'polling'
    which will use a less efficient monitoring scheme that may work in
    wider range of scenarios than the watchdog default.
:Default: ``false``
:Type: str


~~~~~~~~~~~~~~~~~~~~~~~~
``refgenie_config_file``
~~~~~~~~~~~~~~~~~~~~~~~~

:Description:
    File containing refgenie configuration, e.g.
    /path/to/genome_config.yaml. Can be used by refgenie backed tool
    data tables.
:Default: ``None``
:Type: str


~~~~~~~~~~~~~~~~~~~~~~~~~~~
``build_sites_config_file``
~~~~~~~~~~~~~~~~~~~~~~~~~~~

:Description:
    File that defines the builds (dbkeys) available at sites used by
    display applications and the URL to those sites.
    The value of this option will be resolved with respect to
    <config_dir>.
:Default: ``build_sites.yml``
:Type: str


~~~~~~~~~~~~~~~~~~~~
``builds_file_path``
~~~~~~~~~~~~~~~~~~~~

:Description:
    File containing old-style genome builds.
    The value of this option will be resolved with respect to
    <tool_data_path>.
:Default: ``shared/ucsc/builds.txt``
:Type: str


~~~~~~~~~~~~~~~~~
``len_file_path``
~~~~~~~~~~~~~~~~~

:Description:
    Directory where chrom len files are kept, currently mainly used by
    trackster.
    The value of this option will be resolved with respect to
    <tool_data_path>.
:Default: ``shared/ucsc/chrom``
:Type: str


~~~~~~~~~~~~~~~~~~~~~~~~~
``datatypes_config_file``
~~~~~~~~~~~~~~~~~~~~~~~~~

:Description:
    Datatypes config file(s), defines what data (file) types are
    available in Galaxy (.sample is used if default does not exist).
    If a datatype appears in multiple files, the last definition is
    used (though the first sniffer is used so limit sniffer
    definitions to one file).
    The value of this option will be resolved with respect to
    <config_dir>.
:Default: ``datatypes_conf.xml``
:Type: str


~~~~~~~~~~~~~~~~~~~~~~~~~~~~~~~~~~~~~~~~~~~~~~
``sniff_compressed_dynamic_datatypes_default``
~~~~~~~~~~~~~~~~~~~~~~~~~~~~~~~~~~~~~~~~~~~~~~

:Description:
    Enable sniffing of compressed datatypes. This can be
    configured/overridden on a per-datatype basis in the
    datatypes_conf.xml file. With this option set to false the
    compressed datatypes will be unpacked before sniffing.
:Default: ``true``
:Type: bool


~~~~~~~~~~~~~~~~~~~~~~~~~~
``datatypes_disable_auto``
~~~~~~~~~~~~~~~~~~~~~~~~~~

:Description:
    Disable the 'Auto-detect' option for file uploads
:Default: ``false``
:Type: bool


~~~~~~~~~~~~~~~~~~~~~~~~~~~~~~~~~~~
``visualization_plugins_directory``
~~~~~~~~~~~~~~~~~~~~~~~~~~~~~~~~~~~

:Description:
    Visualizations config directory: where to look for individual
    visualization plugins.  The path is relative to the Galaxy root
    dir.  To use an absolute path begin the path with '/'.  This is a
    comma-separated list.
:Default: ``config/plugins/visualizations``
:Type: str


~~~~~~~~~~~~~~~~~~~
``tour_config_dir``
~~~~~~~~~~~~~~~~~~~

:Description:
    Interactive tour directory: where to store interactive tour
    definition files. Galaxy ships with several basic interface tours
    enabled, though a different directory with custom tours can be
    specified here. The path is relative to the Galaxy root dir.  To
    use an absolute path begin the path with '/'.  This is a
    comma-separated list.
:Default: ``config/plugins/tours``
:Type: str


~~~~~~~~~~~~~~~~~~~~~~~~~~
``enable_tool_generated_tours``
~~~~~~~~~~~~~~~~~~~~~~~~~~

:Description:
    Allow tools to show the option of and create interactive tours
    crafted for them by the backend.
:Default: ``true``
:Type: bool


~~~~~~~~~~~~~~~~
``webhooks_dir``
~~~~~~~~~~~~~~~~

:Description:
    Webhooks directory: where to store webhooks - plugins to extend
    the Galaxy UI. By default none will be loaded.  Set to
    config/plugins/webhooks/demo to load Galaxy's demo webhooks.  To
    use an absolute path begin the path with '/'.  This is a
    comma-separated list. Add test/functional/webhooks to this list to
    include the demo webhooks used to test the webhook framework.
:Default: ``config/plugins/webhooks``
:Type: str


~~~~~~~~~~~~~~~~~~~~~~~~~
``job_working_directory``
~~~~~~~~~~~~~~~~~~~~~~~~~

:Description:
    Each job is given a unique empty directory as its current working
    directory. This option defines in what parent directory those
    directories will be created.
    The value of this option will be resolved with respect to
    <data_dir>.
:Default: ``jobs_directory``
:Type: str


~~~~~~~~~~~~~~~~~~~~~~~
``template_cache_path``
~~~~~~~~~~~~~~~~~~~~~~~

:Description:
    Mako templates are compiled as needed and cached for reuse, this
    directory is used for the cache
    The value of this option will be resolved with respect to
    <cache_dir>.
:Default: ``compiled_templates``
:Type: str


~~~~~~~~~~~~~~~~~~~~~~~~~~~~~~
``check_job_script_integrity``
~~~~~~~~~~~~~~~~~~~~~~~~~~~~~~

:Description:
    Set to false to disable various checks Galaxy will do to ensure it
    can run job scripts before attempting to execute or submit them.
:Default: ``true``
:Type: bool


~~~~~~~~~~~~~~~~~~~~~~~~~~~~~~~~~~~~
``check_job_script_integrity_count``
~~~~~~~~~~~~~~~~~~~~~~~~~~~~~~~~~~~~

:Description:
    Number of checks to execute if check_job_script_integrity is
    enabled.
:Default: ``35``
:Type: int


~~~~~~~~~~~~~~~~~~~~~~~~~~~~~~~~~~~~
``check_job_script_integrity_sleep``
~~~~~~~~~~~~~~~~~~~~~~~~~~~~~~~~~~~~

:Description:
    Time to sleep between checks if check_job_script_integrity is
    enabled (in seconds).
:Default: ``0.25``
:Type: float


~~~~~~~~~~~~~~~~~~~~~
``default_job_shell``
~~~~~~~~~~~~~~~~~~~~~

:Description:
    Set the default shell used by non-containerized jobs Galaxy-wide.
    This defaults to bash for all jobs and can be overridden at the
    destination level for heterogeneous clusters. conda job resolution
    requires bash or zsh so if this is switched to /bin/sh for
    instance - conda resolution should be disabled. Containerized jobs
    always use /bin/sh - so more maximum portability tool authors
    should assume generated commands run in sh.
:Default: ``/bin/bash``
:Type: str


~~~~~~~~~~~~~~~~~~~~~~~~~
``tool_search_index_dir``
~~~~~~~~~~~~~~~~~~~~~~~~~

:Description:
    Directory in which the toolbox search index is stored. The value
    of this option will be resolved with respect to <data_dir>.
:Default: ``tool_search_index``
:Type: str


~~~~~~~~~~~~~~~~~~~~~~~~~~~~~~
``biotools_content_directory``
~~~~~~~~~~~~~~~~~~~~~~~~~~~~~~

:Description:
    Point Galaxy at a repository consisting of a copy of the bio.tools
    database (e.g. https://github.com/bio-tools/content/) to resolve
    bio.tools data for tool metadata.
:Default: ``None``
:Type: str


~~~~~~~~~~~~~~~~~~~~
``biotools_use_api``
~~~~~~~~~~~~~~~~~~~~

:Description:
    Set this to true to attempt to resolve bio.tools metadata for
    tools for tool not resovled via biotools_content_directory.
:Default: ``false``
:Type: bool


~~~~~~~~~~~~~~~~~~~~~~~~~~~~~~~
``biotools_service_cache_type``
~~~~~~~~~~~~~~~~~~~~~~~~~~~~~~~

:Description:
    bio.tools web service request related caching. The type of beaker
    cache used.
:Default: ``file``
:Type: str


~~~~~~~~~~~~~~~~~~~~~~~~~~~~~~~~~~~
``biotools_service_cache_data_dir``
~~~~~~~~~~~~~~~~~~~~~~~~~~~~~~~~~~~

:Description:
    bio.tools web service request related caching. The data directory
    to point beaker cache at.
    The value of this option will be resolved with respect to
    <cache_dir>.
:Default: ``biotools/data``
:Type: str


~~~~~~~~~~~~~~~~~~~~~~~~~~~~~~~~~~~
``biotools_service_cache_lock_dir``
~~~~~~~~~~~~~~~~~~~~~~~~~~~~~~~~~~~

:Description:
    bio.tools web service request related caching. The lock directory
    to point beaker cache at.
    The value of this option will be resolved with respect to
    <cache_dir>.
:Default: ``biotools/locks``
:Type: str


~~~~~~~~~~~~~~~~~~~~~~~~~~~~~~
``biotools_service_cache_url``
~~~~~~~~~~~~~~~~~~~~~~~~~~~~~~

:Description:
    When biotools_service_cache_type = ext:database, this is the url
    of the database used by beaker for bio.tools web service request
    related caching. The application config code will set it to the
    value of database_connection if this is not set.
:Default: ``None``
:Type: str


~~~~~~~~~~~~~~~~~~~~~~~~~~~~~~~~~~~~~
``biotools_service_cache_table_name``
~~~~~~~~~~~~~~~~~~~~~~~~~~~~~~~~~~~~~

:Description:
    When biotools_service_cache_type = ext:database, this is the
    database table name used by beaker for bio.tools web service
    request related caching.
:Default: ``beaker_cache``
:Type: str


~~~~~~~~~~~~~~~~~~~~~~~~~~~~~~~~~~~~~~
``biotools_service_cache_schema_name``
~~~~~~~~~~~~~~~~~~~~~~~~~~~~~~~~~~~~~~

:Description:
    When biotools_service_cache_type = ext:database, this is the
    database table name used by beaker for bio.tools web service
    request related caching.
:Default: ``None``
:Type: str


~~~~~~~~~~~~~~~~~~~~~~~
``citation_cache_type``
~~~~~~~~~~~~~~~~~~~~~~~

:Description:
    Citation related caching.  Tool citations information maybe
    fetched from external sources such as https://doi.org/ by Galaxy -
    the following parameters can be used to control the caching used
    to store this information.
:Default: ``file``
:Type: str


~~~~~~~~~~~~~~~~~~~~~~~~~~~
``citation_cache_data_dir``
~~~~~~~~~~~~~~~~~~~~~~~~~~~

:Description:
    Citation related caching.  Tool citations information maybe
    fetched from external sources such as https://doi.org/ by Galaxy -
    the following parameters can be used to control the caching used
    to store this information.
    The value of this option will be resolved with respect to
    <cache_dir>.
:Default: ``citations/data``
:Type: str


~~~~~~~~~~~~~~~~~~~~~~~~~~~
``citation_cache_lock_dir``
~~~~~~~~~~~~~~~~~~~~~~~~~~~

:Description:
    Citation related caching.  Tool citations information maybe
    fetched from external sources such as https://doi.org/ by Galaxy -
    the following parameters can be used to control the caching used
    to store this information.
    The value of this option will be resolved with respect to
    <cache_dir>.
:Default: ``citations/locks``
:Type: str


~~~~~~~~~~~~~~~~~~~~~~
``citation_cache_url``
~~~~~~~~~~~~~~~~~~~~~~

:Description:
    When citation_cache_type = ext:database, this is the url of the
    database used by beaker for citation caching. The application
    config code will set it to the value of database_connection if
    this is not set.
:Default: ``None``
:Type: str


~~~~~~~~~~~~~~~~~~~~~~~~~~~~~
``citation_cache_table_name``
~~~~~~~~~~~~~~~~~~~~~~~~~~~~~

:Description:
    When citation_cache_type = ext:database, this is the database
    table name used by beaker for citation related caching.
:Default: ``beaker_cache``
:Type: str


~~~~~~~~~~~~~~~~~~~~~~~~~~~~~~
``citation_cache_schema_name``
~~~~~~~~~~~~~~~~~~~~~~~~~~~~~~

:Description:
    When citation_cache_type = ext:database, this is the database
    schema name of the table used by beaker for citation related
    caching.
:Default: ``None``
:Type: str


~~~~~~~~~~~~~~~~~~~~~~~~~~~~~~~~
``mulled_resolution_cache_type``
~~~~~~~~~~~~~~~~~~~~~~~~~~~~~~~~

:Description:
    Mulled resolution caching. Mulled resolution uses external APIs of
    quay.io, these requests are caching using this and the following
    parameters
:Default: ``file``
:Type: str


~~~~~~~~~~~~~~~~~~~~~~~~~~~~~~~~~~~~
``mulled_resolution_cache_data_dir``
~~~~~~~~~~~~~~~~~~~~~~~~~~~~~~~~~~~~

:Description:
    Data directory used by beaker for caching mulled resolution
    requests.
    The value of this option will be resolved with respect to
    <cache_dir>.
:Default: ``mulled/data``
:Type: str


~~~~~~~~~~~~~~~~~~~~~~~~~~~~~~~~~~~~
``mulled_resolution_cache_lock_dir``
~~~~~~~~~~~~~~~~~~~~~~~~~~~~~~~~~~~~

:Description:
    Lock directory used by beaker for caching mulled resolution
    requests.
    The value of this option will be resolved with respect to
    <cache_dir>.
:Default: ``mulled/locks``
:Type: str


~~~~~~~~~~~~~~~~~~~~~~~~~~~~~~~~~~
``mulled_resolution_cache_expire``
~~~~~~~~~~~~~~~~~~~~~~~~~~~~~~~~~~

:Description:
    Seconds until the beaker cache is considered old and a new value
    is created.
:Default: ``3600``
:Type: int


~~~~~~~~~~~~~~~~~~~~~~~~~~~~~~~
``mulled_resolution_cache_url``
~~~~~~~~~~~~~~~~~~~~~~~~~~~~~~~

:Description:
    When mulled_resolution_cache_type = ext:database, this is the url
    of the database used by beaker for caching mulled resolution
    requests. The application config code will set it to the value of
    database_connection if this is not set.
:Default: ``None``
:Type: str


~~~~~~~~~~~~~~~~~~~~~~~~~~~~~~~~~~~~~~
``mulled_resolution_cache_table_name``
~~~~~~~~~~~~~~~~~~~~~~~~~~~~~~~~~~~~~~

:Description:
    When mulled_resolution_cache_type = ext:database, this is the
    database table name used by beaker for caching mulled resolution
    requests.
:Default: ``beaker_cache``
:Type: str


~~~~~~~~~~~~~~~~~~~~~~~~~~~~~~~~~~~~~~~
``mulled_resolution_cache_schema_name``
~~~~~~~~~~~~~~~~~~~~~~~~~~~~~~~~~~~~~~~

:Description:
    When mulled_resolution_cache_type = ext:database, this is the
    database schema name of the table used by beaker for caching
    mulled resolution requests.
:Default: ``None``
:Type: str


~~~~~~~~~~~~~~~~~~~~~~~~~~~~
``object_store_config_file``
~~~~~~~~~~~~~~~~~~~~~~~~~~~~

:Description:
    Configuration file for the object store If this is set and exists,
    it overrides any other objectstore settings.
    The value of this option will be resolved with respect to
    <config_dir>.
:Default: ``object_store_conf.xml``
:Type: str


~~~~~~~~~~~~~~~~~~~~~~~
``object_store_config``
~~~~~~~~~~~~~~~~~~~~~~~

:Description:
    Rather than specifying an object_store_config_file, the object
    store configuration can be embedded into Galaxy's config with this
    option.
    This option has no effect if the file specified by
    object_store_config_file exists. Otherwise, if this option is set,
    it overrides any other objectstore settings.
    The syntax, available storage plugins, and documentation of their
    options is explained in detail in the object store sample
    configuration file, `object_store_conf.sample.yml`
:Default: ``None``
:Type: seq


~~~~~~~~~~~~~~~~~~~~~~~~~~~~~~~~~~~~~
``object_store_cache_monitor_driver``
~~~~~~~~~~~~~~~~~~~~~~~~~~~~~~~~~~~~~

:Description:
    Specify where cache monitoring is driven for caching object stores
    such as S3, Azure, and iRODS. This option has no affect on disk
    object stores. For production instances, the cache should be
    monitored by external tools such as tmpwatch and this value should
    be set to 'external'. This will disable all cache monitoring in
    Galaxy. Alternatively, 'celery' can monitor caches using a
    periodic task or an 'inprocess' thread can be used - but this last
    option seriously limits Galaxy's ability to scale. The default of
    'auto' will use 'celery' if 'enable_celery_tasks' is set to true
    or 'inprocess' otherwise. This option serves as the default for
    all object stores and can be overridden on a per object store
    basis (but don't - just setup tmpwatch for all relevant cache
    paths).
:Default: ``auto``
:Type: str


~~~~~~~~~~~~~~~~~~~~~~~~~~~~~~~~~~~~~~~
``object_store_cache_monitor_interval``
~~~~~~~~~~~~~~~~~~~~~~~~~~~~~~~~~~~~~~~

:Description:
    For object store cache monitoring done by Galaxy, this is the
    interval between cache checking steps. This is used by both
    inprocess cache monitors (which we recommend you do not use) and
    by the celery task if it is configured (by setting
    enable_celery_tasks to true and not setting
    object_store_cache_monitor_driver to external).
:Default: ``600``
:Type: int


~~~~~~~~~~~~~~~~~~~~~~~~~~~
``object_store_cache_path``
~~~~~~~~~~~~~~~~~~~~~~~~~~~

:Description:
    Default cache path for caching object stores if cache not
    configured for that object store entry.
    The value of this option will be resolved with respect to
    <cache_dir>.
:Default: ``object_store_cache``
:Type: str


~~~~~~~~~~~~~~~~~~~~~~~~~~~
``object_store_cache_size``
~~~~~~~~~~~~~~~~~~~~~~~~~~~

:Description:
    Default cache size, in GB, for caching object stores if the cache
    is not configured for that object store entry.
:Default: ``-1``
:Type: int


~~~~~~~~~~~~~~~~~~~~~~~~~~~~~~~~~~~~~~~~~~~~~~
``object_store_always_respect_user_selection``
~~~~~~~~~~~~~~~~~~~~~~~~~~~~~~~~~~~~~~~~~~~~~~

:Description:
    Set this to true to indicate in the UI that a user's object store
    selection isn't simply a "preference" that job destinations often
    respect but in fact will always be respected. This should be set
    to true to simplify the UI as long as job destinations never
    override 'object_store_id's for a jobs.
:Default: ``false``
:Type: bool


~~~~~~~~~~~~~~~~~~~~~~~~~
``object_store_store_by``
~~~~~~~~~~~~~~~~~~~~~~~~~

:Description:
    What Dataset attribute is used to reference files in an
    ObjectStore implementation, this can be 'uuid' or 'id'. The
    default will depend on how the object store is configured,
    starting with 20.05 Galaxy will try to default to 'uuid' if it can
    be sure this is a new Galaxy instance - but the default will be
    'id' in many cases. In particular, if the name of the directory
    set in <file_path> is `objects`, the default will be set to
    'uuid', otherwise it will be 'id'.
:Default: ``None``
:Type: str


~~~~~~~~~~~~~~~
``smtp_server``
~~~~~~~~~~~~~~~

:Description:
    Galaxy sends mail for various things: subscribing users to the
    mailing list if they request it, password resets, reporting
    dataset errors, and sending activation emails. To do this, it
    needs to send mail through an SMTP server, which you may define
    here (host:port). Galaxy will automatically try STARTTLS but will
    continue upon failure.
:Default: ``None``
:Type: str


~~~~~~~~~~~~~~~~~
``smtp_username``
~~~~~~~~~~~~~~~~~

:Description:
    If your SMTP server requires a username and password, you can
    provide them here (password in cleartext here, but if your server
    supports STARTTLS it will be sent over the network encrypted).
:Default: ``None``
:Type: str


~~~~~~~~~~~~~~~~~
``smtp_password``
~~~~~~~~~~~~~~~~~

:Description:
    If your SMTP server requires a username and password, you can
    provide them here (password in cleartext here, but if your server
    supports STARTTLS it will be sent over the network encrypted).
:Default: ``None``
:Type: str


~~~~~~~~~~~~
``smtp_ssl``
~~~~~~~~~~~~

:Description:
    If your SMTP server requires SSL from the beginning of the
    connection
:Default: ``false``
:Type: bool


~~~~~~~~~~~~~~~~~~~~~
``mailing_join_addr``
~~~~~~~~~~~~~~~~~~~~~

:Description:
    On the user registration form, users may choose to join a mailing
    list. This is the address used to subscribe to the list. Uncomment
    and leave empty if you want to remove this option from the user
    registration form.
    Example value 'galaxy-announce-join@lists.galaxyproject.org'
:Default: ``None``
:Type: str


~~~~~~~~~~~~~~~~~~~~~~~~
``mailing_join_subject``
~~~~~~~~~~~~~~~~~~~~~~~~

:Description:
    The subject of the email sent to the mailing list join address.
    See the `mailing_join_addr` option for more information.
:Default: ``Join Mailing List``
:Type: str


~~~~~~~~~~~~~~~~~~~~~
``mailing_join_body``
~~~~~~~~~~~~~~~~~~~~~

:Description:
    The body of the email sent to the mailing list join address. See
    the `mailing_join_addr` option for more information.
:Default: ``Join Mailing List``
:Type: str


~~~~~~~~~~~~~~~~~~
``error_email_to``
~~~~~~~~~~~~~~~~~~

:Description:
    Datasets in an error state include a link to report the error.
    Those reports will be sent to this address.  Error reports are
    disabled if no address is set.  Also this email is shown as a
    contact to user in case of Galaxy misconfiguration and other
    events user may encounter.
:Default: ``None``
:Type: str


~~~~~~~~~~~~~~
``email_from``
~~~~~~~~~~~~~~

:Description:
    Email address to use in the 'From' field when sending emails for
    account activations, workflow step notifications, password resets,
    and tool error reports.  We recommend using a string in the
    following format: Galaxy Project <galaxy-no-reply@example.com>. If
    not configured, '<galaxy-no-reply@HOSTNAME>' will be used.
:Default: ``None``
:Type: str


~~~~~~~~~~~~~~~~~~~~~~~~~~~~~~~~~~~
``custom_activation_email_message``
~~~~~~~~~~~~~~~~~~~~~~~~~~~~~~~~~~~

:Description:
    This text will be inserted at the end of the activation email's
    message, before the 'Your Galaxy Team' signature.
:Default: ``None``
:Type: str


~~~~~~~~~~~~~~~~~~~~~~~~~
``instance_resource_url``
~~~~~~~~~~~~~~~~~~~~~~~~~

:Description:
    URL of the support resource for the galaxy instance.  Used outside
    of web contexts such as in activation emails and in Galaxy
    markdown report generation.
    Example value 'https://galaxyproject.org/'
:Default: ``None``
:Type: str


~~~~~~~~~~~~~~~~~~~~~~~
``instance_access_url``
~~~~~~~~~~~~~~~~~~~~~~~

:Description:
    URL used to access this Galaxy server. Used outside of web
    contexts such as in Galaxy markdown report generation.
    Example value 'https://usegalaxy.org'
:Default: ``None``
:Type: str


~~~~~~~~~~~~~~~~~~~~~~~~~~~~~~~
``email_domain_blocklist_file``
~~~~~~~~~~~~~~~~~~~~~~~~~~~~~~~

:Description:
    E-mail domains blocklist is used for filtering out users that are
    using disposable email addresses at registration.  If their
    address's base domain matches any domain on the list, they are
    refused registration. Address subdomains are ignored (both
    'name@spam.com' and 'name@foo.spam.com' will match 'spam.com').
    Example value 'email_blocklist.conf'
    The value of this option will be resolved with respect to
    <config_dir>.
:Default: ``None``
:Type: str


~~~~~~~~~~~~~~~~~~~~~~~~~~~~~~~
``email_domain_allowlist_file``
~~~~~~~~~~~~~~~~~~~~~~~~~~~~~~~

:Description:
    E-mail domains allowlist is used to specify allowed email address
    domains. If the list is non-empty and a user attempts registration
    using an email address belonging to a domain that is not on the
    list, registration will be denied. Unlike
    <email_domain_allowlist_file> which matches the address's base
    domain, here email addresses are matched against the full domain
    (base + subdomain). This is a more restrictive option than
    <email_domain_blocklist_file>, and therefore, in case
    <email_domain_allowlist_file> is set and is not empty,
    <email_domain_blocklist_file> will be ignored.
    Example value 'email_allowlist.conf'
    The value of this option will be resolved with respect to
    <config_dir>.
:Default: ``None``
:Type: str


~~~~~~~~~~~~~~~~~~
``email_ban_file``
~~~~~~~~~~~~~~~~~~

:Description:
    E-mail ban file is used to specify email addresses that have been
    banned. If a user attempts to register a new account using an
    email address listed in this file, registration will be denied.
    This file does not affect user sign-in. Email addresses are
    matched against a canonical address representation based on rules
    defined in <canonical_email_rules>. The file should include one
    email address per line. Lines starting with the "#" character are
    ignored.
    Example value "banned_emails.conf"
    The value of this option will be resolved with respect to
    <config_dir>.
:Default: ``None``
:Type: str


~~~~~~~~~~~~~~~~~~~~~~~~~
``canonical_email_rules``
~~~~~~~~~~~~~~~~~~~~~~~~~

:Description:
    Specifies how email addresses are reduced to their canonical form
    by assigning rules to email service domains and domain aliases.
    Available rules - ignore_case   Values are not case-sensitive
    (RickDeckard@foo.cOM == rickdeckard@foo.com) - ignore_dots
    Periods in the local-part of an email address are ignored
    (rick.deckard@foo.com == rickdeckard@foo.com) - sub_addressing
    Suffixes prefixed with <sub_addressing_delim> in the local-part of
    an email address are ignored   (rickdeckard+anything@foo.com ==
    rickdeckard@foo.com if delimiter is the character '+')
:Default: ``{'all': {'ignore_case': False, 'ignore_dots': False, 'sub_addressing': False, 'sub_addressing_delim': '+'}, 'gmail.com': {'aliases': ['googlemail.com'], 'ignore_case': True, 'ignore_dots': True, 'sub_addressing': True}, 'proton.me': {'aliases': ['pm.me', 'protonmail.com'], 'ignore_case': True, 'sub_addressing': True}}``
:Type: map


~~~~~~~~~~~~~~~~~~~~~~~~~~~~~~~~
``registration_warning_message``
~~~~~~~~~~~~~~~~~~~~~~~~~~~~~~~~

:Description:
    Registration warning message is used to discourage people from
    registering multiple accounts.  Applies mostly for the main Galaxy
    instance. If no message specified the warning box will not be
    shown.
:Default: ``Please register only one account to ensure fair sharing of computational resources. Multiple registrations are monitored and will result in account termination and data deletion.``
:Type: str


~~~~~~~~~~~~~~~~~~~~~~
``user_activation_on``
~~~~~~~~~~~~~~~~~~~~~~

:Description:
    User account activation feature global flag.  If set to false, the
    rest of the Account activation configuration is ignored and user
    activation is disabled (i.e. accounts are active since
    registration). The activation is also not working in case the SMTP
    server is not defined.
:Default: ``false``
:Type: bool


~~~~~~~~~~~~~~~~~~~~~~~~~~~
``activation_grace_period``
~~~~~~~~~~~~~~~~~~~~~~~~~~~

:Description:
    Activation grace period (in hours).  Activation is not forced
    (login is not disabled) until grace period has passed.  Users
    under grace period can't run jobs. Enter 0 to disable grace
    period.
:Default: ``3``
:Type: int


~~~~~~~~~~~~~~~~~~~~~~~~~~
``inactivity_box_content``
~~~~~~~~~~~~~~~~~~~~~~~~~~

:Description:
    Shown in warning box to users that were not activated yet. In use
    only if activation_grace_period is set.
:Default: ``Your account has not been activated yet.  Feel free to browse around and see what's available, but you won't be able to upload data or run jobs until you have verified your email address.``
:Type: str


~~~~~~~~~~~~~~~~~~~~~~~~~~~~~~
``password_expiration_period``
~~~~~~~~~~~~~~~~~~~~~~~~~~~~~~

:Description:
    Password expiration period (in days). Users are required to change
    their password every x days. Users will be redirected to the
    change password screen when they log in after their password
    expires. Enter 0 to disable password expiration.
:Default: ``0``
:Type: int


~~~~~~~~~~~~~~~~~~~~~~~~~~~~
``enable_account_interface``
~~~~~~~~~~~~~~~~~~~~~~~~~~~~

:Description:
    Allow users to manage their account data, change passwords or
    delete their accounts.
:Default: ``true``
:Type: bool


~~~~~~~~~~~~~~~~~~~~
``session_duration``
~~~~~~~~~~~~~~~~~~~~

:Description:
    Galaxy Session Timeout This provides a timeout (in minutes) after
    which a user will have to log back in. A duration of 0 disables
    this feature.
:Default: ``0``
:Type: int


~~~~~~~~~~~
``ga_code``
~~~~~~~~~~~

:Description:
    You can enter tracking code here to track visitor's behavior
    through your Google Analytics account.  Example: UA-XXXXXXXX-Y
:Default: ``None``
:Type: str


~~~~~~~~~~~~~~~~~~~~
``plausible_server``
~~~~~~~~~~~~~~~~~~~~

:Description:
    Please enter the URL for the Plausible server (including https) so
    this can be used for tracking with Plausible
    (https://plausible.io/).
:Default: ``None``
:Type: str


~~~~~~~~~~~~~~~~~~~~
``plausible_domain``
~~~~~~~~~~~~~~~~~~~~

:Description:
    Please enter the URL for the Galaxy server so this can be used for
    tracking with Plausible (https://plausible.io/).
:Default: ``None``
:Type: str


~~~~~~~~~~~~~~~~~
``matomo_server``
~~~~~~~~~~~~~~~~~

:Description:
    Please enter the URL for the Matomo server (including https) so
    this can be used for tracking with Matomo (https://matomo.org/).
:Default: ``None``
:Type: str


~~~~~~~~~~~~~~~~~~
``matomo_site_id``
~~~~~~~~~~~~~~~~~~

:Description:
    Please enter the site ID for the Matomo server so this can be used
    for tracking with Matomo (https://matomo.org/).
:Default: ``None``
:Type: str


~~~~~~~~~~~~~~~~~~~
``display_servers``
~~~~~~~~~~~~~~~~~~~

:Description:
    Galaxy can display data at various external browsers.  These
    options specify which browsers should be available.  URLs and
    builds available at these browsers are defined in the specified
    files.
    If use_remote_user is set to true, display application servers
    will be denied access to Galaxy and so displaying datasets in
    these sites will fail. display_servers contains a list of
    hostnames which should be allowed to bypass security to display
    datasets.  Please be aware that there are security implications if
    this is allowed.  More details (including required changes to the
    proxy server config) are available in the Apache proxy
    documentation on the Galaxy Community Hub.
    The list of servers in this sample config are for the UCSC Main,
    Test and Archaea browsers, but the default if left commented is to
    not allow any display sites to bypass security (you must uncomment
    the line below to allow them).
:Default: ``hgw1.cse.ucsc.edu,hgw2.cse.ucsc.edu,hgw3.cse.ucsc.edu,hgw4.cse.ucsc.edu,hgw5.cse.ucsc.edu,hgw6.cse.ucsc.edu,hgw7.cse.ucsc.edu,hgw8.cse.ucsc.edu,lowepub.cse.ucsc.edu``
:Type: str


~~~~~~~~~~~~~~~~~~~~~~~~~~~~~~~~~~~
``enable_old_display_applications``
~~~~~~~~~~~~~~~~~~~~~~~~~~~~~~~~~~~

:Description:
    Set this to false to disable the old-style display applications
    that are hardcoded into datatype classes. This may be desirable
    due to using the new-style, XML-defined, display applications that
    have been defined for many of the datatypes that have the
    old-style. There is also a potential security concern with the
    old-style applications, where a malicious party could provide a
    link that appears to reference the Galaxy server, but contains a
    redirect to a third-party server, tricking a Galaxy user to access
    said site.
:Default: ``true``
:Type: bool


~~~~~~~~~~~~~~~~
``aws_estimate``
~~~~~~~~~~~~~~~~

:Description:
    This flag enables an AWS cost estimate for every job based on
    their runtime matrices. CPU, RAM and runtime usage is mapped
    against AWS pricing table. Please note, that those numbers are
    only estimates.
:Default: ``false``
:Type: bool


~~~~~~~~~~~~~~~~~~~~~~~~~~~~~
``carbon_emission_estimates``
~~~~~~~~~~~~~~~~~~~~~~~~~~~~~

:Description:
    This flag enables carbon emissions estimates for every job based
    on its runtime metrics. CPU and RAM usage and the total job
    runtime are used to determine an estimate value. These estimates
    and are based off of the work of the Green Algorithms Project and
    the United States Environmental Protection Agency (EPA). Visit
    https://www.green-algorithms.org/ and
    https://www.epa.gov/energy/greenhouse-gas-equivalencies-calculator.
    for more detals.
:Default: ``true``
:Type: bool


~~~~~~~~~~~~~~~~~~~~~~~~~~~~~~~~~~~~~
``geographical_server_location_code``
~~~~~~~~~~~~~~~~~~~~~~~~~~~~~~~~~~~~~

:Description:
    The estimated geographical location of the server hosting your
    galaxy instance given as an ISO 3166 code. This is used to make
    carbon emissions estimates more accurate as the location effects
    the carbon intensity values used in the estimate calculation. This
    defaults to "GLOBAL" if not set or the
    `geographical_server_location_code` value is invalid or
    unsupported. To see a full list of supported locations, visit
    https://docs.galaxyproject.org/en/master/admin/carbon_emissions.html
:Default: ``GLOBAL``
:Type: str


~~~~~~~~~~~~~~~~~~~~~~~~~~~~~
``power_usage_effectiveness``
~~~~~~~~~~~~~~~~~~~~~~~~~~~~~

:Description:
    The estimated power usage effectiveness of the data centre housing
    the server your galaxy instance is running on. This can make
    carbon emissions estimates more accurate. For more information on
    how to calculate a PUE value, visit
    https://en.wikipedia.org/wiki/Power_usage_effectiveness
:Default: ``1.67``
:Type: float


~~~~~~~~~~~~~~~~~~~~~~~~~~~
``interactivetools_enable``
~~~~~~~~~~~~~~~~~~~~~~~~~~~

:Description:
    Enable InteractiveTools.
:Default: ``false``
:Type: bool


~~~~~~~~~~~~~~~~~~~~~~~~~~~~~~~~~~~
``interactivetools_upstream_proxy``
~~~~~~~~~~~~~~~~~~~~~~~~~~~~~~~~~~~

:Description:
    Set this to false to redirect users of Interactive tools directly
    to the Interactive tools proxy. `interactivetools_upstream_proxy`
    should only be set to false in development.
:Default: ``true``
:Type: bool


~~~~~~~~~~~~~~~~~~~~~~~~~~~~~~~
``interactivetools_proxy_host``
~~~~~~~~~~~~~~~~~~~~~~~~~~~~~~~

:Description:
    Hostname and port of Interactive tools proxy. It is assumed to be
    hosted on the same hostname and port as Galaxy by default.
:Default: ``None``
:Type: str


~~~~~~~~~~~~~~~~~~~~~~~~~~~~~~
``interactivetools_base_path``
~~~~~~~~~~~~~~~~~~~~~~~~~~~~~~

:Description:
    Base path for interactive tools running at a subpath without a
    subdomain. Defaults to "/".
:Default: ``/``
:Type: str


~~~~~~~~~~~~~~~~~~~~~~~~
``interactivetools_map``
~~~~~~~~~~~~~~~~~~~~~~~~

:Description:
    Map for the interactivetool proxy. Mappings are stored in a SQLite
    database file located on this path. As an alternative, you may
    also store them in any other RDBMS supported by SQLAlchemy using
    the option ``interactivetoolsproxy_map``, which overrides this
    one.
    The value of this option will be resolved with respect to
    <data_dir>.
:Default: ``interactivetools_map.sqlite``
:Type: str


~~~~~~~~~~~~~~~~~~~~~~~~~~~~~
``interactivetoolsproxy_map``
~~~~~~~~~~~~~~~~~~~~~~~~~~~~~

:Description:
    Use a database supported by SQLAlchemy as map for the
    interactivetool proxy. When this option is set, the value of
    ``interactivetools_map`` is ignored. The value of this option must
    be a `SQLAlchemy database URL
    <https://docs.sqlalchemy.org/en/20/core/engines.html#database-urls>`_.
    Mappings are written to the table "gxitproxy" within the database.
    This value cannot match ``database_connection`` nor
    ``install_database_connection``.
:Default: ``None``
:Type: str


~~~~~~~~~~~~~~~~~~~~~~~~~~~
``interactivetools_prefix``
~~~~~~~~~~~~~~~~~~~~~~~~~~~

:Description:
    Prefix to use in the formation of the subdomain or path for
    interactive tools
:Default: ``interactivetool``
:Type: str


~~~~~~~~~~~~~~~~~~~~~~~~~~~~~~~~~~~~~~~~~~~~~
``retry_interactivetool_metadata_internally``
~~~~~~~~~~~~~~~~~~~~~~~~~~~~~~~~~~~~~~~~~~~~~

:Description:
    Galaxy Interactive Tools (GxITs) can be stopped from within the
    Galaxy interface, killing the GxIT job without completing its
    metadata setting post-job steps. In such a case it may be
    desirable to set metadata on job outputs internally (in the Galaxy
    job handler process). The default is is the value of
    `retry_metadata_internally`, which defaults to `true`.
:Default: ``true``
:Type: bool


~~~~~~~~~~~~~~~~~~~~~~~~~~
``visualizations_visible``
~~~~~~~~~~~~~~~~~~~~~~~~~~

:Description:
    Show visualization tab and list in masthead.
:Default: ``true``
:Type: bool


~~~~~~~~~~~~~~~~~~~~~~~
``message_box_visible``
~~~~~~~~~~~~~~~~~~~~~~~

:Description:
    Show a message box under the masthead.
:Default: ``false``
:Type: bool


~~~~~~~~~~~~~~~~~~~~~~~
``message_box_content``
~~~~~~~~~~~~~~~~~~~~~~~

:Description:
    Show a message box under the masthead.
:Default: ``None``
:Type: str


~~~~~~~~~~~~~~~~~~~~~
``message_box_class``
~~~~~~~~~~~~~~~~~~~~~

:Description:
    Class of the message box under the masthead. Possible values are:
    'info' (the default), 'warning', 'error', 'done'.
:Default: ``info``
:Type: str


~~~~~~~~~
``brand``
~~~~~~~~~

:Description:
    Append "{brand}" text to the masthead.
:Default: ``None``
:Type: str


~~~~~~~~~~~~~~~~~~~~~~~~
``display_galaxy_brand``
~~~~~~~~~~~~~~~~~~~~~~~~

:Description:
    This option has been deprecated, use the `logo_src` instead to
    change the default logo including the galaxy brand title.
:Default: ``true``
:Type: bool


~~~~~~~~~~~~~~~~~~~~~~~~~~
``pretty_datetime_format``
~~~~~~~~~~~~~~~~~~~~~~~~~~

:Description:
    Format string used when showing date and time information. The
    string may contain: - the directives used by Python
    time.strftime() function (see
    https://docs.python.org/library/time.html#time.strftime), -
    $locale (complete format string for the server locale), - $iso8601
    (complete format string as specified by ISO 8601 international
    standard).
:Default: ``$locale (UTC)``
:Type: str


~~~~~~~~~~~~~~~~~~~~~~~~~~~
``trs_servers_config_file``
~~~~~~~~~~~~~~~~~~~~~~~~~~~

:Description:
    Allow import of workflows from the TRS servers configured in the
    specified YAML or JSON file. The file should be a list with 'id',
    'label', and 'api_url' for each entry. Optionally, 'link_url' and
    'doc' may be specified as well for each entry.
    If this is null (the default), a simple configuration containing
    just Dockstore will be used.
    The value of this option will be resolved with respect to
    <config_dir>.
:Default: ``trs_servers_conf.yml``
:Type: str


~~~~~~~~~~~~~~~~~~~~~~~~~~~~~~~~~~~~
``user_preferences_extra_conf_path``
~~~~~~~~~~~~~~~~~~~~~~~~~~~~~~~~~~~~

:Description:
    Location of the configuration file containing extra user
    preferences.
    The value of this option will be resolved with respect to
    <config_dir>.
:Default: ``user_preferences_extra_conf.yml``
:Type: str


~~~~~~~~~~~~~~~~~~
``default_locale``
~~~~~~~~~~~~~~~~~~

:Description:
    Default localization for Galaxy UI. Allowed values are listed at
    the end of client/src/nls/locale.js. With the default value
    (auto), the locale will be automatically adjusted to the user's
    navigator language. Users can override this settings in their user
    preferences if the localization settings are enabled in
    user_preferences_extra_conf.yml
:Default: ``auto``
:Type: str


~~~~~~~~~~~~~~~~~~~~~
``galaxy_url_prefix``
~~~~~~~~~~~~~~~~~~~~~

:Description:
    URL prefix for Galaxy application. If Galaxy should be served
    under a prefix set this to the desired prefix value.
:Default: ``/``
:Type: str


~~~~~~~~~~~~~~~~~~~~~~~~~~~~~
``galaxy_infrastructure_url``
~~~~~~~~~~~~~~~~~~~~~~~~~~~~~

:Description:
    URL (with schema http/https) of the Galaxy instance as accessible
    within your local network. This URL is used as a default by pulsar
    file staging and Interactive Tool containers for communicating
    back with Galaxy via the API.
    If you plan to run Interactive Tools make sure the docker
    container can reach this URL.
:Default: ``http://localhost:8080``
:Type: str


~~~~~~~~~~~~~~~~~~~~~~~~~~~~~~~~~~
``galaxy_infrastructure_web_port``
~~~~~~~~~~~~~~~~~~~~~~~~~~~~~~~~~~

:Description:
    If the above URL cannot be determined ahead of time in dynamic
    environments but the port which should be used to access Galaxy
    can be - this should be set to prevent Galaxy from having to
    guess.  For example if Galaxy is sitting behind a proxy with
    REMOTE_USER enabled - infrastructure shouldn't talk to Python
    processes directly and this should be set to 80 or 443, etc... If
    unset this file will be read for a server block defining a port
    corresponding to the webapp.
:Default: ``8080``
:Type: int


~~~~~~~~~~~~~~~
``welcome_url``
~~~~~~~~~~~~~~~

:Description:
    The URL of the page to display in Galaxy's middle pane when
    loaded.  This can be an absolute or relative URL.
:Default: ``/static/welcome.html``
:Type: str


~~~~~~~~~~~~
``logo_url``
~~~~~~~~~~~~

:Description:
    The URL linked by the "Galaxy/brand" text.
:Default: ``/``
:Type: str


~~~~~~~~~~~~
``logo_src``
~~~~~~~~~~~~

:Description:
    The brand image source.
:Default: ``/static/favicon.svg``
:Type: str


~~~~~~~~~~~~~~~~~~~~~~
``logo_src_secondary``
~~~~~~~~~~~~~~~~~~~~~~

:Description:
    The custom brand image source.
:Default: ``None``
:Type: str


~~~~~~~~~~~~~~~~
``helpsite_url``
~~~~~~~~~~~~~~~~

:Description:
    The URL linked by the "Galaxy Help" link in the "Help" menu.
:Default: ``https://help.galaxyproject.org/``
:Type: str


~~~~~~~~~~~~
``wiki_url``
~~~~~~~~~~~~

:Description:
    The URL linked by the "Community Hub" link in the "Help" menu.
:Default: ``https://galaxyproject.org/``
:Type: str


~~~~~~~~~~~~~
``quota_url``
~~~~~~~~~~~~~

:Description:
    The URL linked for quota information in the UI.
:Default: ``https://galaxyproject.org/support/account-quotas/``
:Type: str


~~~~~~~~~~~~~~~
``support_url``
~~~~~~~~~~~~~~~

:Description:
    The URL linked by the "Support" link in the "Help" menu.
:Default: ``https://galaxyproject.org/support/``
:Type: str


~~~~~~~~~~~~~~~~
``citation_url``
~~~~~~~~~~~~~~~~

:Description:
    The URL linked by the "How to Cite Galaxy" link in the "Help"
    menu.
:Default: ``https://galaxyproject.org/citing-galaxy``
:Type: str


~~~~~~~~~~~~~~~~~~~
``citation_bibtex``
~~~~~~~~~~~~~~~~~~~

:Description:
    The BibTeX citation for Galaxy, to be displayed in the History
    Tool Reference List
:Default: ``@article{Galaxy2024, title={The Galaxy platform for accessible, reproducible, and collaborative data analyses: 2024 update}, author={{The Galaxy Community}}, journal={Nucleic Acids Research}, year={2024}, doi={10.1093/nar/gkae410}, url={https://doi.org/10.1093/nar/gkae410}}``
:Type: str


~~~~~~~~~~~~~~~~~~~~~~~~
``release_doc_base_url``
~~~~~~~~~~~~~~~~~~~~~~~~

:Description:
    The URL linked by the "Galaxy Version" link in the "Help" menu.
:Default: ``https://docs.galaxyproject.org/en/release_``
:Type: str


~~~~~~~~~~~~~~~~~~~
``screencasts_url``
~~~~~~~~~~~~~~~~~~~

:Description:
    The URL linked by the "Videos" link in the "Help" menu.
:Default: ``https://www.youtube.com/c/galaxyproject``
:Type: str


~~~~~~~~~~~~~
``terms_url``
~~~~~~~~~~~~~

:Description:
    The URL linked by the "Terms and Conditions" link in the "Help"
    menu, as well as on the user registration and login forms and in
    the activation emails.
:Default: ``None``
:Type: str


~~~~~~~~~~~~~~~~~~
``static_enabled``
~~~~~~~~~~~~~~~~~~

:Description:
    Serve static content, which must be enabled if you're not serving
    it via a proxy server. You can use these paths (or ones in the
    proxy server) to point to your own styles. The static_* options
    that refer to paths are relative to the current working directory.
:Default: ``true``
:Type: bool


~~~~~~~~~~~~~~~~~~~~~
``static_cache_time``
~~~~~~~~~~~~~~~~~~~~~

:Description:
    Value of cache time for static content served by Galaxy. Ignored
    if static_enabled is false.
:Default: ``360``
:Type: int


~~~~~~~~~~~~~~
``static_dir``
~~~~~~~~~~~~~~

:Description:
    Path to the static content dir. Ignored if static_enabled is
    false.
:Default: ``static/``
:Type: str


~~~~~~~~~~~~~~~~~~~
``static_dist_dir``
~~~~~~~~~~~~~~~~~~~

:Description:
    Path to the built Galaxy client application, static/dist/ in the
    Galaxy source code after the build is complete. Ignored if
    static_enabled is false.
:Default: ``static/dist/``
:Type: str


~~~~~~~~~~~~~~~~~~~~~
``static_images_dir``
~~~~~~~~~~~~~~~~~~~~~

:Description:
    Path to the static images directory. Ignored if static_enabled is
    false.
:Default: ``static/images/``
:Type: str


~~~~~~~~~~~~~~~~~~~~~~
``static_favicon_dir``
~~~~~~~~~~~~~~~~~~~~~~

:Description:
    Path to favicon.ico, not the directory that contains it (the name
    is a misnomer). Ignored if static_enabled is false.
:Default: ``static/favicon.ico``
:Type: str


~~~~~~~~~~~~~~~~~~~~~~
``static_scripts_dir``
~~~~~~~~~~~~~~~~~~~~~~

:Description:
    Path to the static scripts directory. Ignored if static_enabled is
    false.
:Default: ``static/scripts/``
:Type: str


~~~~~~~~~~~~~~~~~~~~
``static_style_dir``
~~~~~~~~~~~~~~~~~~~~

:Description:
    Path to the static style directory. Ignored if static_enabled is
    false.
:Default: ``static/style/``
:Type: str


~~~~~~~~~~~~~~~~~~~~~
``static_robots_txt``
~~~~~~~~~~~~~~~~~~~~~

:Description:
    Path to robots.txt. Ignored if static_enabled is false.
:Default: ``static/robots.txt``
:Type: str


~~~~~~~~~~~~~~~~~~~~~~
``display_chunk_size``
~~~~~~~~~~~~~~~~~~~~~~

:Description:
    Incremental Display Options
:Default: ``65536``
:Type: int


~~~~~~~~~~~~~~~~~~~~
``apache_xsendfile``
~~~~~~~~~~~~~~~~~~~~

:Description:
    For help on configuring the Advanced proxy features, see:
    https://docs.galaxyproject.org/en/master/admin/production.html
    Apache can handle file downloads (Galaxy-to-user) via
    mod_xsendfile.  Set this to true to inform Galaxy that
    mod_xsendfile is enabled upstream.
:Default: ``false``
:Type: bool


~~~~~~~~~~~~~~~~~~~~~~~~~~~~~~~
``nginx_x_accel_redirect_base``
~~~~~~~~~~~~~~~~~~~~~~~~~~~~~~~

:Description:
    The same download handling can be done by nginx using
    X-Accel-Redirect.  This should be set to the path defined in the
    nginx config as an internal redirect with access to Galaxy's data
    files (see documentation linked above).
:Default: ``None``
:Type: str


~~~~~~~~~~~~~~~~~
``upstream_gzip``
~~~~~~~~~~~~~~~~~

:Description:
    If using compression in the upstream proxy server, use this option
    to disable gzipping of dataset collection and library archives,
    since the upstream server will do it faster on the fly. To enable
    compression add ``application/zip`` to the proxy's compressable
    mimetypes.
:Default: ``false``
:Type: bool


~~~~~~~~~~~~~~~~~~~~
``upstream_mod_zip``
~~~~~~~~~~~~~~~~~~~~

:Description:
    If using the mod-zip module in nginx, use this option to assemble
    zip archives in nginx. This is preferable over the upstream_gzip
    option as Galaxy does not need to serve the archive. Requires
    setting up internal nginx locations to all paths that can be
    archived. See
    https://docs.galaxyproject.org/en/master/admin/nginx.html#creating-archives-with-mod-zip
    for details.
:Default: ``false``
:Type: bool


~~~~~~~~~~~~~~~~~~~
``x_frame_options``
~~~~~~~~~~~~~~~~~~~

:Description:
    The following default adds a header to web request responses that
    will cause modern web browsers to not allow Galaxy to be embedded
    in the frames of web applications hosted at other hosts - this can
    help prevent a class of attack called clickjacking
    (https://www.owasp.org/index.php/Clickjacking).  If you configure
    a proxy in front of Galaxy - please ensure this header remains
    intact to protect your users.  Uncomment and leave empty to not
    set the `X-Frame-Options` header.
:Default: ``SAMEORIGIN``
:Type: str


~~~~~~~~~~~~~~~~~~~~~~
``nginx_upload_store``
~~~~~~~~~~~~~~~~~~~~~~

:Description:
    nginx can also handle file uploads (user-to-Galaxy) via
    nginx_upload_module. Configuration for this is complex and
    explained in detail in the documentation linked above.  The upload
    store is a temporary directory in which files uploaded by the
    upload module will be placed.
:Default: ``None``
:Type: str


~~~~~~~~~~~~~~~~~~~~~
``nginx_upload_path``
~~~~~~~~~~~~~~~~~~~~~

:Description:
    This value overrides the action set on the file upload form, e.g.
    the web path where the nginx_upload_module has been configured to
    intercept upload requests.
:Default: ``None``
:Type: str


~~~~~~~~~~~~~~~~~~~~~~~~~~~~~~~~
``nginx_upload_job_files_store``
~~~~~~~~~~~~~~~~~~~~~~~~~~~~~~~~

:Description:
    Galaxy can also use nginx_upload_module to receive files staged
    out upon job completion by remote job runners (i.e. Pulsar) that
    initiate staging operations on the remote end.  See the Galaxy
    nginx documentation for the corresponding nginx configuration.
:Default: ``None``
:Type: str


~~~~~~~~~~~~~~~~~~~~~~~~~~~~~~~
``nginx_upload_job_files_path``
~~~~~~~~~~~~~~~~~~~~~~~~~~~~~~~

:Description:
    Galaxy can also use nginx_upload_module to receive files staged
    out upon job completion by remote job runners (i.e. Pulsar) that
    initiate staging operations on the remote end.  See the Galaxy
    nginx documentation for the corresponding nginx configuration.
:Default: ``None``
:Type: str


~~~~~~~~~~~~~~~~~~~~
``tus_upload_store``
~~~~~~~~~~~~~~~~~~~~

:Description:
    The upload store is a temporary directory in which files uploaded
    by the tus middleware or server for user uploads will be placed.
    Defaults to new_file_path if not set.
:Default: ``None``
:Type: str


~~~~~~~~~~~~~~~~~~~~~~~~~~~~~~
``tus_upload_store_job_files``
~~~~~~~~~~~~~~~~~~~~~~~~~~~~~~

:Description:
    The upload store is a temporary directory in which files uploaded
    by the tus middleware or server for remote job files (Pulsar) will
    be placed. Defaults to tus_upload_store if not set.
:Default: ``None``
:Type: str


~~~~~~~~~~~~~~~~~~~~~
``chunk_upload_size``
~~~~~~~~~~~~~~~~~~~~~

:Description:
    Galaxy can upload user files in chunks without using nginx. Enable
    the chunk uploader by specifying a chunk size larger than 0. The
    chunk size is specified in bytes (default: 10MB).
:Default: ``10485760``
:Type: int


~~~~~~~~~~~~~~~~~~~~~~~~
``dynamic_proxy_manage``
~~~~~~~~~~~~~~~~~~~~~~~~

:Description:
    Have Galaxy manage dynamic proxy component for routing requests to
    other services based on Galaxy's session cookie.  It will attempt
    to do this by default though you do need to install node+npm and
    do an npm install from `lib/galaxy/web/proxy/js`.  It is generally
    more robust to configure this externally, managing it in the same
    way Galaxy itself is managed.  If true, Galaxy will only launch
    the proxy if it is actually going to be used (e.g. for Jupyter).
:Default: ``true``
:Type: bool


~~~~~~~~~~~~~~~~~
``dynamic_proxy``
~~~~~~~~~~~~~~~~~

:Description:
    As of 16.04 Galaxy supports multiple proxy types. The original
    NodeJS implementation, alongside a new Golang
    single-binary-no-dependencies version. Valid values are (node,
    golang)
:Default: ``node``
:Type: str


~~~~~~~~~~~~~~~~~~~~~~~~~~~~~
``dynamic_proxy_session_map``
~~~~~~~~~~~~~~~~~~~~~~~~~~~~~

:Description:
    The NodeJS dynamic proxy can use an SQLite database or a JSON file
    for IPC, set that here.
    The value of this option will be resolved with respect to
    <data_dir>.
:Default: ``session_map.sqlite``
:Type: str


~~~~~~~~~~~~~~~~~~~~~~~~~~~
``dynamic_proxy_bind_port``
~~~~~~~~~~~~~~~~~~~~~~~~~~~

:Description:
    Set the port and IP for the dynamic proxy to bind to, this must
    match the external configuration if dynamic_proxy_manage is set to
    false.
:Default: ``8800``
:Type: int


~~~~~~~~~~~~~~~~~~~~~~~~~
``dynamic_proxy_bind_ip``
~~~~~~~~~~~~~~~~~~~~~~~~~

:Description:
    Set the port and IP for the dynamic proxy to bind to, this must
    match the external configuration if dynamic_proxy_manage is set to
    false.
:Default: ``0.0.0.0``
:Type: str


~~~~~~~~~~~~~~~~~~~~~~~
``dynamic_proxy_debug``
~~~~~~~~~~~~~~~~~~~~~~~

:Description:
    Enable verbose debugging of Galaxy-managed dynamic proxy.
:Default: ``false``
:Type: bool


~~~~~~~~~~~~~~~~~~~~~~~~~~~~~~~~
``dynamic_proxy_external_proxy``
~~~~~~~~~~~~~~~~~~~~~~~~~~~~~~~~

:Description:
    The dynamic proxy is proxied by an external proxy (e.g. apache
    frontend to nodejs to wrap connections in SSL).
:Default: ``false``
:Type: bool


~~~~~~~~~~~~~~~~~~~~~~~~
``dynamic_proxy_prefix``
~~~~~~~~~~~~~~~~~~~~~~~~

:Description:
    Additionally, when the dynamic proxy is proxied by an upstream
    server, you'll want to specify a prefixed URL so both Galaxy and
    the proxy reside under the same path that your cookies are under.
    This will result in a url like
    https://FQDN/galaxy-prefix/gie_proxy for proxying
:Default: ``gie_proxy``
:Type: str


~~~~~~~~~~~~~~~~~~~~~~~~~~~~~~~~~
``dynamic_proxy_golang_noaccess``
~~~~~~~~~~~~~~~~~~~~~~~~~~~~~~~~~

:Description:
    This attribute governs the minimum length of time between
    consecutive HTTP/WS requests through the proxy, before the proxy
    considers a container as being inactive and kills it.
:Default: ``60``
:Type: int


~~~~~~~~~~~~~~~~~~~~~~~~~~~~~~~~~~~~~~~
``dynamic_proxy_golang_clean_interval``
~~~~~~~~~~~~~~~~~~~~~~~~~~~~~~~~~~~~~~~

:Description:
    In order to kill containers, the golang proxy has to check at some
    interval for possibly dead containers. This is exposed as a
    configurable parameter, but the default value is probably fine.
:Default: ``10``
:Type: int


~~~~~~~~~~~~~~~~~~~~~~~~~~~~~~~~~~~~~~~
``dynamic_proxy_golang_docker_address``
~~~~~~~~~~~~~~~~~~~~~~~~~~~~~~~~~~~~~~~

:Description:
    The golang proxy needs to know how to talk to your docker daemon.
    Currently TLS is not supported, that will come in an update.
:Default: ``unix:///var/run/docker.sock``
:Type: str


~~~~~~~~~~~~~~~~~~~~~~~~~~~~~~~~
``dynamic_proxy_golang_api_key``
~~~~~~~~~~~~~~~~~~~~~~~~~~~~~~~~

:Description:
    The golang proxy uses a RESTful HTTP API for communication with
    Galaxy instead of a JSON or SQLite file for IPC. If you do not
    specify this, it will be set randomly for you. You should set this
    if you are managing the proxy manually.
:Default: ``None``
:Type: str


~~~~~~~~~~~~~~~~~~~~~~~~~~
``auto_configure_logging``
~~~~~~~~~~~~~~~~~~~~~~~~~~

:Description:
    If true, Galaxy will attempt to configure a simple root logger if
    a "loggers" section does not appear in this configuration file.
:Default: ``true``
:Type: bool


~~~~~~~~~~~~~~~~~~~
``log_destination``
~~~~~~~~~~~~~~~~~~~

:Description:
    Log destination, defaults to special value "stdout" that logs to
    standard output. If set to anything else, then it will be
    interpreted as a path that will be used as the log file, and
    logging to stdout will be disabled.
:Default: ``stdout``
:Type: str


~~~~~~~~~~~~~~~~~~~
``log_rotate_size``
~~~~~~~~~~~~~~~~~~~

:Description:
    Size of log file at which size it will be rotated as per the
    documentation in
    https://docs.python.org/library/logging.handlers.html#logging.handlers.RotatingFileHandler
    If log_rotate_count is not also set, no log rotation will be
    performed. A value of 0 (the default) means no rotation. Size can
    be a number of bytes or a human-friendly representation like "100
    MB" or "1G".
:Default: ``0``
:Type: str


~~~~~~~~~~~~~~~~~~~~
``log_rotate_count``
~~~~~~~~~~~~~~~~~~~~

:Description:
    Number of log file backups to keep, per the documentation in
    https://docs.python.org/library/logging.handlers.html#logging.handlers.RotatingFileHandler
    Any additional rotated log files will automatically be pruned. If
    log_rotate_size is not also set, no log rotation will be
    performed. A value of 0 (the default) means no rotation.
:Default: ``0``
:Type: int


~~~~~~~~~~~~~
``log_level``
~~~~~~~~~~~~~

:Description:
    Verbosity of console log messages. Acceptable values can be found
    here: https://docs.python.org/library/logging.html#logging-levels
    A custom debug level of "TRACE" is available for even more
    verbosity.
:Default: ``DEBUG``
:Type: str


~~~~~~~~~~~
``logging``
~~~~~~~~~~~

:Description:
    Controls where and how the server logs messages. If set, overrides
    all settings in the log_* configuration options. Configuration is
    described in the documentation at:
    https://docs.galaxyproject.org/en/master/admin/config_logging.html
:Default: ``None``
:Type: map


~~~~~~~~~~~~~~~~~~~~~~~~~~~~~~~
``database_engine_option_echo``
~~~~~~~~~~~~~~~~~~~~~~~~~~~~~~~

:Description:
    Print database operations to the server log (warning, quite
    verbose!).
:Default: ``false``
:Type: bool


~~~~~~~~~~~~~~~~~~~~~~~~~~~~~~~~~~~~
``database_engine_option_echo_pool``
~~~~~~~~~~~~~~~~~~~~~~~~~~~~~~~~~~~~

:Description:
    Print database pool operations to the server log (warning, quite
    verbose!).
:Default: ``false``
:Type: bool


~~~~~~~~~~~~~~
``log_events``
~~~~~~~~~~~~~~

:Description:
    Turn on logging of application events and some user events to the
    database.
:Default: ``false``
:Type: bool


~~~~~~~~~~~~~~~
``log_actions``
~~~~~~~~~~~~~~~

:Description:
    Turn on logging of user actions to the database.  Actions
    currently logged are grid views, tool searches, and use of
    "recently" used tools menu.  The log_events and log_actions
    functionality will eventually be merged.
:Default: ``false``
:Type: bool


~~~~~~~~~~~~~~
``fluent_log``
~~~~~~~~~~~~~~

:Description:
    Fluentd configuration.  Various events can be logged to the
    fluentd instance configured below by enabling fluent_log.
:Default: ``false``
:Type: bool


~~~~~~~~~~~~~~~
``fluent_host``
~~~~~~~~~~~~~~~

:Description:
    Fluentd configuration.  Various events can be logged to the
    fluentd instance configured below by enabling fluent_log.
:Default: ``localhost``
:Type: str


~~~~~~~~~~~~~~~
``fluent_port``
~~~~~~~~~~~~~~~

:Description:
    Fluentd configuration.  Various events can be logged to the
    fluentd instance configured below by enabling fluent_log.
:Default: ``24224``
:Type: int


~~~~~~~~~~~~~~~~~~~~~
``sanitize_all_html``
~~~~~~~~~~~~~~~~~~~~~

:Description:
    Sanitize all HTML tool output.  By default, all tool output served
    as 'text/html' will be sanitized thoroughly.  This can be disabled
    if you have special tools that require unaltered output.  WARNING:
    disabling this does make the Galaxy instance susceptible to XSS
    attacks initiated by your users.
:Default: ``true``
:Type: bool


~~~~~~~~~~~~~~~~~~~~~~~~~~~
``sanitize_allowlist_file``
~~~~~~~~~~~~~~~~~~~~~~~~~~~

:Description:
    Datasets created by tools listed in this file are trusted and will
    not have their HTML sanitized on display.  This can be manually
    edited or manipulated through the Admin control panel -- see
    "Manage Allowlist"
    The value of this option will be resolved with respect to
    <managed_config_dir>.
:Default: ``sanitize_allowlist.txt``
:Type: str


~~~~~~~~~~~~~~~~~~~~~~~~~~~~~~~~~~
``serve_xss_vulnerable_mimetypes``
~~~~~~~~~~~~~~~~~~~~~~~~~~~~~~~~~~

:Description:
    By default Galaxy will serve non-HTML tool output that may
    potentially contain browser executable JavaScript content as plain
    text.  This will for instance cause SVG datasets to not render
    properly and so may be disabled by setting this option to true.
:Default: ``false``
:Type: bool


~~~~~~~~~~~~~~~~~~~~~~~~~~~~
``allowed_origin_hostnames``
~~~~~~~~~~~~~~~~~~~~~~~~~~~~

:Description:
    Return a Access-Control-Allow-Origin response header that matches
    the Origin header of the request if that Origin hostname matches
    one of the strings or regular expressions listed here. This is a
    comma-separated list of hostname strings or regular expressions
    beginning and ending with /. E.g.
    mysite.com,google.com,usegalaxy.org,/^[\w\.]*example\.com/ See:
    https://developer.mozilla.org/en-US/docs/Web/HTTP/CORS
:Default: ``None``
:Type: str


~~~~~~~~~~~~~~~~~~~~~~~~~~~~~~~~~~~~~
``trust_jupyter_notebook_conversion``
~~~~~~~~~~~~~~~~~~~~~~~~~~~~~~~~~~~~~

:Description:
    Set to true to use Jupyter nbconvert to build HTML from Jupyter
    notebooks in Galaxy histories.  This process may allow users to
    execute arbitrary code or serve arbitrary HTML.  If enabled,
    Jupyter must be available and on Galaxy's PATH, to do this run
    `pip install jinja2 pygments jupyter` in Galaxy's virtualenv.
:Default: ``false``
:Type: bool


~~~~~~~~~
``debug``
~~~~~~~~~

:Description:
    Debug enables access to various config options useful for
    development and debugging: use_lint, use_profile, and
    use_printdebug.  It also causes the files used by PBS/SGE
    (submission script, output, and error) to remain on disk after the
    job is complete.
:Default: ``false``
:Type: bool


~~~~~~~~~~~~~~~~~~~~~~~~~~~~~~~~~
``use_access_logging_middleware``
~~~~~~~~~~~~~~~~~~~~~~~~~~~~~~~~~

:Description:
    Log request start as well as request end. Disables uvicorn access
    log handler.
:Default: ``false``
:Type: bool


~~~~~~~~~~~~
``use_lint``
~~~~~~~~~~~~

:Description:
    Check for WSGI compliance.
:Default: ``false``
:Type: bool


~~~~~~~~~~~~~~~
``use_profile``
~~~~~~~~~~~~~~~

:Description:
    Run the Python profiler on each request.
:Default: ``false``
:Type: bool


~~~~~~~~~~~~~~~~~~
``use_printdebug``
~~~~~~~~~~~~~~~~~~

:Description:
    Intercept print statements and show them on the returned page.
:Default: ``true``
:Type: bool


~~~~~~~~~~~~~~~~~~~~~~~~~~~~~~~
``monitor_thread_join_timeout``
~~~~~~~~~~~~~~~~~~~~~~~~~~~~~~~

:Description:
    When stopping Galaxy cleanly, how much time to give various
    monitoring/polling threads to finish before giving up on joining
    them. Set to 0 to disable this and terminate without waiting.
    Among others, these threads include the job handler workers, which
    are responsible for preparing/submitting and collecting/finishing
    jobs, and which can cause job errors if not shut down cleanly. If
    using supervisord, consider also increasing the value of
    `stopwaitsecs`. See the Galaxy Admin Documentation for more.
:Default: ``30``
:Type: int


~~~~~~~~~~~~~~~~~
``use_heartbeat``
~~~~~~~~~~~~~~~~~

:Description:
    Write thread status periodically to 'heartbeat.log',  (careful,
    uses disk space rapidly!).  Useful to determine why your processes
    may be consuming a lot of CPU.
:Default: ``false``
:Type: bool


~~~~~~~~~~~~~~~~~~~~~~
``heartbeat_interval``
~~~~~~~~~~~~~~~~~~~~~~

:Description:
    Control the period (in seconds) between dumps. Use -1 to disable.
    Regardless of this setting, if use_heartbeat is enabled, you can
    send a Galaxy process SIGUSR1 (`kill -USR1`) to force a dump.
:Default: ``20``
:Type: int


~~~~~~~~~~~~~~~~~
``heartbeat_log``
~~~~~~~~~~~~~~~~~

:Description:
    Heartbeat log filename. Can accept the template variables
    {server_name} and {pid}
:Default: ``heartbeat_{server_name}.log``
:Type: str


~~~~~~~~~~~~~~
``sentry_dsn``
~~~~~~~~~~~~~~

:Description:
    Log to Sentry Sentry is an open source logging and error
    aggregation platform.  Setting sentry_dsn will enable the Sentry
    middleware and errors will be sent to the indicated sentry
    instance.  This connection string is available in your sentry
    instance under <project_name> -> Settings -> API Keys.
:Default: ``None``
:Type: str


~~~~~~~~~~~~~~~~~~~~~~
``sentry_event_level``
~~~~~~~~~~~~~~~~~~~~~~

:Description:
    Determines the minimum log level that will be sent as an event to
    Sentry. Possible values are DEBUG, INFO, WARNING, ERROR or
    CRITICAL.
:Default: ``ERROR``
:Type: str


~~~~~~~~~~~~~~~~~~~~~~~~~~~~~
``sentry_traces_sample_rate``
~~~~~~~~~~~~~~~~~~~~~~~~~~~~~

:Description:
    Set to a number between 0 and 1. With this option set, every
    transaction created will have that percentage chance of being sent
    to Sentry. A value higher than 0 is required to analyze
    performance.
:Default: ``0.0``
:Type: float


~~~~~~~~~~~~~~~~~~~
``sentry_ca_certs``
~~~~~~~~~~~~~~~~~~~

:Description:
    Use this option to provide the path to location of the CA
    (Certificate Authority) certificate file if the sentry server uses
    a self-signed certificate.
:Default: ``None``
:Type: str


~~~~~~~~~~~~~~~
``statsd_host``
~~~~~~~~~~~~~~~

:Description:
    Log to statsd Statsd is an external statistics aggregator
    (https://github.com/etsy/statsd) Enabling the following options
    will cause galaxy to log request timing and other statistics to
    the configured statsd instance.  The statsd_prefix is useful if
    you are running multiple Galaxy instances and want to segment
    statistics between them within the same aggregator.
:Default: ``None``
:Type: str


~~~~~~~~~~~~~~~
``statsd_port``
~~~~~~~~~~~~~~~

:Description:
    Log to statsd Statsd is an external statistics aggregator
    (https://github.com/etsy/statsd) Enabling the following options
    will cause galaxy to log request timing and other statistics to
    the configured statsd instance.  The statsd_prefix is useful if
    you are running multiple Galaxy instances and want to segment
    statistics between them within the same aggregator.
:Default: ``8125``
:Type: int


~~~~~~~~~~~~~~~~~
``statsd_prefix``
~~~~~~~~~~~~~~~~~

:Description:
    Log to statsd Statsd is an external statistics aggregator
    (https://github.com/etsy/statsd) Enabling the following options
    will cause galaxy to log request timing and other statistics to
    the configured statsd instance.  The statsd_prefix is useful if
    you are running multiple Galaxy instances and want to segment
    statistics between them within the same aggregator.
:Default: ``galaxy``
:Type: str


~~~~~~~~~~~~~~~~~~~
``statsd_influxdb``
~~~~~~~~~~~~~~~~~~~

:Description:
    If you are using telegraf to collect these metrics and then
    sending them to InfluxDB, Galaxy can provide more nicely tagged
    metrics. Instead of sending prefix + dot-separated-path, Galaxy
    will send prefix with a tag path set to the page url
:Default: ``false``
:Type: bool


~~~~~~~~~~~~~~~~~~~~~
``statsd_mock_calls``
~~~~~~~~~~~~~~~~~~~~~

:Description:
    Mock out statsd client calls - only used by testing infrastructure
    really. Do not set this in production environments.
:Default: ``false``
:Type: bool


~~~~~~~~~~~~~~~~~~~~~~
``library_import_dir``
~~~~~~~~~~~~~~~~~~~~~~

:Description:
    Add an option to the library upload form which allows
    administrators to upload a directory of files.
:Default: ``None``
:Type: str


~~~~~~~~~~~~~~~~~~~~~~~~~~~
``user_library_import_dir``
~~~~~~~~~~~~~~~~~~~~~~~~~~~

:Description:
    Add an option to the library upload form which allows authorized
    non-administrators to upload a directory of files.  The configured
    directory must contain sub-directories named the same as the
    non-admin user's Galaxy login ( email ).  The non-admin user is
    restricted to uploading files or sub-directories of files
    contained in their directory.
:Default: ``None``
:Type: str


~~~~~~~~~~~~~~~~~~~~~~~~~~~~~~~~~~~~~~~~~
``user_library_import_dir_auto_creation``
~~~~~~~~~~~~~~~~~~~~~~~~~~~~~~~~~~~~~~~~~

:Description:
    If user_library_import_dir is set, this option will auto create a
    library import directory for every user (based on their email)
    upon login.
:Default: ``false``
:Type: bool


~~~~~~~~~~~~~~~~~~~~~~~~~~~~~~~~~~~~~~~~~
``user_library_import_symlink_allowlist``
~~~~~~~~~~~~~~~~~~~~~~~~~~~~~~~~~~~~~~~~~

:Description:
    For security reasons, users may not import any files that actually
    lie outside of their `user_library_import_dir` (e.g. using
    symbolic links). A list of directories can be allowed by setting
    the following option (the list is comma-separated). Be aware that
    *any* user with library import permissions can import from
    anywhere in these directories (assuming they are able to create
    symlinks to them).
:Default: ``None``
:Type: str


~~~~~~~~~~~~~~~~~~~~~~~~~~~~~~~~~~~~~~~~~
``user_library_import_check_permissions``
~~~~~~~~~~~~~~~~~~~~~~~~~~~~~~~~~~~~~~~~~

:Description:
    In conjunction or alternatively, Galaxy can restrict user library
    imports to those files that the user can read (by checking basic
    unix permissions). For this to work, the username has to match the
    username on the filesystem.
:Default: ``false``
:Type: bool


~~~~~~~~~~~~~~~~~~~~
``allow_path_paste``
~~~~~~~~~~~~~~~~~~~~

:Description:
    Allow admins to paste filesystem paths during upload. For
    libraries this adds an option to the admin library upload tool
    allowing admins to paste filesystem paths to files and directories
    in a box, and these paths will be added to a library.  For history
    uploads, this allows pasting in paths as URIs. (i.e. prefixed with
    file://). Set to true to enable.  Please note the security
    implication that this will give Galaxy Admins access to anything
    your Galaxy user has access to.
:Default: ``false``
:Type: bool


~~~~~~~~~~~~~~~~~~~~~~~~~~~~~
``disable_library_comptypes``
~~~~~~~~~~~~~~~~~~~~~~~~~~~~~

:Description:
    Users may choose to download multiple files from a library in an
    archive.  By default, Galaxy allows users to select from a few
    different archive formats if testing shows that Galaxy is able to
    create files using these formats. Specific formats can be disabled
    with this option, separate more than one format with commas.
    Available formats are currently 'zip', 'gz', and 'bz2'.
:Default: ``None``
:Type: str


~~~~~~~~~~~~~~~~~~~
``tool_name_boost``
~~~~~~~~~~~~~~~~~~~

:Description:
    In tool search, a query match against a tool's name text will
    receive this score multiplier.
:Default: ``20.0``
:Type: float


~~~~~~~~~~~~~~~~~~~~~~~~~~~~~~
``tool_name_exact_multiplier``
~~~~~~~~~~~~~~~~~~~~~~~~~~~~~~

:Description:
    If a search query matches a tool name exactly, the score will be
    multiplied by this factor.
:Default: ``10.0``
:Type: float


~~~~~~~~~~~~~~~~~
``tool_id_boost``
~~~~~~~~~~~~~~~~~

:Description:
    In tool search, a query match against a tool's ID text will
    receive this score multiplier. The query must be an exact match
    against ID in order to be counted as a match.
:Default: ``20.0``
:Type: float


~~~~~~~~~~~~~~~~~~~~~~
``tool_section_boost``
~~~~~~~~~~~~~~~~~~~~~~

:Description:
    In tool search, a query match against a tool's section text will
    receive this score multiplier.
:Default: ``3.0``
:Type: float


~~~~~~~~~~~~~~~~~~~~~~~~~~
``tool_description_boost``
~~~~~~~~~~~~~~~~~~~~~~~~~~

:Description:
    In tool search, a query match against a tool's description text
    will receive this score multiplier.
:Default: ``8.0``
:Type: float


~~~~~~~~~~~~~~~~~~~~
``tool_label_boost``
~~~~~~~~~~~~~~~~~~~~

:Description:
    In tool search, a query match against a tool's label text will
    receive this score multiplier.
:Default: ``1.0``
:Type: float


~~~~~~~~~~~~~~~~~~~
``tool_stub_boost``
~~~~~~~~~~~~~~~~~~~

:Description:
    A stub is parsed from the GUID as "owner/repo/tool_id". In tool
    search, a query match against a tool's stub text will receive this
    score multiplier.
:Default: ``2.0``
:Type: float


~~~~~~~~~~~~~~~~~~~
``tool_help_boost``
~~~~~~~~~~~~~~~~~~~

:Description:
    In tool search, a query match against a tool's help text will
    receive this score multiplier.
:Default: ``1.0``
:Type: float


~~~~~~~~~~~~~~~~~~~~~~
``tool_help_bm25f_k1``
~~~~~~~~~~~~~~~~~~~~~~

:Description:
    The lower this parameter, the greater the diminishing reward for
    term frequency in the help text. A higher K1 increases the level
    of reward for additional occurences of a term. The default value
    will provide a slight increase in score for the first, second and
    third occurrence and little reward thereafter.
:Default: ``0.5``
:Type: float


~~~~~~~~~~~~~~~~~~~~~
``tool_search_limit``
~~~~~~~~~~~~~~~~~~~~~

:Description:
    Limits the number of results in toolbox search. Use to set the
    maximum number of tool search results to display.
:Default: ``20``
:Type: int


~~~~~~~~~~~~~~~~~~~~~~~~~~~~
``tool_enable_ngram_search``
~~~~~~~~~~~~~~~~~~~~~~~~~~~~

:Description:
    Disabling this will prevent partial matches on tool names.
    Enable/disable Ngram-search for tools. It makes tool search
    results tolerant for spelling mistakes in the query, and will also
    match query substrings e.g. "genome" will match "genomics" or
    "metagenome".
:Default: ``true``
:Type: bool


~~~~~~~~~~~~~~~~~~~~~~
``tool_ngram_minsize``
~~~~~~~~~~~~~~~~~~~~~~

:Description:
    Set minimum character length of ngrams
:Default: ``3``
:Type: int


~~~~~~~~~~~~~~~~~~~~~~
``tool_ngram_maxsize``
~~~~~~~~~~~~~~~~~~~~~~

:Description:
    Set maximum character length of ngrams
:Default: ``4``
:Type: int


~~~~~~~~~~~~~~~~~~~~~
``tool_ngram_factor``
~~~~~~~~~~~~~~~~~~~~~

:Description:
    Ngram matched scores will be multiplied by this factor. Should
    always be below 1, because an ngram match is a partial match of a
    search term.
:Default: ``0.2``
:Type: float


~~~~~~~~~~~~~~~~~~~~~~~~~~~~~~
``tool_test_data_directories``
~~~~~~~~~~~~~~~~~~~~~~~~~~~~~~

:Description:
    Set tool test data directory. The test framework sets this value
    to
    'test-data,https://github.com/galaxyproject/galaxy-test-data.git'
    which will cause Galaxy to clone down extra test data on the fly
    for certain tools distributed with Galaxy but this is likely not
    appropriate for production systems. Instead one can simply clone
    that repository directly and specify a path here instead of a Git
    HTTP repository.
:Default: ``test-data``
:Type: str


~~~~~~~~~~~~~
``id_secret``
~~~~~~~~~~~~~

:Description:
    Galaxy encodes various internal values when these values will be
    output in some format (for example, in a URL or cookie).  You
    should set a key to be used by the algorithm that encodes and
    decodes these values. It can be any string with a length between 5
    and 56 bytes. One simple way to generate a value for this is with
    the shell command:   python -c 'from __future__ import
    print_function; import time; print(time.time())' | md5sum | cut -f
    1 -d ' '
:Default: ``USING THE DEFAULT IS NOT SECURE!``
:Type: str


~~~~~~~~~~~~~~~~~~~
``use_remote_user``
~~~~~~~~~~~~~~~~~~~

:Description:
    User authentication can be delegated to an upstream proxy server
    (usually Apache).  The upstream proxy should set a REMOTE_USER
    header in the request. Enabling remote user disables regular
    logins.  For more information, see:
    https://docs.galaxyproject.org/en/master/admin/special_topics/apache.html
:Default: ``false``
:Type: bool


~~~~~~~~~~~~~~~~~~~~~~~~~~
``remote_user_maildomain``
~~~~~~~~~~~~~~~~~~~~~~~~~~

:Description:
    If use_remote_user is enabled and your external authentication
    method just returns bare usernames, set a default mail domain to
    be appended to usernames, to become your Galaxy usernames (email
    addresses).
:Default: ``None``
:Type: str


~~~~~~~~~~~~~~~~~~~~~~
``remote_user_header``
~~~~~~~~~~~~~~~~~~~~~~

:Description:
    If use_remote_user is enabled, the header that the upstream proxy
    provides the remote username in defaults to HTTP_REMOTE_USER (the
    ``HTTP_`` is prepended by WSGI).  This option allows you to change
    the header.  Note, you still need to prepend ``HTTP_`` to the
    header in this option, but your proxy server should *not* include
    ``HTTP_`` at the beginning of the header name.
:Default: ``HTTP_REMOTE_USER``
:Type: str


~~~~~~~~~~~~~~~~~~~~~~
``remote_user_secret``
~~~~~~~~~~~~~~~~~~~~~~

:Description:
    If use_remote_user is enabled, anyone who can log in to the Galaxy
    host may impersonate any other user by simply sending the
    appropriate header.  Thus a secret shared between the upstream
    proxy server, and Galaxy is required. If anyone other than the
    Galaxy user is using the server, then apache/nginx should pass a
    value in the header 'GX_SECRET' that is identical to the one
    below.
:Default: ``USING THE DEFAULT IS NOT SECURE!``
:Type: str


~~~~~~~~~~~~~~~~~~~~~~~~~~~
``remote_user_logout_href``
~~~~~~~~~~~~~~~~~~~~~~~~~~~

:Description:
    If use_remote_user is enabled, you can set this to a URL that will
    log your users out.
:Default: ``None``
:Type: str


~~~~~~~~~~~~~~~~~~~~~~~~~
``post_user_logout_href``
~~~~~~~~~~~~~~~~~~~~~~~~~

:Description:
    This is the default url to which users are redirected after they
    log out.
:Default: ``/root/login?is_logout_redirect=true``
:Type: str


~~~~~~~~~~~~~~~~~~~~~~~~~~~~~~~
``normalize_remote_user_email``
~~~~~~~~~~~~~~~~~~~~~~~~~~~~~~~

:Description:
    If your proxy and/or authentication source does not normalize
    e-mail addresses or user names being passed to Galaxy - set this
    option to true to force these to lower case.
:Default: ``false``
:Type: bool


~~~~~~~~~~~~~~~
``single_user``
~~~~~~~~~~~~~~~

:Description:
    If an e-mail address is specified here, it will hijack remote user
    mechanics (``use_remote_user``) and have the webapp inject a
    single fixed user. This has the effect of turning Galaxy into a
    single user application with no login or external proxy required.
    Such applications should not be exposed to the world.
:Default: ``None``
:Type: str


~~~~~~~~~~~~~~~
``admin_users``
~~~~~~~~~~~~~~~

:Description:
    Administrative users - set this to a comma-separated list of valid
    Galaxy users (email addresses).  These users will have access to
    the Admin section of the server, and will have access to create
    users, groups, roles, libraries, and more.  For more information,
    see:   https://galaxyproject.org/admin/
:Default: ``None``
:Type: str


~~~~~~~~~~~~~~~~~
``require_login``
~~~~~~~~~~~~~~~~~

:Description:
    Force everyone to log in (disable anonymous access).
:Default: ``false``
:Type: bool


~~~~~~~~~~~~~~~~~
``hide_sign_out``
~~~~~~~~~~~~~~~~~

:Description:
    Hide the sign out link in the user menu (Useful if only third
    party authentication is enabled, and users should only sign out
    using the  authentication provider's sign out page.)
:Default: ``false``
:Type: bool


~~~~~~~~~~~~~~~~~~~~~~~~~~
``disable_internal_login``
~~~~~~~~~~~~~~~~~~~~~~~~~~

:Description:
    Hides internal Galaxy login form fields
:Default: ``false``
:Type: bool


~~~~~~~~~~~~~~~~~~~~~~~~~~~
``show_welcome_with_login``
~~~~~~~~~~~~~~~~~~~~~~~~~~~

:Description:
    Show the site's welcome page (see welcome_url) alongside the login
    page (even if require_login is true).
:Default: ``false``
:Type: bool


~~~~~~~~~~~~~~~~~~~~~~~
``prefer_custos_login``
~~~~~~~~~~~~~~~~~~~~~~~

:Description:
    Controls the order of the login page to prefer Custos-based login
    and registration.
:Default: ``false``
:Type: bool


~~~~~~~~~~~~~~~~~~~~~~~~~~~~~~~~
``allow_local_account_creation``
~~~~~~~~~~~~~~~~~~~~~~~~~~~~~~~~

:Description:
    Allow unregistered users to create new local (non-OIDC) accounts
    (otherwise, they will have to be created by an admin). This option
    will be overridden to false in case disable_local_accounts  is set
    to true.
:Default: ``true``
:Type: bool


~~~~~~~~~~~~~~~~~~~~~~~~~~
``disable_local_accounts``
~~~~~~~~~~~~~~~~~~~~~~~~~~

:Description:
    Disable local accounts. If this option is set to true, at least
    one OIDC provider needs  to be configured and will serve as the
    account provider. If this option is set to true,
    allow_local_account creation will be overridden with false.
:Default: ``false``
:Type: bool


~~~~~~~~~~~~~~~~~~~~~~~
``allow_user_deletion``
~~~~~~~~~~~~~~~~~~~~~~~

:Description:
    Allow administrators to delete accounts.
:Default: ``false``
:Type: bool


~~~~~~~~~~~~~~~~~~~~~~~~~~~~
``allow_user_impersonation``
~~~~~~~~~~~~~~~~~~~~~~~~~~~~

:Description:
    Allow administrators to log in as other users (useful for
    debugging).
:Default: ``false``
:Type: bool


~~~~~~~~~~~~~~~~~~~~~~~~~~~~~~
``show_user_prepopulate_form``
~~~~~~~~~~~~~~~~~~~~~~~~~~~~~~

:Description:
    When using LDAP for authentication, allow administrators to
    pre-populate users using an additional form on 'Create new user'
:Default: ``false``
:Type: bool


~~~~~~~~~~~~~~~~~~~~~~~~~~~
``upload_from_form_button``
~~~~~~~~~~~~~~~~~~~~~~~~~~~

:Description:
    If 'always-on', add another button to tool form data inputs that
    allow uploading data from the tool form in fewer clicks (at the
    expense of making the form more complicated). This applies to
    workflows as well.
    Avoiding making this a boolean because we may add options such as
    'in-single-form-view' or 'in-simplified-workflow-views'.
    https://github.com/galaxyproject/galaxy/pull/9809/files#r461889109
:Default: ``always-off``
:Type: str


~~~~~~~~~~~~~~~~~~~~~~~~~~~~
``allow_user_dataset_purge``
~~~~~~~~~~~~~~~~~~~~~~~~~~~~

:Description:
    Allow users to remove their datasets from disk immediately
    (otherwise, datasets will be removed after a time period specified
    by an administrator in the cleanup scripts run via cron)
:Default: ``true``
:Type: bool


~~~~~~~~~~~~~~~~~~~~~~~~~~~~~~~~~~~~~~~~~~~~~~~~
``new_user_dataset_access_role_default_private``
~~~~~~~~~~~~~~~~~~~~~~~~~~~~~~~~~~~~~~~~~~~~~~~~

:Description:
    By default, users' data will be public, but setting this to true
    will cause it to be private.  Does not affect existing users and
    data, only ones created after this option is set.  Users may still
    change their default back to public.
:Default: ``false``
:Type: bool


~~~~~~~~~~~~~~~~~~~~
``expose_user_name``
~~~~~~~~~~~~~~~~~~~~

:Description:
    Expose user list.  Setting this to true will expose the user list
    to authenticated users.  This makes sharing datasets in smaller
    galaxy instances much easier as they can type a name/email and
    have the correct user show up. This makes less sense on large
    public Galaxy instances where that data shouldn't be exposed.  For
    semi-public Galaxies, it may make sense to expose just the
    username and not email, or vice versa.
    If enable_beta_gdpr is set to true, then this option will be
    overridden and set to false.
:Default: ``false``
:Type: bool


~~~~~~~~~~~~~~~~~~~~~
``expose_user_email``
~~~~~~~~~~~~~~~~~~~~~

:Description:
    Expose user list.  Setting this to true will expose the user list
    to authenticated users.  This makes sharing datasets in smaller
    galaxy instances much easier as they can type a name/email and
    have the correct user show up. This makes less sense on large
    public Galaxy instances where that data shouldn't be exposed.  For
    semi-public Galaxies, it may make sense to expose just the
    username and not email, or vice versa.
    If enable_beta_gdpr is set to true, then this option will be
    overridden and set to false.
:Default: ``false``
:Type: bool


~~~~~~~~~~~~~~~~~~~~~~~
``fetch_url_allowlist``
~~~~~~~~~~~~~~~~~~~~~~~

:Description:
    List of allowed local network addresses for "Upload from URL"
    dialog. By default, Galaxy will deny access to the local network
    address space, to prevent users making requests to services which
    the administrator did not intend to expose. Previously, you could
    request any network service that Galaxy might have had access to,
    even if the user could not normally access it. It should be a
    comma-separated list of IP addresses or IP address/mask, e.g.
    10.10.10.10,10.0.1.0/24,fd00::/8
:Default: ``None``
:Type: str


~~~~~~~~~~~~~~~~~~~~
``enable_beta_gdpr``
~~~~~~~~~~~~~~~~~~~~

:Description:
    Enables GDPR Compliance mode. This makes several changes to the
    way Galaxy logs and exposes data externally such as removing
    emails and usernames from logs and bug reports. It also causes the
    delete user admin action to permanently redact their username and
    password, but not to delete data associated with the account as
    this is not currently easily implementable.
    You are responsible for removing personal data from backups.
    This forces expose_user_email and expose_user_name to be false,
    and forces user_deletion to be true to support the right to
    erasure.
    Please read the GDPR section under the special topics area of the
    admin documentation.
:Default: ``false``
:Type: bool


~~~~~~~~~~~~~~~~~~~~~~~~~~~~~~~~
``enable_beta_workflow_modules``
~~~~~~~~~~~~~~~~~~~~~~~~~~~~~~~~

:Description:
    Enable beta workflow modules that should not yet be considered
    part of Galaxy's stable API. (The module state definitions may
    change and workflows built using these modules may not function in
    the future.)
:Default: ``false``
:Type: bool


~~~~~~~~~~~~~~~~~~~~
``edam_panel_views``
~~~~~~~~~~~~~~~~~~~~

:Description:
    Comma-separated list of the EDAM panel views to load - choose from
    merged, operations, topics. Set to empty string to disable EDAM
    all together. Set default_panel_view to 'ontology:edam_topics' to
    override default tool panel to use an EDAM view.
:Default: ``operations,topics``
:Type: str


~~~~~~~~~~~~~~~~~~~~~~~~~~~~~~
``edam_toolbox_ontology_path``
~~~~~~~~~~~~~~~~~~~~~~~~~~~~~~

:Description:
    Sets the path to EDAM ontology file - if the path doesn't exist
    PyPI package data will be loaded.
    The value of this option will be resolved with respect to
    <data_dir>.
:Default: ``EDAM.tsv``
:Type: str


~~~~~~~~~~~~~~~~~~~
``panel_views_dir``
~~~~~~~~~~~~~~~~~~~

:Description:
    Directory to check out for toolbox tool panel views. The path is
    relative to the Galaxy root dir.  To use an absolute path begin
    the path with '/'.  This is a comma-separated list.
:Default: ``config/plugins/activities``
:Type: str


~~~~~~~~~~~~~~~
``panel_views``
~~~~~~~~~~~~~~~

:Description:
    Definitions of static toolbox panel views embedded directly in the
    config instead of reading YAML from directory with
    panel_views_dir.
:Default: ``None``
:Type: seq


~~~~~~~~~~~~~~~~~~~~~~
``default_panel_view``
~~~~~~~~~~~~~~~~~~~~~~

:Description:
    Default tool panel view for the current Galaxy configuration. This
    should refer to an id of a panel view defined using the
    panel_views or panel_views_dir configuration options or an EDAM
    panel view. The default panel view is simply called `default` and
    refers to the tool panel state defined by the integrated tool
    panel.
:Default: ``default``
:Type: str


~~~~~~~~~~~~~~~~~~~~~~~~~~~~~~~~~~
``default_workflow_export_format``
~~~~~~~~~~~~~~~~~~~~~~~~~~~~~~~~~~

:Description:
    Default format for the export of workflows. Possible values are
    'ga' or 'format2'.
:Default: ``ga``
:Type: str


~~~~~~~~~~~~~~~~~~~~~~~~~~~~~~~~~~~~~~~~~~~~~~~~~~~~
``parallelize_workflow_scheduling_within_histories``
~~~~~~~~~~~~~~~~~~~~~~~~~~~~~~~~~~~~~~~~~~~~~~~~~~~~

:Description:
    If multiple job handlers are enabled, allow Galaxy to schedule
    workflow invocations in multiple handlers simultaneously. This is
    discouraged because it results in a less predictable order of
    workflow datasets within in histories.
:Default: ``false``
:Type: bool


~~~~~~~~~~~~~~~~~~~~~~~~~~~~~~~~~~~~~~~~
``maximum_workflow_invocation_duration``
~~~~~~~~~~~~~~~~~~~~~~~~~~~~~~~~~~~~~~~~

:Description:
    This is the maximum amount of time a workflow invocation may stay
    in an active scheduling state in seconds. Set to -1 to disable
    this maximum and allow any workflow invocation to schedule
    indefinitely. The default corresponds to 1 month.
:Default: ``2678400``
:Type: int


~~~~~~~~~~~~~~~~~~~~~~~~~~~~~~~~~~~~~~~~~~~~~~~~~~
``maximum_workflow_jobs_per_scheduling_iteration``
~~~~~~~~~~~~~~~~~~~~~~~~~~~~~~~~~~~~~~~~~~~~~~~~~~

:Description:
    Specify a maximum number of jobs that any given workflow
    scheduling iteration can create. Set this to a positive integer to
    prevent large collection jobs in a workflow from preventing other
    jobs from executing. This may also mitigate memory issues
    associated with scheduling workflows at the expense of increased
    total DB traffic because model objects are expunged from the SQL
    alchemy session between workflow invocation scheduling iterations.
    Set to -1 to disable any such maximum.
:Default: ``1000``
:Type: int


~~~~~~~~~~~~~~~~~~~~~~~~
``flush_per_n_datasets``
~~~~~~~~~~~~~~~~~~~~~~~~

:Description:
    Maximum number of datasets to create before flushing created
    datasets to database. This affects tools that create many output
    datasets. Higher values will lead to fewer database flushes and
    faster execution, but require more memory. Set to -1 to disable
    creating datasets in batches.
:Default: ``1000``
:Type: int


~~~~~~~~~~~~~~~~~~~~~~~~
``max_discovered_files``
~~~~~~~~~~~~~~~~~~~~~~~~

:Description:
    Set this to a positive integer value to limit the number of
    datasets that can be discovered by a single job. This prevents
    accidentally creating large numbers of datasets when running tools
    that create a potentially unlimited number of output datasets,
    such as tools that split a file into a collection of datasets for
    each line in an input dataset.
:Default: ``10000``
:Type: int


~~~~~~~~~~~~~~~~~~~~~~~~~~~~~~~~~~~~~~~~~~~~
``history_local_serial_workflow_scheduling``
~~~~~~~~~~~~~~~~~~~~~~~~~~~~~~~~~~~~~~~~~~~~

:Description:
    Force serial scheduling of workflows within the context of a
    particular history
:Default: ``false``
:Type: bool


~~~~~~~~~~~~~~~
``enable_oidc``
~~~~~~~~~~~~~~~

:Description:
    Enables and disables OpenID Connect (OIDC) support.
:Default: ``false``
:Type: bool


~~~~~~~~~~~~~~~~~~~~
``oidc_config_file``
~~~~~~~~~~~~~~~~~~~~

:Description:
    Sets the path to OIDC configuration file.
    The value of this option will be resolved with respect to
    <config_dir>.
:Default: ``oidc_config.xml``
:Type: str


~~~~~~~~~~~~~~~~~~~~~~~~~~~~~
``oidc_backends_config_file``
~~~~~~~~~~~~~~~~~~~~~~~~~~~~~

:Description:
    Sets the path to OIDC backends configuration file.
    The value of this option will be resolved with respect to
    <config_dir>.
:Default: ``oidc_backends_config.xml``
:Type: str


~~~~~~~~~~~~~~~~~~~~~~
``oidc_auth_pipeline``
~~~~~~~~~~~~~~~~~~~~~~

:Description:
    Sets the full sequence of steps that Python Social Auth goes
    through when authenticating an OIDC login. Use when you want to
    completely customize the pipeline (e.g. for testing).
    By default, Galaxy uses galaxy.authnz.psa_authnz.AUTH_PIPELINE -
    see there for example steps.
    Each element should be an import path to a function, e.g.
    galaxy.authnz.psa_authnz.contains_required_data
:Default: ``None``
:Type: seq


~~~~~~~~~~~~~~~~~~~~~~~~~~~~
``oidc_auth_pipeline_extra``
~~~~~~~~~~~~~~~~~~~~~~~~~~~~

:Description:
    Sets additional authentication pipeline steps, added after the
    default steps (from galaxy.authnz.psa_authnz.AUTH_PIPELINE).
    Use when you want to keep the default pipeline, but add additional
    custom processing.
    Each element should be an import path to a function, e.g.
    galaxy.authnz.psa_authnz.contains_required_data
:Default: ``None``
:Type: seq


~~~~~~~~~~~~~~~~~~~~~
``oidc_scope_prefix``
~~~~~~~~~~~~~~~~~~~~~

:Description:
    Sets the prefix for OIDC scopes specific to this Galaxy instance.
    If an API call is made against this Galaxy instance using an OIDC
    bearer token, any scopes must be prefixed with this value e.g.
    https://galaxyproject.org/api. More concretely, to request all
    permissions that the user has, the scope would have to be
    specified as "<prefix>:*". e.g "https://galaxyproject.org/api:*".
    Currently, only * is recognised as a valid scope, and future
    iterations may provide more fine-grained scopes.
:Default: ``https://galaxyproject.org/api``
:Type: str


~~~~~~~~~~~~~~~~~~~~~~~~~~~~~~~~
``oidc_refresh_tokens_interval``
~~~~~~~~~~~~~~~~~~~~~~~~~~~~~~~~

:Description:
    The interval in seconds between calls to refresh OIDC tokens
:Default: ``300``
:Type: int


~~~~~~~~~~~~~~~~~~~~
``auth_config_file``
~~~~~~~~~~~~~~~~~~~~

:Description:
    XML config file that allows the use of different authentication
    providers (e.g. LDAP) instead or in addition to local
    authentication (.sample is used if default does not exist).
    The value of this option will be resolved with respect to
    <config_dir>.
:Default: ``auth_conf.xml``
:Type: str


~~~~~~~~~~~~~~~~~~~~
``api_allow_run_as``
~~~~~~~~~~~~~~~~~~~~

:Description:
    Optional list of email addresses of API users who can make calls
    on behalf of other users.
:Default: ``None``
:Type: str


~~~~~~~~~~~~~~~~~~~~~~~~~~~
``bootstrap_admin_api_key``
~~~~~~~~~~~~~~~~~~~~~~~~~~~

:Description:
    API key that allows performing some admin actions without actually
    having a real admin user in the database and config. Only set this
    if you need to bootstrap Galaxy, in particular to create a real
    admin user account via API. You should probably not set this on a
    production server.
:Default: ``None``
:Type: str


~~~~~~~~~~~~~~~~~~~~~
``organization_name``
~~~~~~~~~~~~~~~~~~~~~

:Description:
    The name of the organization that operates this Galaxy instance.
    Serves as the default for the GA4GH service organization name and
    can be exposed through Galaxy markdown for reports and such. For
    instance, "Not Evil Corporation".
    For GA4GH APIs, this is exposed via the service-info endpoint for
    the Galaxy DRS API. If unset, one will be generated using
    ga4gh_service_id (but only in the context of GA4GH APIs).
    For more information on GA4GH service definitions - check out
    https://github.com/ga4gh-discovery/ga4gh-service-registry and
    https://editor.swagger.io/?url=https://raw.githubusercontent.com/ga4gh-discovery/ga4gh-service-registry/develop/service-registry.yaml
:Default: ``None``
:Type: str


~~~~~~~~~~~~~~~~~~~~
``organization_url``
~~~~~~~~~~~~~~~~~~~~

:Description:
    The URL of the organization that operates this Galaxy instance.
    Serves as the default for the GA4GH service organization name and
    can be exposed through Galaxy markdown for reports and such. For
    instance, "notevilcorp.com".
    For GA4GH APIs, this is exposed via the service-info endpoint.
    For more information on GA4GH service definitions - check out
    https://github.com/ga4gh-discovery/ga4gh-service-registry and
    https://editor.swagger.io/?url=https://raw.githubusercontent.com/ga4gh-discovery/ga4gh-service-registry/develop/service-registry.yaml
:Default: ``None``
:Type: str


~~~~~~~~~~~~~~~~~~~~
``ga4gh_service_id``
~~~~~~~~~~~~~~~~~~~~

:Description:
    Service ID for GA4GH services (exposed via the service-info
    endpoint for the Galaxy DRS API). If unset, one will be generated
    using the URL the target API requests are made against.
    For more information on GA4GH service definitions - check out
    https://github.com/ga4gh-discovery/ga4gh-service-registry and
    https://editor.swagger.io/?url=https://raw.githubusercontent.com/ga4gh-discovery/ga4gh-service-registry/develop/service-registry.yaml
    This value should likely reflect your service's URL. For instance
    for usegalaxy.org this value should be org.usegalaxy. Particular
    Galaxy implementations will treat this value as a prefix and
    append the service type to this ID. For instance for the DRS
    service "id" (available via the DRS API) for the above
    configuration value would be org.usegalaxy.drs.
:Default: ``None``
:Type: str


~~~~~~~~~~~~~~~~~~~~~~~~~~~~~
``ga4gh_service_environment``
~~~~~~~~~~~~~~~~~~~~~~~~~~~~~

:Description:
    Service environment (exposed via the service-info endpoint for the
    Galaxy DRS API) for implemented GA4GH services.
    Suggested values are prod, test, dev, staging.
    For more information on GA4GH service definitions - check out
    https://github.com/ga4gh-discovery/ga4gh-service-registry and
    https://editor.swagger.io/?url=https://raw.githubusercontent.com/ga4gh-discovery/ga4gh-service-registry/develop/service-registry.yaml
:Default: ``None``
:Type: str


~~~~~~~~~~~~~~~~~~~~
``enable_tool_tags``
~~~~~~~~~~~~~~~~~~~~

:Description:
    Enable tool tags (associating tools with tags).  This has its own
    option since its implementation has a few performance implications
    on startup for large servers.
:Default: ``false``
:Type: bool


~~~~~~~~~~~~~~~~~~~~~~~~~~~~~~~~~~~
``enable_unique_workflow_defaults``
~~~~~~~~~~~~~~~~~~~~~~~~~~~~~~~~~~~

:Description:
    Enable a feature when running workflows.  When enabled, default
    datasets are selected for "Set at Runtime" inputs from the history
    such that the same input will not be selected twice, unless there
    are more inputs than compatible datasets in the history. When
    false, the most recently added compatible item in the history will
    be used for each "Set at Runtime" input, independent of others in
    the workflow.
:Default: ``false``
:Type: bool


~~~~~~~~~~~~~~~~~~~~~~~~~~~~~~
``simplified_workflow_run_ui``
~~~~~~~~~~~~~~~~~~~~~~~~~~~~~~

:Description:
    If set to 'off' by default, always use the traditional workflow
    form that renders all steps in the GUI and serializes the tool
    state of all steps during invocation. Set to 'prefer' to default
    to a simplified workflow UI that only renders the inputs if
    possible (the workflow must have no disconnected runtime inputs
    and not replacement parameters within tool steps). In the future
    'force' may be added an option for Galaskio-style servers that
    should only render simplified workflows.
:Default: ``prefer``
:Type: str


~~~~~~~~~~~~~~~~~~~~~~~~~~~~~~~~~~~~~~~~~~~~~
``simplified_workflow_run_ui_target_history``
~~~~~~~~~~~~~~~~~~~~~~~~~~~~~~~~~~~~~~~~~~~~~

:Description:
    When the simplified workflow run form is rendered, should the
    invocation outputs be sent to the 'current' history or a 'new'
    history. If the user should be presented and option between these
    - set this to 'prefer_current' or 'prefer_new' to display a
    runtime setting with the corresponding default. The default is to
    provide the user this option and default it to the current history
    (the traditional behavior of Galaxy for years) - this corresponds
    to the setting 'prefer_current'.
:Default: ``prefer_current``
:Type: str


~~~~~~~~~~~~~~~~~~~~~~~~~~~~~~~~~~~~~~~~
``simplified_workflow_run_ui_job_cache``
~~~~~~~~~~~~~~~~~~~~~~~~~~~~~~~~~~~~~~~~

:Description:
    When the simplified workflow run form is rendered, should the
    invocation use job caching. This isn't a boolean so an option for
    'show-selection' can be added later.
:Default: ``off``
:Type: str


~~~~~~~~~~~~~~~~~~~
``ftp_upload_site``
~~~~~~~~~~~~~~~~~~~

:Description:
    Enable Galaxy's "Upload via FTP" interface.  You'll need to
    install and configure an FTP server (we've used ProFTPd since it
    can use Galaxy's database for authentication) and set the
    following two options. This will be provided to users in the help
    text as 'log in to the FTP server at '. Thus, it should be the
    hostname of your FTP server.
:Default: ``None``
:Type: str


~~~~~~~~~~~~~~~~~~
``ftp_upload_dir``
~~~~~~~~~~~~~~~~~~

:Description:
    This should point to a directory containing subdirectories
    matching users' identifier (defaults to e-mail), where Galaxy will
    look for files.
:Default: ``None``
:Type: str


~~~~~~~~~~~~~~~~~~~~~~~~~~~~~
``ftp_upload_dir_identifier``
~~~~~~~~~~~~~~~~~~~~~~~~~~~~~

:Description:
    User attribute to use as subdirectory in calculating default
    ftp_upload_dir pattern. By default this will be email so a user's
    FTP upload directory will be ${ftp_upload_dir}/${user.email}. Can
    set this to other attributes such as id or username though.
:Default: ``email``
:Type: str


~~~~~~~~~~~~~~~~~~~~~~~~~~~
``ftp_upload_dir_template``
~~~~~~~~~~~~~~~~~~~~~~~~~~~

:Description:
    Python string template used to determine an FTP upload directory
    for a particular user.
    Defaults to '${ftp_upload_dir}/${ftp_upload_dir_identifier}'.
:Default: ``None``
:Type: str


~~~~~~~~~~~~~~~~~~~~
``ftp_upload_purge``
~~~~~~~~~~~~~~~~~~~~

:Description:
    Set to false to prevent Galaxy from deleting uploaded FTP files as
    it imports them.
:Default: ``true``
:Type: bool


~~~~~~~~~~~~~~~~~
``enable_quotas``
~~~~~~~~~~~~~~~~~

:Description:
    Enable enforcement of quotas.  Quotas can be set from the Admin
    interface.
:Default: ``false``
:Type: bool


~~~~~~~~~~~~~~~~~~~~~~~
``expose_dataset_path``
~~~~~~~~~~~~~~~~~~~~~~~

:Description:
    This option allows users to see the full path of datasets via the
    "View Details" option in the history. This option also exposes the
    command line to non-administrative users. Administrators can
    always see dataset paths.
:Default: ``false``
:Type: bool


~~~~~~~~~~~~~~~~~~~~~~~~~~~~~~
``enable_tool_source_display``
~~~~~~~~~~~~~~~~~~~~~~~~~~~~~~

:Description:
    This option allows users to view the tool wrapper source code.
    This is safe to enable if you have not hardcoded any secrets in
    any of the tool wrappers installed on this Galaxy server. If you
    have only installed tool wrappers from  public tool sheds and
    tools shipped with Galaxy there you can enable this option.
:Default: ``false``
:Type: bool


~~~~~~~~~~~~~~~~~~~~~~~~~~~
``job_metrics_config_file``
~~~~~~~~~~~~~~~~~~~~~~~~~~~

:Description:
    YAML or XML config file that contains the job metric collection
    configuration.
    The value of this option will be resolved with respect to
    <config_dir>.
:Default: ``job_metrics_conf.xml``
:Type: str


~~~~~~~~~~~~~~~
``job_metrics``
~~~~~~~~~~~~~~~

:Description:
    Rather than specifying a job_metrics_config_file, the definition
    of the metrics to enable can be embedded into Galaxy's config with
    this option. This has no effect if a job_metrics_config_file is
    used.
    The syntax, available instrumenters, and documentation of their
    options is explained in detail in the documentation:
    https://docs.galaxyproject.org/en/master/admin/job_metrics.html
    By default, the core plugin is enabled. Setting this option to
    false or an empty list disables metrics entirely.
:Default: ``None``
:Type: seq


~~~~~~~~~~~~~~~~~~~~~~~~~~~~~~~~~~~~~~~~~~~~
``expose_potentially_sensitive_job_metrics``
~~~~~~~~~~~~~~~~~~~~~~~~~~~~~~~~~~~~~~~~~~~~

:Description:
    This option allows users to see the job metrics (except for
    environment variables).
:Default: ``false``
:Type: bool


~~~~~~~~~~~~~~~~~~~~~~~~~~~~~~~~~~~~~
``enable_legacy_sample_tracking_api``
~~~~~~~~~~~~~~~~~~~~~~~~~~~~~~~~~~~~~

:Description:
    Enable the API for sample tracking
:Default: ``false``
:Type: bool


~~~~~~~~~~~~~~~~~~~~~~~~~~~~~~~~~
``enable_data_manager_user_view``
~~~~~~~~~~~~~~~~~~~~~~~~~~~~~~~~~

:Description:
    Allow non-admin users to view available Data Manager options.
:Default: ``false``
:Type: bool


~~~~~~~~~~~~~~~~~~~~~~~~~~~~
``data_manager_config_file``
~~~~~~~~~~~~~~~~~~~~~~~~~~~~

:Description:
    File where Data Managers are configured (.sample used if default
    does not exist).
    The value of this option will be resolved with respect to
    <config_dir>.
:Default: ``data_manager_conf.xml``
:Type: str


~~~~~~~~~~~~~~~~~~~~~~~~~~~~~~~~~
``shed_data_manager_config_file``
~~~~~~~~~~~~~~~~~~~~~~~~~~~~~~~~~

:Description:
    File where Tool Shed based Data Managers are configured. This file
    will be created automatically upon data manager installation.
    The value of this option will be resolved with respect to
    <managed_config_dir>.
:Default: ``shed_data_manager_conf.xml``
:Type: str


~~~~~~~~~~~~~~~~~~~~~~~~~~~~~~~~~
``galaxy_data_manager_data_path``
~~~~~~~~~~~~~~~~~~~~~~~~~~~~~~~~~

:Description:
    Directory to store Data Manager based tool-data. Defaults to the
    value of the <tool_data_path> option.
:Default: ``None``
:Type: str


~~~~~~~~~~~~~~~~~~~
``job_config_file``
~~~~~~~~~~~~~~~~~~~

:Description:
    To increase performance of job execution and the web interface,
    you can separate Galaxy into multiple processes.  There are more
    than one way to do this, and they are explained in detail in the
    documentation:
    https://docs.galaxyproject.org/en/master/admin/scaling.html
    By default, Galaxy manages and executes jobs from within a single
    process and notifies itself of new jobs via in-memory queues.
    Jobs are run locally on the system on which Galaxy is started.
    Advanced job running capabilities can be configured through the
    job configuration file or the <job_config> option.
    The value of this option will be resolved with respect to
    <config_dir>.
:Default: ``job_conf.yml``
:Type: str


~~~~~~~~~~~~~~
``job_config``
~~~~~~~~~~~~~~

:Description:
    Description of job running configuration, can be embedded into
    Galaxy configuration or loaded from an additional file with the
    job_config_file option.
:Default: ``None``
:Type: map


~~~~~~~~~~~~~~~~~~~~~~~~
``dependency_resolvers``
~~~~~~~~~~~~~~~~~~~~~~~~

:Description:
    Rather than specifying a dependency_resolvers_config_file, the
    definition of the resolvers to enable can be embedded into
    Galaxy's config with this option. This has no effect if a
    dependency_resolvers_config_file is used.
    The syntax, available resolvers, and documentation of their
    options is explained in detail in the documentation:
    https://docs.galaxyproject.org/en/master/admin/dependency_resolvers.html
:Default: ``None``
:Type: seq


~~~~~~~~~~~~~~~~~~~~~~~~~
``dependency_resolution``
~~~~~~~~~~~~~~~~~~~~~~~~~

:Description:
    Alternative representation of various dependency resolution
    parameters. Takes the dictified version of a DependencyManager
    object - so this is ideal for automating the configuration of
    dependency resolution from one application that uses a
    DependencyManager to another.
:Default: ``None``
:Type: map


~~~~~~~~~~~~~~~~~~~~~~~~~~~~~~~~~~~~~~
``default_job_resubmission_condition``
~~~~~~~~~~~~~~~~~~~~~~~~~~~~~~~~~~~~~~

:Description:
    When jobs fail due to job runner problems, Galaxy can be
    configured to retry these or reroute the jobs to new destinations.
    Very fine control of this is available with resubmit declarations
    in the job config. For simple deployments of Galaxy though, the
    following attribute can define resubmission conditions for all job
    destinations. If any job destination defines even one resubmission
    condition explicitly in the job config - the condition described
    by this option will not apply to that destination. For instance,
    the condition: 'attempt < 3 and unknown_error and (time_running <
    300 or time_since_queued < 300)' would retry up to two times jobs
    that didn't fail due to detected memory or walltime limits but did
    fail quickly (either while queueing or running). The commented out
    default below results in no default job resubmission condition,
    failing jobs are just failed outright.
:Default: ``None``
:Type: str


~~~~~~~~~~~~~~~~~~~~~~~~~~
``track_jobs_in_database``
~~~~~~~~~~~~~~~~~~~~~~~~~~

:Description:
    This option is deprecated, use the `mem-self` handler assignment
    option in the job configuration instead.
:Default: ``true``
:Type: bool


~~~~~~~~~~~~~~~~~~~
``use_tasked_jobs``
~~~~~~~~~~~~~~~~~~~

:Description:
    This enables splitting of jobs into tasks, if specified by the
    particular tool config. This is a new feature and not recommended
    for production servers yet.
:Default: ``false``
:Type: bool


~~~~~~~~~~~~~~~~~~~~~~~~~~~~
``local_task_queue_workers``
~~~~~~~~~~~~~~~~~~~~~~~~~~~~

:Description:
    This enables splitting of jobs into tasks, if specified by the
    particular tool config. This is a new feature and not recommended
    for production servers yet.
:Default: ``2``
:Type: int


~~~~~~~~~~~~~~~~~~~~~~~~~~~~~
``job_handler_monitor_sleep``
~~~~~~~~~~~~~~~~~~~~~~~~~~~~~

:Description:
    Each Galaxy job handler process runs one thread responsible for
    discovering jobs and dispatching them to runners. This thread
    operates in a loop and sleeps for the given number of seconds at
    the end of each iteration. This can be decreased if extremely high
    job throughput is necessary, but doing so can increase CPU usage
    of handler processes. Float values are allowed.
:Default: ``1.0``
:Type: float


~~~~~~~~~~~~~~~~~~~~~~~~~~~~
``job_runner_monitor_sleep``
~~~~~~~~~~~~~~~~~~~~~~~~~~~~

:Description:
    Each Galaxy job handler process runs one thread per job runner
    plugin responsible for checking the state of queued and running
    jobs.  This thread operates in a loop and sleeps for the given
    number of seconds at the end of each iteration. This can be
    decreased if extremely high job throughput is necessary, but doing
    so can increase CPU usage of handler processes. Float values are
    allowed.
:Default: ``1.0``
:Type: float


~~~~~~~~~~~~~~~~~~~~~~~~~~
``workflow_monitor_sleep``
~~~~~~~~~~~~~~~~~~~~~~~~~~

:Description:
    Each Galaxy workflow handler process runs one thread responsible
    for checking the state of active workflow invocations.  This
    thread operates in a loop and sleeps for the given number of
    seconds at the end of each iteration. This can be decreased if
    extremely high job throughput is necessary, but doing so can
    increase CPU usage of handler processes. Float values are allowed.
:Default: ``1.0``
:Type: float


~~~~~~~~~~~~~~~~~~~~~~~~~~
``calculate_dataset_hash``
~~~~~~~~~~~~~~~~~~~~~~~~~~

:Description:
    In which cases Galaxy should calculate a hash for a new dataset.
    Dataset hashes can be used by the Galaxy job cache/search to check
    if job inputs match. Setting the 'enable_celery_tasks' option to
    true is also required for dataset hash calculation. Possible
    values are: 'always', 'upload' (the default), 'never'. If set to
    'upload', the hash is calculated only for the outputs of upload
    jobs.
:Default: ``upload``
:Type: str


~~~~~~~~~~~~~~~~~
``hash_function``
~~~~~~~~~~~~~~~~~

:Description:
    Hash function to use if 'calculate_dataset_hash' is enabled.
    Possible values are: 'md5', 'sha1', 'sha256', 'sha512'
:Default: ``sha256``
:Type: str


~~~~~~~~~~~~~~~~~~~~~
``metadata_strategy``
~~~~~~~~~~~~~~~~~~~~~

:Description:
    Determines how metadata will be set. Valid values are `directory`,
    `extended`, `directory_celery` and `extended_celery`. In extended
    mode jobs will decide if a tool run failed, the object stores
    configuration is serialized and made available to the job and is
    used for writing output datasets to the object store as part of
    the job and dynamic output discovery (e.g. discovered datasets
    <discover_datasets>, unpopulated collections, etc) happens as part
    of the job. In `directory_celery` and `extended_celery` metadata
    will be set within a celery task.
:Default: ``directory``
:Type: str


~~~~~~~~~~~~~~~~~~~~~~~~~~~~~
``retry_metadata_internally``
~~~~~~~~~~~~~~~~~~~~~~~~~~~~~

:Description:
    Although it is fairly reliable, setting metadata can occasionally
    fail.  In these instances, you can choose to retry setting it
    internally or leave it in a failed state (since retrying
    internally may cause the Galaxy process to be unresponsive).  If
    this option is set to false, the user will be given the option to
    retry externally, or set metadata manually (when possible).
:Default: ``true``
:Type: bool


~~~~~~~~~~~~~~~~~~~~~~~~~~~
``max_metadata_value_size``
~~~~~~~~~~~~~~~~~~~~~~~~~~~

:Description:
    Very large metadata values can cause Galaxy crashes.  This will
    allow limiting the maximum metadata key size (in bytes used in
    memory, not the end result database value size) Galaxy will
    attempt to save with a dataset.  Use 0 to disable this feature.
    The default is 5MB, but as low as 1MB seems to be a reasonable
    size.
:Default: ``5242880``
:Type: int


~~~~~~~~~~~~~~~~~~~~~~~~~~~~~~~~
``outputs_to_working_directory``
~~~~~~~~~~~~~~~~~~~~~~~~~~~~~~~~

:Description:
    This option will override tool output paths to write outputs to
    the job working directory (instead of to the file_path) and the
    job manager will move the outputs to their proper place in the
    dataset directory on the Galaxy server after the job completes.
    This is necessary (for example) if jobs run on a cluster and
    datasets can not be created by the user running the jobs (e.g. if
    the filesystem is mounted read-only or the jobs are run by a
    different user than the galaxy user).
:Default: ``false``
:Type: bool


~~~~~~~~~~~~~~~~~~~~~~~~~~~~~~~
``retry_job_output_collection``
~~~~~~~~~~~~~~~~~~~~~~~~~~~~~~~

:Description:
    If your network filesystem's caching prevents the Galaxy server
    from seeing the job's stdout and stderr files when it completes,
    you can retry reading these files.  The job runner will retry the
    number of times specified below, waiting 1 second between tries.
    For NFS, you may want to try the -noac mount option (Linux) or
    -actimeo=0 (Solaris).
:Default: ``0``
:Type: int


~~~~~~~~~~~~~~~~~~~~~~~~~~~~
``tool_evaluation_strategy``
~~~~~~~~~~~~~~~~~~~~~~~~~~~~

:Description:
    Determines which process will evaluate the tool command line. If
    set to "local" the tool command line, configuration files and
    other dynamic values will be templated in the job handler process.
    If set to ``remote`` the tool command line will be built as part
    of the submitted job. Note that ``remote`` is a beta setting that
    will be useful for materializing deferred datasets as part of the
    submitted job. Note also that you have to set
    ``metadata_strategy`` to ``extended`` if you set this option to
    ``remote``.
:Default: ``local``
:Type: str


~~~~~~~~~~~~~~~~~~~~~~~~~~~~~~~
``preserve_python_environment``
~~~~~~~~~~~~~~~~~~~~~~~~~~~~~~~

:Description:
    In the past Galaxy would preserve its Python environment when
    running jobs ( and still does for internal tools packaged with
    Galaxy). This behavior exposes Galaxy internals to tools and could
    result in problems when activating Python environments for tools
    (such as with Conda packaging). The default legacy_only will
    restrict this behavior to tools identified by the Galaxy team as
    requiring this environment. Set this to "always" to restore the
    previous behavior (and potentially break Conda dependency
    resolution for many tools). Set this to legacy_and_local to
    preserve the environment for legacy tools and locally managed
    tools (this might be useful for instance if you are installing
    software into Galaxy's virtualenv for tool development).
:Default: ``legacy_only``
:Type: str


~~~~~~~~~~~~~~~
``cleanup_job``
~~~~~~~~~~~~~~~

:Description:
    Clean up various bits of jobs left on the filesystem after
    completion.  These bits include the job working directory,
    external metadata temporary files, and DRM stdout and stderr files
    (if using a DRM).  Possible values are: always, onsuccess, never
:Default: ``always``
:Type: str


~~~~~~~~~~~~~~~~~~~~~~~~~~~~~~~~
``drmaa_external_runjob_script``
~~~~~~~~~~~~~~~~~~~~~~~~~~~~~~~~

:Description:
    When running DRMAA jobs as the Galaxy user
    (https://docs.galaxyproject.org/en/master/admin/cluster.html#submitting-jobs-as-the-real-user)
    this script is used to run the job script Galaxy generates for a
    tool execution.
    Example value 'sudo -E scripts/drmaa_external_runner.py
    --assign_all_groups'
:Default: ``None``
:Type: str


~~~~~~~~~~~~~~~~~~~~~~~~~~~~~~~~~
``drmaa_external_killjob_script``
~~~~~~~~~~~~~~~~~~~~~~~~~~~~~~~~~

:Description:
    When running DRMAA jobs as the Galaxy user
    (https://docs.galaxyproject.org/en/master/admin/cluster.html#submitting-jobs-as-the-real-user)
    this script is used to kill such jobs by Galaxy (e.g. if the user
    cancels the job).
    Example value 'sudo -E scripts/drmaa_external_killer.py'
:Default: ``None``
:Type: str


~~~~~~~~~~~~~~~~~~~~~~~~~
``external_chown_script``
~~~~~~~~~~~~~~~~~~~~~~~~~

:Description:
    When running DRMAA jobs as the Galaxy user
    (https://docs.galaxyproject.org/en/master/admin/cluster.html#submitting-jobs-as-the-real-user)
    this script is used transfer permissions back and forth between
    the Galaxy user and the user that is running the job.
    Example value 'sudo -E scripts/external_chown_script.py'
:Default: ``None``
:Type: str


~~~~~~~~~~~~~~~~~~~~~~~~
``real_system_username``
~~~~~~~~~~~~~~~~~~~~~~~~

:Description:
    When running DRMAA jobs as the Galaxy user
    (https://docs.galaxyproject.org/en/master/admin/cluster.html#submitting-jobs-as-the-real-user)
    Galaxy can extract the user name from the email address (actually
    the local-part before the @) or the username which are both stored
    in the Galaxy data base. The latter option is particularly useful
    for installations that get the authentication from LDAP. Also,
    Galaxy can accept the name of a common system user (eg.
    galaxy_worker) who can run every job being submitted. This user
    should not be the same user running the galaxy system. Possible
    values are user_email (default), username or <common_system_user>
:Default: ``user_email``
:Type: str


~~~~~~~~~~~~~~~~~~~~~~~~~~
``environment_setup_file``
~~~~~~~~~~~~~~~~~~~~~~~~~~

:Description:
    File to source to set up the environment when running jobs.  By
    default, the environment in which the Galaxy server starts is used
    when running jobs locally, and the environment set up per the
    DRM's submission method and policy is used when running jobs on a
    cluster (try testing with `qsub` on the command line).
    environment_setup_file can be set to the path of a file on the
    cluster that should be sourced by the user to set up the
    environment prior to running tools.  This can be especially useful
    for running jobs as the actual user, to remove the need to
    configure each user's environment individually.
:Default: ``None``
:Type: str


~~~~~~~~~~~~~~~~~~~~~~~~~~~~~~~
``enable_beta_markdown_export``
~~~~~~~~~~~~~~~~~~~~~~~~~~~~~~~

:Description:
    Enable export of Galaxy Markdown documents (pages and workflow
    reports) to PDF. Requires manual installation and setup of
    weasyprint (latest version available for Python 2.7 is 0.42).
:Default: ``false``
:Type: bool


~~~~~~~~~~~~~~~~~~~~~~~
``markdown_export_css``
~~~~~~~~~~~~~~~~~~~~~~~

:Description:
    CSS file to apply to all Markdown exports to PDF - currently used
    by WeasyPrint during rendering an HTML export of the document to
    PDF.
    The value of this option will be resolved with respect to
    <config_dir>.
:Default: ``markdown_export.css``
:Type: str


~~~~~~~~~~~~~~~~~~~~~~~~~~~~~
``markdown_export_css_pages``
~~~~~~~~~~~~~~~~~~~~~~~~~~~~~

:Description:
    CSS file to apply to "Galaxy Page" exports to PDF. Generally
    prefer markdown_export_css, but this is here for deployments that
    would like to tailor different kinds of exports.
    The value of this option will be resolved with respect to
    <config_dir>.
:Default: ``markdown_export_pages.css``
:Type: str


~~~~~~~~~~~~~~~~~~~~~~~~~~~~~~~~~~~~~~~~~~
``markdown_export_css_invocation_reports``
~~~~~~~~~~~~~~~~~~~~~~~~~~~~~~~~~~~~~~~~~~

:Description:
    CSS file to apply to invocation report exports to PDF. Generally
    prefer markdown_export_css, but this is here for deployments that
    would like to tailor different kinds of exports.
    The value of this option will be resolved with respect to
    <config_dir>.
:Default: ``markdown_export_invocation_reports.css``
:Type: str


~~~~~~~~~~~~~~~~~~~~~~~~~~~~
``markdown_export_prologue``
~~~~~~~~~~~~~~~~~~~~~~~~~~~~

:Description:
    Prologue Markdown/HTML to apply to markdown exports to PDF.
    Allowing branded headers.
:Default: ``""``
:Type: str


~~~~~~~~~~~~~~~~~~~~~~~~~~~~
``markdown_export_epilogue``
~~~~~~~~~~~~~~~~~~~~~~~~~~~~

:Description:
    Prologue Markdown/HTML to apply to markdown exports to PDF.
    Allowing branded footers.
:Default: ``""``
:Type: str


~~~~~~~~~~~~~~~~~~~~~~~~~~~~~~~~~~
``markdown_export_prologue_pages``
~~~~~~~~~~~~~~~~~~~~~~~~~~~~~~~~~~

:Description:
    Alternative to markdown_export_prologue that applies just to page
    exports.
:Default: ``""``
:Type: str


~~~~~~~~~~~~~~~~~~~~~~~~~~~~~~~~~~~~~~~~~~~~~~~
``markdown_export_prologue_invocation_reports``
~~~~~~~~~~~~~~~~~~~~~~~~~~~~~~~~~~~~~~~~~~~~~~~

:Description:
    Alternative to markdown_export_prologue that applies just to
    invocation report exports.
:Default: ``""``
:Type: str


~~~~~~~~~~~~~~~~~~~~~~~~~~~~~~~~~~
``markdown_export_epilogue_pages``
~~~~~~~~~~~~~~~~~~~~~~~~~~~~~~~~~~

:Description:
    Alternative to markdown_export_epilogue that applies just to page
    exports.
:Default: ``""``
:Type: str


~~~~~~~~~~~~~~~~~~~~~~~~~~~~~~~~~~~~~~~~~~~~~~~
``markdown_export_epilogue_invocation_reports``
~~~~~~~~~~~~~~~~~~~~~~~~~~~~~~~~~~~~~~~~~~~~~~~

:Description:
    Alternative to markdown_export_epilogue that applies just to
    invocation report exports.
:Default: ``""``
:Type: str


~~~~~~~~~~~~~~~~~~~~~~~~~~~~
``job_resource_params_file``
~~~~~~~~~~~~~~~~~~~~~~~~~~~~

:Description:
    Optional file containing job resource data entry fields
    definition. These fields will be presented to users in the tool
    forms and allow them to overwrite default job resources such as
    number of processors, memory and walltime.
    The value of this option will be resolved with respect to
    <config_dir>.
:Default: ``job_resource_params_conf.xml``
:Type: str


~~~~~~~~~~~~~~~~~~~~~~~~~~~~~~~~~
``workflow_resource_params_file``
~~~~~~~~~~~~~~~~~~~~~~~~~~~~~~~~~

:Description:
    Similar to the above parameter, workflows can describe parameters
    used to influence scheduling of jobs within the workflow. This
    requires both a description of the fields available (which
    defaults to the definitions in job_resource_params_file if not
    set).
    The value of this option will be resolved with respect to
    <config_dir>.
:Default: ``workflow_resource_params_conf.xml``
:Type: str


~~~~~~~~~~~~~~~~~~~~~~~~~~~~~~~~~~~
``workflow_resource_params_mapper``
~~~~~~~~~~~~~~~~~~~~~~~~~~~~~~~~~~~

:Description:
    This parameter describes how to map users and workflows to a set
    of workflow resource parameter to present (typically input IDs
    from workflow_resource_params_file). If this this is a function
    reference it will be passed various inputs (workflow model object
    and user) and it should produce a list of input IDs. If it is a
    path it is expected to be an XML or YAML file describing how to
    map group names to parameter descriptions (additional types of
    mappings via these files could be implemented but haven't yet -
    for instance using workflow tags to do the mapping).
    Sample default path
    'config/workflow_resource_mapper_conf.yml.sample'
:Default: ``None``
:Type: str


~~~~~~~~~~~~~~~~~~~~~~~~~~~~~~~~~~~
``workflow_schedulers_config_file``
~~~~~~~~~~~~~~~~~~~~~~~~~~~~~~~~~~~

:Description:
    Optional configuration file similar to `job_config_file` to
    specify which Galaxy processes should schedule workflows.
    The value of this option will be resolved with respect to
    <config_dir>.
:Default: ``workflow_schedulers_conf.xml``
:Type: str


~~~~~~~~~~~~~~~~~~~~~~~~~~~~~~~~~~~~~~~~~~~~~~~~~~~~~~~~~~
``workflow_scheduling_separate_materialization_iteration``
~~~~~~~~~~~~~~~~~~~~~~~~~~~~~~~~~~~~~~~~~~~~~~~~~~~~~~~~~~

:Description:
    Workflows launched with URI/URL inputs that are not marked as
    'deferred' are "materialized" (or undeferred) by the workflow
    scheduler. This might be a lengthy process. Setting this to 'True'
    will place the invocation back in the queue after materialization
    before scheduling the workflow so it is less likely to starve
    other workflow scheduling. Ideally, Galaxy would allow more fine
    grain control of handlers but until then, this provides a way to
    tip the balance between "doing more work" and "being more fair".
    The default here is pretty arbitrary - it has been to False to
    optimize Galaxy for automated, single user applications where
    "fairness" is mostly irrelevant.
:Default: ``false``
:Type: bool


~~~~~~~~~~~~~~~~~~~~~~~~
``cache_user_job_count``
~~~~~~~~~~~~~~~~~~~~~~~~

:Description:
    If using job concurrency limits (configured in job_config_file),
    several extra database queries must be performed to determine the
    number of jobs a user has dispatched to a given destination.  By
    default, these queries will happen for every job that is waiting
    to run, but if cache_user_job_count is set to true, it will only
    happen once per iteration of the handler queue. Although better
    for performance due to reduced queries, the trade-off is a greater
    possibility that jobs will be dispatched past the configured
    limits if running many handlers.
:Default: ``false``
:Type: bool


~~~~~~~~~~~~~~~~~~~~~
``toolbox_auto_sort``
~~~~~~~~~~~~~~~~~~~~~

:Description:
    If true, the toolbox will be sorted by tool id when the toolbox is
    loaded. This is useful for ensuring that tools are always
    displayed in the same order in the UI.  If false, the order of
    tools in the toolbox will be preserved as they are loaded from the
    tool config files.
:Default: ``true``
:Type: bool


~~~~~~~~~~~~~~~~
``tool_filters``
~~~~~~~~~~~~~~~~

:Description:
    Define toolbox filters
    (https://galaxyproject.org/user-defined-toolbox-filters/) that
    admins may use to restrict the tools to display.
:Default: ``None``
:Type: str


~~~~~~~~~~~~~~~~~~~~~~
``tool_label_filters``
~~~~~~~~~~~~~~~~~~~~~~

:Description:
    Define toolbox filters
    (https://galaxyproject.org/user-defined-toolbox-filters/) that
    admins may use to restrict the tool labels to display.
:Default: ``None``
:Type: str


~~~~~~~~~~~~~~~~~~~~~~~~
``tool_section_filters``
~~~~~~~~~~~~~~~~~~~~~~~~

:Description:
    Define toolbox filters
    (https://galaxyproject.org/user-defined-toolbox-filters/) that
    admins may use to restrict the tool sections to display.
:Default: ``None``
:Type: str


~~~~~~~~~~~~~~~~~~~~~
``user_tool_filters``
~~~~~~~~~~~~~~~~~~~~~

:Description:
    Define toolbox filters
    (https://galaxyproject.org/user-defined-toolbox-filters/) that
    users may use to restrict the tools to display.
:Default: ``examples:restrict_upload_to_admins, examples:restrict_encode``
:Type: str


~~~~~~~~~~~~~~~~~~~~~~~~~~~~~
``user_tool_section_filters``
~~~~~~~~~~~~~~~~~~~~~~~~~~~~~

:Description:
    Define toolbox filters
    (https://galaxyproject.org/user-defined-toolbox-filters/) that
    users may use to restrict the tool sections to display.
:Default: ``examples:restrict_text``
:Type: str


~~~~~~~~~~~~~~~~~~~~~~~~~~~
``user_tool_label_filters``
~~~~~~~~~~~~~~~~~~~~~~~~~~~

:Description:
    Define toolbox filters
    (https://galaxyproject.org/user-defined-toolbox-filters/) that
    users may use to restrict the tool labels to display.
:Default: ``examples:restrict_upload_to_admins, examples:restrict_encode``
:Type: str


~~~~~~~~~~~~~~~~~~~~~~~~~~~~~~~
``toolbox_filter_base_modules``
~~~~~~~~~~~~~~~~~~~~~~~~~~~~~~~

:Description:
    The base module(s) that are searched for modules for toolbox
    filtering
    (https://galaxyproject.org/user-defined-toolbox-filters/)
    functions.
:Default: ``galaxy.tools.filters,galaxy.tools.toolbox.filters,galaxy.tool_util.toolbox.filters``
:Type: str


~~~~~~~~~~~~~~~~~~~~~~~~~~~~
``amqp_internal_connection``
~~~~~~~~~~~~~~~~~~~~~~~~~~~~

:Description:
    Galaxy uses AMQP internally for communicating between processes.
    For example, when reloading the toolbox or locking job execution,
    the process that handled that particular request will tell all
    others to also reload, lock jobs, etc. For connection examples,
    see
    https://docs.celeryq.dev/projects/kombu/en/stable/userguide/connections.html
    Without specifying anything here, galaxy will first attempt to use
    your specified database_connection above.  If that's not specified
    either, Galaxy will automatically create and use a separate sqlite
    database located in your <galaxy>/database folder (indicated in
    the commented out line below).
:Default: ``sqlalchemy+sqlite:///./database/control.sqlite?isolation_level=IMMEDIATE``
:Type: str


~~~~~~~~~~~~~~~~~~~~~~~
``enable_celery_tasks``
~~~~~~~~~~~~~~~~~~~~~~~

:Description:
    Offload long-running tasks to a Celery task queue. Activate this
    only if you have setup a Celery worker for Galaxy and you have
    configured the `celery_conf` option below. Specifically, you need
    to set the `result_backend` option in the `celery_conf` option to
    a valid Celery result backend URL. By default, Galaxy uses an
    SQLite database at '<data_dir>/results.sqlite' for storing task
    results. For details, see
    https://docs.galaxyproject.org/en/master/admin/production.html#use-celery-for-asynchronous-tasks
:Default: ``false``
:Type: bool


~~~~~~~~~~~~~~~
``celery_conf``
~~~~~~~~~~~~~~~

:Description:
    Configuration options passed to Celery.
    To refer to a task by name, use the template `galaxy.foo` where
    `foo` is the function name of the task defined in the
    galaxy.celery.tasks module.
    The `broker_url` option, if unset or null, defaults to the value
    of `amqp_internal_connection`. The `result_backend` option, if
    unset or null, defaults to an SQLite database at
    '<data_dir>/results.sqlite' for storing task results. Please use a
    more robust backend (e.g. Redis) for production setups.
    The galaxy.fetch_data task can be disabled by setting its route to
    "disabled": `galaxy.fetch_data: disabled`. (Other tasks cannot be
    disabled on a per-task basis at this time.)
    For details, see Celery documentation at
    https://docs.celeryq.dev/en/stable/userguide/configuration.html.
:Default: ``{'broker_url': None, 'result_backend': None, 'task_routes': {'galaxy.fetch_data': 'galaxy.external', 'galaxy.set_job_metadata': 'galaxy.external'}}``
:Type: any


~~~~~~~~~~~~~~~~~~~~~~~~~~
``celery_user_rate_limit``
~~~~~~~~~~~~~~~~~~~~~~~~~~

:Description:
    If set to a non-0 value, upper limit on number of tasks that can
    be executed per user per second.
:Default: ``0.0``
:Type: float


~~~~~~~~~~~~~~
``use_pbkdf2``
~~~~~~~~~~~~~~

:Description:
    Allow disabling pbkdf2 hashing of passwords for legacy situations.
    This should normally be left enabled unless there is a specific
    reason to disable it.
:Default: ``true``
:Type: bool


~~~~~~~~~~~~~~~~~
``cookie_domain``
~~~~~~~~~~~~~~~~~

:Description:
    Tell Galaxy that multiple domains sharing the same root are
    associated to this instance and wants to share the same session
    cookie. This allow a user to stay logged in when passing from one
    subdomain to the other. This root domain will be written in the
    unique session cookie shared by all subdomains.
:Default: ``None``
:Type: str


~~~~~~~~~~~~~~~~~~~~~~~~~~~~~~~~~~
``select_type_workflow_threshold``
~~~~~~~~~~~~~~~~~~~~~~~~~~~~~~~~~~

:Description:
    Due to performance considerations (select2 fields are pretty
    'expensive' in terms of memory usage) Galaxy uses the regular
    select fields for non-dataset selectors in the workflow run form.
    use 0 in order to always use select2 fields, use -1 (default) in
    order to always use the regular select fields, use any other
    positive number as threshold (above threshold: regular select
    fields will be used)
:Default: ``-1``
:Type: int


~~~~~~~~~~~~~~
``ai_api_key``
~~~~~~~~~~~~~~

:Description:
    API key for an AI provider. AI provider is Openai By default
    (https://openai.com/) to enable the wizard (or more?)
:Default: ``None``
:Type: str


~~~~~~~~~~~~~~~~~~~
``ai_api_base_url``
~~~~~~~~~~~~~~~~~~~

:Description:
    AI API base URL. Needs to be OpenAI compatible, defaults to OpenAI
:Default: ``None``
:Type: str


~~~~~~~~~~~~
``ai_model``
~~~~~~~~~~~~

:Description:
    AI model to enable the wizard.
:Default: ``gpt-4o``
:Type: str


~~~~~~~~~~~~~~~~~~~~~~~~~~~~~~~
``enable_tool_recommendations``
~~~~~~~~~~~~~~~~~~~~~~~~~~~~~~~

:Description:
    Allow the display of tool recommendations in workflow editor and
    after tool execution. If it is enabled and set to true, please
    enable 'tool_recommendation_model_path' as well
:Default: ``false``
:Type: bool


~~~~~~~~~~~~~~~~~~~~~~~~~~~~~~~~~~
``tool_recommendation_model_path``
~~~~~~~~~~~~~~~~~~~~~~~~~~~~~~~~~~

:Description:
    Set remote path of the trained model (HDF5 file) for tool
    recommendation.
:Default: ``https://github.com/galaxyproject/galaxy-test-data/raw/master/tool_recommendation_model_v_0.2.hdf5``
:Type: str


~~~~~~~~~~~~~~~~~~~~~~~~
``topk_recommendations``
~~~~~~~~~~~~~~~~~~~~~~~~

:Description:
    Set the number of predictions/recommendations to be made by the
    model
:Default: ``20``
:Type: int


~~~~~~~~~~~~~~~~~~~~~~~~~~~~~~~~~~~
``admin_tool_recommendations_path``
~~~~~~~~~~~~~~~~~~~~~~~~~~~~~~~~~~~

:Description:
    Set path to the additional tool preferences from Galaxy admins. It
    has two blocks. One for listing deprecated tools which will be
    removed from the recommendations and another is for adding
    additional tools to be recommended along side those from the deep
    learning model.
    The value of this option will be resolved with respect to
    <config_dir>.
:Default: ``tool_recommendations_overwrite.yml``
:Type: str


~~~~~~~~~~~~~~~~~~~~~~~~~~~~~~~~~~~
``overwrite_model_recommendations``
~~~~~~~~~~~~~~~~~~~~~~~~~~~~~~~~~~~

:Description:
    Overwrite or append to the tool recommendations by the deep
    learning model. When set to true, all the recommendations by the
    deep learning model are overwritten by the recommendations set by
    an admin in a config file 'tool_recommendations_overwrite.yml'.
    When set to false, the recommended tools by admins and predicted
    by the deep learning model are shown.
:Default: ``false``
:Type: bool


~~~~~~~~~~~~~~~~~~~~~
``error_report_file``
~~~~~~~~~~~~~~~~~~~~~

:Description:
    Path to error reports configuration file.
    The value of this option will be resolved with respect to
    <config_dir>.
:Default: ``error_report.yml``
:Type: str


~~~~~~~~~~~~~~~~~~~~~~~~~~~~~~~~~
``tool_destinations_config_file``
~~~~~~~~~~~~~~~~~~~~~~~~~~~~~~~~~

:Description:
    Path to dynamic tool destinations configuration file.
    The value of this option will be resolved with respect to
    <config_dir>.
:Default: ``tool_destinations.yml``
:Type: str


~~~~~~~~~~~~~~~~~~~~~
``welcome_directory``
~~~~~~~~~~~~~~~~~~~~~

:Description:
    Location of New User Welcome data, a single directory containing
    the images and JSON of Topics/Subtopics/Slides as export. This
    location is relative to galaxy/static
:Default: ``plugins/welcome_page/new_user/static/topics/``
:Type: str


~~~~~~~~~~~~~~~~~~~~~
``vault_config_file``
~~~~~~~~~~~~~~~~~~~~~

:Description:
    Vault config file.
    The value of this option will be resolved with respect to
    <config_dir>.
:Default: ``vault_conf.yml``
:Type: str


~~~~~~~~~~~~~~~~~~~~~~~~~~~~~~
``display_builtin_converters``
~~~~~~~~~~~~~~~~~~~~~~~~~~~~~~

:Description:
    Display built-in converters in the tool panel.
:Default: ``true``
:Type: bool


~~~~~~~~~~~~~~~~~~~~~~
``themes_config_file``
~~~~~~~~~~~~~~~~~~~~~~

:Description:
    Optional file containing one or more themes for galaxy. If several
    themes are defined, users can choose their preferred theme in the
    client.
    The value of this option will be resolved with respect to
    <config_dir>.
:Default: ``themes_conf.yml``
:Type: str


~~~~~~~~~~~~~~~~~~~~~~~~~~~~~
``enable_beacon_integration``
~~~~~~~~~~~~~~~~~~~~~~~~~~~~~

:Description:
    Enables user preferences and api endpoint for the beacon
    integration.
:Default: ``false``
:Type: bool


~~~~~~~~~~~~~~~~~~~~~~~~~~~~~~~~~
``tool_training_recommendations``
~~~~~~~~~~~~~~~~~~~~~~~~~~~~~~~~~

:Description:
    Displays a link to training material, if any includes the current
    tool. When activated the following options also need to be set:
    tool_training_recommendations_link,
    tool_training_recommendations_api_url
:Default: ``true``
:Type: bool


~~~~~~~~~~~~~~~~~~~~~~~~~~~~~~~~~~~~~~
``tool_training_recommendations_link``
~~~~~~~~~~~~~~~~~~~~~~~~~~~~~~~~~~~~~~

:Description:
    Template URL to display all tutorials containing current tool.
    Valid template inputs are:   {repository_owner}   {name}
    {tool_id}   {training_tool_identifier}   {version}
:Default: ``https://training.galaxyproject.org/training-material/by-tool/{training_tool_identifier}.html``
:Type: str


~~~~~~~~~~~~~~~~~~~~~~~~~~~~~~~~~~~~~~~~~
``tool_training_recommendations_api_url``
~~~~~~~~~~~~~~~~~~~~~~~~~~~~~~~~~~~~~~~~~

:Description:
    URL to API describing tutorials containing specific tools. When
    CORS is used, make sure to add this host.
:Default: ``https://training.galaxyproject.org/training-material/api/top-tools.json``
:Type: str


~~~~~~~~~~~~~~~~~~~~~~~~~~~~~~~~~
``citations_export_message_html``
~~~~~~~~~~~~~~~~~~~~~~~~~~~~~~~~~

:Description:
    Message to display on the export citations tool page
:Default: ``When writing up your analysis, remember to include all references that should be cited in order to completely describe your work. Also, please remember to <a href="https://galaxyproject.org/citing-galaxy">cite Galaxy</a>.``
:Type: str


~~~~~~~~~~~~~~~~~~~~~~~~~~~~~~
``enable_notification_system``
~~~~~~~~~~~~~~~~~~~~~~~~~~~~~~

:Description:
    Enables the Notification System integrated in Galaxy.
    Users can receive automatic notifications when a certain resource
    is shared with them or when some long running operations have
    finished, etc.
    The system allows notification scheduling and expiration, and
    users can opt-out of specific notification categories or channels.
    Admins can schedule and broadcast notifications that will be
    visible to all users, including special server-wide announcements
    such as scheduled maintenance, high load warnings, and event
    announcements, to name a few examples.
:Default: ``false``
:Type: bool


~~~~~~~~~~~~~~~~~~~~~~~~~~~~~~~~~~~~~~~~~~
``expired_notifications_cleanup_interval``
~~~~~~~~~~~~~~~~~~~~~~~~~~~~~~~~~~~~~~~~~~

:Description:
    The interval in seconds between attempts to delete all expired
    notifications from the database (every 24 hours by default). Runs
    in a Celery task.
:Default: ``86400``
:Type: int


~~~~~~~~~~~~~~~~~~~~~~~~~~~~~~~~~~~
``dispatch_notifications_interval``
~~~~~~~~~~~~~~~~~~~~~~~~~~~~~~~~~~~

:Description:
    The interval in seconds between attempts to dispatch notifications
    to users (every 10 minutes by default). Runs in a Celery task.
:Default: ``600``
:Type: int


~~~~~~~~~~~~~~~~~~~~~~
``help_forum_api_url``
~~~~~~~~~~~~~~~~~~~~~~

:Description:
    The URL pointing to the Galaxy Help Forum API base URL. The API
    must be compatible with Discourse API
    (https://docs.discourse.org/).
:Default: ``https://help.galaxyproject.org/``
:Type: str


~~~~~~~~~~~~~~~~~~~~~~~~~~~~~~~~~~~~~~~~~~~~
``enable_help_forum_tool_panel_integration``
~~~~~~~~~~~~~~~~~~~~~~~~~~~~~~~~~~~~~~~~~~~~

:Description:
    Enable the integration of the Galaxy Help Forum in the tool panel.
    This requires the help_forum_api_url to be set.
:Default: ``false``
:Type: bool


~~~~~~~~~~~~~~~~~~~~~~~~~~~~~~~~~~~~~~~~~~~~
``disable_batch_input``
~~~~~~~~~~~~~~~~~~~~~~~~~~~~~~~~~~~~~~~~~~~~

:Description:
    Disable the batch input mode for all tools. This will remove the "Multiple Datasets" and
    "Dataset Collection" input types from single dataset inputs in all tools.

:Default: ``false``
:Type: bool


~~~~~~~~~~~~~~~~~~~~~~~~
``file_source_temp_dir``
~~~~~~~~~~~~~~~~~~~~~~~~

:Description:
    Directory to store temporary files for file sources. This defaults
    to new_file_path if not set.
:Default: ``None``
:Type: str


~~~~~~~~~~~~~~~~~~~~~~~~~~~~~~~~~~~~~
``file_source_webdav_use_temp_files``
~~~~~~~~~~~~~~~~~~~~~~~~~~~~~~~~~~~~~

:Description:
    Default value for use_temp_files for webdav plugins that don't
    explicitly declare this.
:Default: ``true``
:Type: bool


~~~~~~~~~~~~~~~~~~~~~~~~~~~~~~~~~~~~
``file_source_listings_expiry_time``
~~~~~~~~~~~~~~~~~~~~~~~~~~~~~~~~~~~~

:Description:
    Number of seconds before file source content listings are
    refreshed. Shorter times will result in more queries while
    browsing a file sources. Longer times will result in fewer
    requests to file sources but outdated contents might be displayed
    to the user. Currently only affects s3fs file sources.
:Default: ``60``
:Type: int
<<<<<<< HEAD
=======


~~~~~~~~~~~~~~~~~~~~~~~~~~~~~
``install_tool_dependencies``
~~~~~~~~~~~~~~~~~~~~~~~~~~~~~

:Description:
    Set the default value in the Admin UI to automatically install
    tool dependencies when installing tools from the Tool Shed or not.
    Tool dependencies are the software packages and libraries required
    for a tool to function properly. Tool dependencies are typically
    specified in the tool's XML configuration using <requirement>
    tags. Galaxy can automatically install these dependencies if the
    tool_dependency_dir is properly configured in the galaxy.yml file.
    This option should be set to false if containerized versions of
    tools are used.
:Default: ``true``
:Type: bool


~~~~~~~~~~~~~~~~~~~~~~~~~~~~~~~~~~~
``install_repository_dependencies``
~~~~~~~~~~~~~~~~~~~~~~~~~~~~~~~~~~~

:Description:
    Set the default value in the Admin UI to automatically install
    repository dependencies when installing tools from the Tool Shed.
    Repository dependencies are other Tool Shed repositories that the
    tool being installed depends on and they are commonly used with
    tool suites. Repository dependencies ensure that all necessary
    components are installed for the tool (or suite) to work correctly
    within the Galaxy environment.
:Default: ``true``
:Type: bool


~~~~~~~~~~~~~~~~~~~~~~~~~~~~~~~~~
``install_resolver_dependencies``
~~~~~~~~~~~~~~~~~~~~~~~~~~~~~~~~~

:Description:
    Set the default value in the Admin UI to automatically install
    resolver dependencies when installing tools from the Tool Shed.
    Resolver dependencies is a mechanism used by Galaxy to locate and
    make available the required software packages for Galaxy tools.
    Galaxy uses dependency resolvers (e.g., Conda) to determine how to
    satisfy these dependencies. This option should be set to false if
    containerized versions of tools are used.
:Default: ``true``
:Type: bool


~~~~~~~~~~~~~~~~~~~~~~~~~~~~~~~~~~~~~~~~~~~~~~~~
``enable_failed_jobs_working_directory_cleanup``
~~~~~~~~~~~~~~~~~~~~~~~~~~~~~~~~~~~~~~~~~~~~~~~~

:Description:
    Enables the cleanup of failed Galaxy job's working directories.
    Runs in a Celery task.
:Default: ``false``
:Type: bool


~~~~~~~~~~~~~~~~~~~~~~~~~~~~~~~~~~~~~~~~~~~~~~
``failed_jobs_working_directory_cleanup_days``
~~~~~~~~~~~~~~~~~~~~~~~~~~~~~~~~~~~~~~~~~~~~~~

:Description:
    The number of days to keep failed Galaxy job's working directories
    before attempting to delete them if
    enable_failed_jobs_working_directory_cleanup is ``true``. Runs in
    a Celery task.
:Default: ``5``
:Type: int


~~~~~~~~~~~~~~~~~~~~~~~~~~~~~~~~~~~~~~~~~~~~~~~~~~
``failed_jobs_working_directory_cleanup_interval``
~~~~~~~~~~~~~~~~~~~~~~~~~~~~~~~~~~~~~~~~~~~~~~~~~~

:Description:
    The interval in seconds between attempts to delete all failed
    Galaxy job's working directories from the filesystem (every 24
    hours by default) if enable_failed_jobs_working_directory_cleanup
    is ``true``. Runs in a Celery task.
:Default: ``86400``
:Type: int


>>>>>>> 0fae2608
<|MERGE_RESOLUTION|>--- conflicted
+++ resolved
@@ -5849,9 +5849,6 @@
     to the user. Currently only affects s3fs file sources.
 :Default: ``60``
 :Type: int
-<<<<<<< HEAD
-=======
-
 
 ~~~~~~~~~~~~~~~~~~~~~~~~~~~~~
 ``install_tool_dependencies``
@@ -5937,7 +5934,4 @@
     hours by default) if enable_failed_jobs_working_directory_cleanup
     is ``true``. Runs in a Celery task.
 :Default: ``86400``
-:Type: int
-
-
->>>>>>> 0fae2608
+:Type: int