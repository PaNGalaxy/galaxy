--- conflicted
+++ resolved
@@ -57,8 +57,7 @@
         self.include_work_dir_outputs = False
         self.job_wrapper.command_line = f"{TRAP_KILL_CONTAINER}{MOCK_COMMAND_LINE}"
         expected_command_line = self._surround_command(MOCK_COMMAND_LINE).replace(
-            """trap 'rm "$__out" "$__err"' EXIT""",
-            """trap 'rm "$__out" "$__err"; _on_exit' EXIT"""
+            """trap 'rm "$__out" "$__err"' EXIT""", """trap 'rm "$__out" "$__err"; _on_exit' EXIT"""
         )
         self.__assert_command_is(expected_command_line)
 
@@ -73,50 +72,32 @@
         self.include_work_dir_outputs = False
         dep_commands = [". /opt/galaxy/tools/bowtie/default/env.sh"]
         self.job_wrapper.dependency_shell_commands = dep_commands
-<<<<<<< HEAD
-        self.__assert_command_is(
-            _surround_command(
-                "{} {}/tool_script.sh > ../outputs/tool_stdout 2> ../outputs/tool_stderr; return_code=$?".format(
+        self.__assert_command_is(
+            self._surround_command(
+                "{} {}/tool_script.sh".format(
                     self.job_wrapper.shell,
                     self.job_wrapper.working_directory,
                 )
             )
         )
-=======
-        self.__assert_command_is(self._surround_command(
-            '{} {}/tool_script.sh'.format(
-                self.job_wrapper.shell,
-                self.job_wrapper.working_directory,
-            )))
->>>>>>> 5b85b659
         self.__assert_tool_script_is(f"#!/bin/sh\n{dep_commands[0]}; {MOCK_COMMAND_LINE}")
 
     def test_remote_dependency_resolution(self):
         self.include_work_dir_outputs = False
         dep_commands = [". /opt/galaxy/tools/bowtie/default/env.sh"]
         self.job_wrapper.dependency_shell_commands = dep_commands
-<<<<<<< HEAD
-        self.__assert_command_is(
-            _surround_command(MOCK_COMMAND_LINE + "; return_code=$?"),
-            remote_command_params=dict(dependency_resolution="remote"),
-        )
-=======
-        self.__assert_command_is(self._surround_command(MOCK_COMMAND_LINE), remote_command_params=dict(dependency_resolution="remote"))
->>>>>>> 5b85b659
+        self.__assert_command_is(
+            self._surround_command(MOCK_COMMAND_LINE), remote_command_params=dict(dependency_resolution="remote")
+        )
 
     def test_explicit_local_dependency_resolution(self):
         self.include_work_dir_outputs = False
         dep_commands = [". /opt/galaxy/tools/bowtie/default/env.sh"]
         self.job_wrapper.dependency_shell_commands = dep_commands
-<<<<<<< HEAD
-        self.__assert_command_is(
-            _surround_command(f"{dep_commands[0]}; {MOCK_COMMAND_LINE}; return_code=$?"),
+        self.__assert_command_is(
+            self._surround_command(f"{dep_commands[0]}; {MOCK_COMMAND_LINE}"),
             remote_command_params=dict(dependency_resolution="local"),
         )
-=======
-        self.__assert_command_is(self._surround_command(f"{dep_commands[0]}; {MOCK_COMMAND_LINE}"),
-                                 remote_command_params=dict(dependency_resolution="local"))
->>>>>>> 5b85b659
 
     def test_task_prepare_inputs(self):
         self.include_work_dir_outputs = False
@@ -126,27 +107,16 @@
     def test_workdir_outputs(self):
         self.include_work_dir_outputs = True
         self.workdir_outputs = [("foo", "bar")]
-<<<<<<< HEAD
-        self.__assert_command_is(
-            _surround_command('%s; return_code=$?; \nif [ -f "foo" ] ; then cp "foo" "bar" ; fi' % MOCK_COMMAND_LINE)
-        )
-=======
         self.__assert_command_is(self._surround_command(MOCK_COMMAND_LINE, CP_WORK_DIR_OUTPUTS))
->>>>>>> 5b85b659
 
     def test_workdir_outputs_with_glob(self):
         self.include_work_dir_outputs = True
         self.workdir_outputs = [("foo*bar", "foo_x_bar")]
-<<<<<<< HEAD
-        self.__assert_command_is(
-            _surround_command(
-                '%s; return_code=$?; \nif [ -f "foo"*"bar" ] ; then cp "foo"*"bar" "foo_x_bar" ; fi' % MOCK_COMMAND_LINE
+        self.__assert_command_is(
+            self._surround_command(
+                MOCK_COMMAND_LINE, '; \nif [ -f "foo"*"bar" ] ; then cp "foo"*"bar" "foo_x_bar" ; fi'
             )
         )
-=======
-        self.__assert_command_is(self._surround_command(
-            MOCK_COMMAND_LINE, '; \nif [ -f "foo"*"bar" ] ; then cp "foo"*"bar" "foo_x_bar" ; fi'))
->>>>>>> 5b85b659
 
     def test_set_metadata_skipped_if_unneeded(self):
         self.include_metadata = True
@@ -164,13 +134,9 @@
         self.include_metadata = True
         self.include_work_dir_outputs = False
         self.job_wrapper.metadata_line = TEST_METADATA_LINE
-<<<<<<< HEAD
-        expected_command = _surround_command(
-            f"{MOCK_COMMAND_LINE}; return_code=$?; cd '{self.job_dir}'; {SETUP_GALAXY_FOR_METADATA}{TEST_METADATA_LINE}"
-        )
-=======
-        expected_command = self._surround_command(MOCK_COMMAND_LINE, f"; cd '{self.job_dir}'; {SETUP_GALAXY_FOR_METADATA}{TEST_METADATA_LINE}")
->>>>>>> 5b85b659
+        expected_command = self._surround_command(
+            MOCK_COMMAND_LINE, f"; cd '{self.job_dir}'; {SETUP_GALAXY_FOR_METADATA}{TEST_METADATA_LINE}"
+        )
         self.__assert_command_is(expected_command)
 
     def test_empty_metadata(self):
@@ -235,7 +201,9 @@
         return build_command(**kwds)
 
     def _surround_command(self, command, post_command=""):
-        command = f'''{PREPARE_DIRS}; {TEE_LOG}{command} {CAPTURE_AND_REDIRECT}{post_command}; sh -c "exit $return_code"'''
+        command = (
+            f'''{PREPARE_DIRS}; {TEE_LOG}{command} {CAPTURE_AND_REDIRECT}{post_command}; sh -c "exit $return_code"'''
+        )
         return command.replace("galaxy_1.ec", os.path.join(self.job_wrapper.working_directory, "galaxy_1.ec"), 1)
 
 
