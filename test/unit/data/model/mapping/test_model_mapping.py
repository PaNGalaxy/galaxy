"""
This module contains tests for column- and relationship-mapped attributes of
models, table names, as well as table-level indexes and constraints. These
tests do not address any business logic defined in the model.

Tests are grouped into classes, one for each model (tests do NOT share class instances:
https://docs.pytest.org/en/6.2.x/getting-started.html#group-multiple-tests-in-a-class)


Example of a simple model and its tests:

class Planet(Base):
    __tablename__ = 'planet'
    __table_args__ = (Index('index_name', 'name'),)

    id = Column(Integer, primary_key=True)
    name = Column(String)
    star_id = Column(Integer, ForeignKey('star.id'))

    star = relationship('Star')
    satellites = relationship('Satellite')

    def __init__(self, name):
        self.name = name


class TestPlanet(BaseTest):  # BaseTest is a base class; we need it to get the type of the model under test

    # test table name and table-level indexes and constraints
    def test_table(self, cls_):  # cls_ is a fixture defined in BaseTest, returns the type under test.
        assert cls_.__tablename__ == 'planet'  # verify table name
        assert has_index(cls.__table__, ('name',))  # verify index; second arg is a tuple containg field names

    # test column-mapped fields
    def test_columns(self, session, cls_, star):  # star is a fixture that provides a persisted instance of Star
        name = 'Saturn'  # create test values
        obj = cls_(name=name)  # pass test values to constructor
        obj.star = star  # assign test values to obj if can't pass to constructor

        with dbcleanup(session, obj) as obj_id:  # use context manager to ensure obj is deleted from db on exit.
            stored_obj = get_stored_obj(session, cls_, obj_id)  # retrieve data from db and create new obj.
            # check ALL column-mapped fields
            assert stored_obj.id == obj_id
            assert stored_obj.name == name
            assert stored_obj.star_id == star.id  # test the column attribute star_id

    # test relationship-mapped fields
    def test_relationships(self, session, cls_, star, satellite):  # satellite is a fixture for Satellite
        obj = cls_(name=name)  # use minimal possible constructor
        obj.star = star  # assign test values to test relationship-mapped attributes (not passed to constructor)
        obj.satellites.append(satellite)  # add a related object

        with dbcleanup(session, obj) as obj_id:  # same as in previous test: store, then retrieve
            stored_obj = get_stored_obj(session, cls_, obj_id)
            # check ALL relationship-mapped fields
            assert stored_obj.star.id == star.id  # test the relationship attribute star.id  (note the dot operator)
            assert collection_consists_of_objects(stored_obj.satellites, satellite)  # verify collecion of related objects


See other model tests in this module for examples of more complex setups.
"""

<<<<<<< HEAD
from datetime import (
    datetime,
    timedelta,
)
from uuid import (
    UUID,
    uuid4,
)
=======
from datetime import timedelta
from uuid import UUID, uuid4
>>>>>>> 856269b2

import pytest
from sqlalchemy import (
    func,
    select,
)

from galaxy import model
from galaxy.model.orm.now import now
from .common import (
    AbstractBaseTest,
    collection_consists_of_objects,
    dbcleanup,
    dbcleanup_wrapper,
    delete_from_database,
    get_stored_obj,
    get_unique_value,
    has_index,
    has_unique_constraint,
    persist,
)


class BaseTest(AbstractBaseTest):
    def get_model(self):
        return model


class TestAPIKeys(BaseTest):
    def test_table(self, cls_):
        assert cls_.__tablename__ == "api_keys"

    def test_columns(self, session, cls_, user):
        create_time, user_id, key = now(), user.id, get_unique_value()
        obj = cls_(user_id=user_id, key=key, create_time=create_time)

        with dbcleanup(session, obj) as obj_id:
            stored_obj = get_stored_obj(session, cls_, obj_id)
            assert stored_obj.id == obj_id
            assert stored_obj.create_time == create_time
            assert stored_obj.user_id == user_id
            assert stored_obj.key == key

    def test_relationships(self, session, cls_, user):
        obj = cls_(user_id=user.id, key=get_unique_value())

        with dbcleanup(session, obj) as obj_id:
            stored_obj = get_stored_obj(session, cls_, obj_id)
            assert stored_obj.user.id == user.id


class TestCleanupEvent(BaseTest):
    def test_table(self, cls_):
        assert cls_.__tablename__ == "cleanup_event"

    def test_columns(self, session, cls_):
        create_time, message = now(), "a"
        obj = cls_(create_time=create_time, message=message)

        with dbcleanup(session, obj) as obj_id:
            stored_obj = get_stored_obj(session, cls_, obj_id)
            assert stored_obj.id == obj_id
            assert stored_obj.create_time == create_time
            assert stored_obj.message == message


class TestCleanupEventDatasetAssociation(BaseTest):
    def test_table(self, cls_):
        assert cls_.__tablename__ == "cleanup_event_dataset_association"

    def test_columns(self, session, cls_, cleanup_event, dataset):
        create_time = now()
        obj = cls_(
            create_time=create_time,
            cleanup_event_id=cleanup_event.id,
            dataset_id=dataset.id,
        )

        with dbcleanup(session, obj) as obj_id:
            stored_obj = get_stored_obj(session, cls_, obj_id)
            assert stored_obj.id == obj_id
            assert stored_obj.create_time == create_time
            assert stored_obj.cleanup_event_id == cleanup_event.id
            assert stored_obj.dataset_id == dataset.id


class TestCleanupEventHistoryAssociation(BaseTest):
    def test_table(self, cls_):
        assert cls_.__tablename__ == "cleanup_event_history_association"

    def test_columns(self, session, cls_, cleanup_event, history):
        create_time = now()
        obj = cls_(
            create_time=create_time,
            cleanup_event_id=cleanup_event.id,
            history_id=history.id,
        )

        with dbcleanup(session, obj) as obj_id:
            stored_obj = get_stored_obj(session, cls_, obj_id)
            assert stored_obj.id == obj_id
            assert stored_obj.create_time == create_time
            assert stored_obj.cleanup_event_id == cleanup_event.id
            assert stored_obj.history_id == history.id


class TestCleanupEventHistoryDatasetAssociationAssociation(BaseTest):
    def test_table(self, cls_):
        assert cls_.__tablename__ == "cleanup_event_hda_association"

    def test_columns(self, session, cls_, cleanup_event, history_dataset_association):
        create_time = now()
        obj = cls_(
            create_time=create_time,
            cleanup_event_id=cleanup_event.id,
            hda_id=history_dataset_association.id,
        )

        with dbcleanup(session, obj) as obj_id:
            stored_obj = get_stored_obj(session, cls_, obj_id)
            assert stored_obj.id == obj_id
            assert stored_obj.create_time == create_time
            assert stored_obj.cleanup_event_id == cleanup_event.id
            assert stored_obj.hda_id == history_dataset_association.id


class TestCleanupEventImplicitlyConvertedDatasetAssociationAssociation(BaseTest):
    def test_table(self, cls_):
        assert cls_.__tablename__ == "cleanup_event_icda_association"

<<<<<<< HEAD
    def test_columns(self, session, cls_, cleanup_event, implicitly_converted_dataset_association):
        create_time = datetime.now()
=======
    def test_columns(
        self, session, cls_, cleanup_event, implicitly_converted_dataset_association
    ):
        create_time = now()
>>>>>>> 856269b2
        obj = cls_(
            create_time=create_time,
            cleanup_event_id=cleanup_event.id,
            icda_id=implicitly_converted_dataset_association.id,
        )

        with dbcleanup(session, obj) as obj_id:
            stored_obj = get_stored_obj(session, cls_, obj_id)
            assert stored_obj.id == obj_id
            assert stored_obj.create_time == create_time
            assert stored_obj.cleanup_event_id == cleanup_event.id
            assert stored_obj.icda_id == implicitly_converted_dataset_association.id


class TestCleanupEventLibraryAssociation(BaseTest):
    def test_table(self, cls_):
        assert cls_.__tablename__ == "cleanup_event_library_association"

    def test_columns(self, session, cls_, cleanup_event, library):
        create_time = now()
        obj = cls_(
            create_time=create_time,
            cleanup_event_id=cleanup_event.id,
            library_id=library.id,
        )

        with dbcleanup(session, obj) as obj_id:
            stored_obj = get_stored_obj(session, cls_, obj_id)
            assert stored_obj.id == obj_id
            assert stored_obj.create_time == create_time
            assert stored_obj.cleanup_event_id == cleanup_event.id
            assert stored_obj.library_id == library.id


class TestCleanupEventLibraryDatasetAssociation(BaseTest):
    def test_table(self, cls_):
        assert cls_.__tablename__ == "cleanup_event_library_dataset_association"

    def test_columns(self, session, cls_, cleanup_event, library_dataset):
        create_time = now()
        obj = cls_(
            create_time=create_time,
            cleanup_event_id=cleanup_event.id,
            library_dataset_id=library_dataset.id,
        )

        with dbcleanup(session, obj) as obj_id:
            stored_obj = get_stored_obj(session, cls_, obj_id)
            assert stored_obj.id == obj_id
            assert stored_obj.create_time == create_time
            assert stored_obj.cleanup_event_id == cleanup_event.id
            assert stored_obj.library_dataset_id == library_dataset.id


class TestCleanupEventLibraryDatasetDatasetAssociationAssociation(BaseTest):
    def test_table(self, cls_):
        assert cls_.__tablename__ == "cleanup_event_ldda_association"

<<<<<<< HEAD
    def test_columns(self, session, cls_, cleanup_event, library_dataset_dataset_association):
        create_time = datetime.now()
=======
    def test_columns(
        self, session, cls_, cleanup_event, library_dataset_dataset_association
    ):
        create_time = now()
>>>>>>> 856269b2
        obj = cls_(
            create_time=create_time,
            cleanup_event_id=cleanup_event.id,
            ldda_id=library_dataset_dataset_association.id,
        )

        with dbcleanup(session, obj) as obj_id:
            stored_obj = get_stored_obj(session, cls_, obj_id)
            assert stored_obj.id == obj_id
            assert stored_obj.create_time == create_time
            assert stored_obj.cleanup_event_id == cleanup_event.id
            assert stored_obj.ldda_id == library_dataset_dataset_association.id


class TestCleanupEventLibraryFolderAssociation(BaseTest):
    def test_table(self, cls_):
        assert cls_.__tablename__ == "cleanup_event_library_folder_association"

    def test_columns(self, session, cls_, cleanup_event, library_folder):
        create_time = now()
        obj = cls_(
            create_time=create_time,
            cleanup_event_id=cleanup_event.id,
            library_folder_id=library_folder.id,
        )

        with dbcleanup(session, obj) as obj_id:
            stored_obj = get_stored_obj(session, cls_, obj_id)
            assert stored_obj.id == obj_id
            assert stored_obj.create_time == create_time
            assert stored_obj.cleanup_event_id == cleanup_event.id
            assert stored_obj.library_folder_id == library_folder.id


class TestCleanupEventMetadataFileAssociation(BaseTest):
    def test_table(self, cls_):
        assert cls_.__tablename__ == "cleanup_event_metadata_file_association"

    def test_columns(self, session, cls_, cleanup_event, metadata_file):
        create_time = now()
        obj = cls_(
            create_time=create_time,
            cleanup_event_id=cleanup_event.id,
            metadata_file_id=metadata_file.id,
        )
        with dbcleanup(session, obj) as obj_id:
            stored_obj = get_stored_obj(session, cls_, obj_id)
            assert stored_obj.id == obj_id
            assert stored_obj.create_time == create_time
            assert stored_obj.cleanup_event_id == cleanup_event.id
            assert stored_obj.metadata_file_id == metadata_file.id


class TestCustosAuthnzToken(BaseTest):
    def test_table(self, cls_):
        assert cls_.__tablename__ == "custos_authnz_token"
        assert has_unique_constraint(cls_.__table__, ("user_id", "external_user_id", "provider"))
        assert has_unique_constraint(cls_.__table__, ("external_user_id", "provider"))

    def test_columns(self, session, cls_, user):
        external_user_id = "a"
        provider = "b"
        access_token = "c"
        id_token = "d"
        refresh_token = "e"
        expiration_time = now()
        refresh_expiration_time = expiration_time + timedelta(hours=1)

        obj = cls_()
        obj.user = user
        obj.external_user_id = external_user_id
        obj.provider = provider
        obj.access_token = access_token
        obj.id_token = id_token
        obj.refresh_token = refresh_token
        obj.expiration_time = expiration_time
        obj.refresh_expiration_time = refresh_expiration_time

        with dbcleanup(session, obj) as obj_id:
            stored_obj = get_stored_obj(session, cls_, obj_id)
            assert stored_obj.id == obj_id
            assert stored_obj.user_id == user.id
            assert stored_obj.external_user_id == external_user_id
            assert stored_obj.provider == provider
            assert stored_obj.access_token == access_token
            assert stored_obj.id_token == id_token
            assert stored_obj.refresh_token == refresh_token
            assert stored_obj.expiration_time == expiration_time
            assert stored_obj.refresh_expiration_time == refresh_expiration_time

    def test_relationships(self, session, cls_, user):
        obj = cls_()
        obj.user = user

        with dbcleanup(session, obj) as obj_id:
            stored_obj = get_stored_obj(session, cls_, obj_id)
            assert stored_obj.user.id == user.id


class TestCloudAuthz(BaseTest):
    def test_table(self, cls_):
        assert cls_.__tablename__ == "cloudauthz"

    def test_columns(self, session, cls_, user, user_authnz_token):
        provider, config, description = "a", "b", "c"
        obj = cls_(user.id, provider, config, user_authnz_token.id, description)

        with dbcleanup(session, obj) as obj_id:
            stored_obj = get_stored_obj(session, cls_, obj_id)
            assert stored_obj.id == obj_id
            assert stored_obj.user_id == user.id
            assert stored_obj.provider == provider
            assert stored_obj.config == config
            assert stored_obj.authn_id == user_authnz_token.id
            assert stored_obj.tokens is None
            assert stored_obj.last_update
            assert stored_obj.last_activity
            assert stored_obj.description == description
            assert stored_obj.create_time

    def test_relationships(self, session, cls_, user, user_authnz_token):
        obj = cls_(user.id, None, None, user_authnz_token.id, "c")

        with dbcleanup(session, obj) as obj_id:
            stored_obj = get_stored_obj(session, cls_, obj_id)
            assert stored_obj.user.id == user.id
            assert stored_obj.authn.id == user_authnz_token.id


class TestDataManagerHistoryAssociation(BaseTest):
    def test_table(self, cls_):
        assert cls_.__tablename__ == "data_manager_history_association"

    def test_columns(self, session, cls_, history, user):
        create_time = now()
        update_time = create_time + timedelta(hours=1)
        obj = cls_()
        obj.create_time = create_time
        obj.update_time = update_time
        obj.history = history
        obj.user = user

        with dbcleanup(session, obj) as obj_id:
            stored_obj = get_stored_obj(session, cls_, obj_id)
            assert stored_obj.id == obj_id
            assert stored_obj.create_time == create_time
            assert stored_obj.update_time == update_time
            assert stored_obj.history_id == history.id
            assert stored_obj.user_id == user.id

    def test_relationships(self, session, cls_, history, user):
        obj = cls_()
        obj.history = history
        obj.user = user

        with dbcleanup(session, obj) as obj_id:
            stored_obj = get_stored_obj(session, cls_, obj_id)
            assert stored_obj.history.id == history.id
            assert stored_obj.user.id == user.id


class TestDataManagerJobAssociation(BaseTest):
    def test_table(self, cls_):
        assert cls_.__tablename__ == "data_manager_job_association"
        assert has_index(cls_.__table__, ("data_manager_id",))

    def test_columns(self, session, cls_, job):
        create_time = now()
        update_time = create_time + timedelta(hours=1)
        data_manager_id = "a"
        obj = cls_()
        obj.create_time = create_time
        obj.update_time = update_time
        session.add(job)  # must be bound to a session for lazy load of attributes
        obj.job = job
        obj.data_manager_id = data_manager_id

        with dbcleanup(session, obj) as obj_id:
            stored_obj = get_stored_obj(session, cls_, obj_id)
            assert stored_obj.id == obj_id
            assert stored_obj.create_time == create_time
            assert stored_obj.update_time == update_time
            assert stored_obj.job_id == job.id
            assert stored_obj.data_manager_id == data_manager_id

    def test_relationships(self, session, cls_, job):
        session.add(job)  # must be bound to a session for lazy load of attributes
        obj = cls_(job=job)

        with dbcleanup(session, obj) as obj_id:
            stored_obj = get_stored_obj(session, cls_, obj_id)
            assert stored_obj.job.id == job.id


class TestDataset(BaseTest):
    def test_table(self, cls_):
        # mapped imperatively, so do not test cls_.__tablename__
        assert cls_.table.name == "dataset"

    def test_columns(self, session, cls_, job):
        create_time = now()
        update_time = create_time + timedelta(hours=1)
        state = "a"
        deleted = True
        purged = True
        purgable = False
        object_store_id = "b"
        external_filename = "c"
        _extra_files_path = "d"
        created_from_basename = "e"
        file_size = 1
        total_size = 2

        obj = cls_()
        obj.job = job
        obj.create_time = create_time
        obj.update_time = update_time
        obj.state = state
        obj.deleted = deleted
        obj.purged = purged
        obj.purgable = purgable
        obj.object_store_id = object_store_id
        obj.external_filename = external_filename
        obj._extra_files_path = _extra_files_path
        obj.created_from_basename = created_from_basename
        obj.file_size = file_size
        obj.total_size = total_size

        with dbcleanup(session, obj) as obj_id:
            stored_obj = get_stored_obj(session, cls_, obj_id)
            assert stored_obj.id == obj_id
            assert stored_obj.job_id == job.id
            assert stored_obj.create_time == create_time
            assert stored_obj.update_time == update_time
            assert stored_obj.state == state
            assert stored_obj.deleted == deleted
            assert stored_obj.purged == purged
            assert stored_obj.purgable == purgable
            assert stored_obj.object_store_id == object_store_id
            assert stored_obj.external_filename == external_filename
            assert stored_obj._extra_files_path == _extra_files_path
            assert stored_obj.created_from_basename == created_from_basename
            assert stored_obj.file_size == file_size
            assert stored_obj.total_size == total_size

    def test_relationships(
        self,
        session,
        cls_,
        job,
        dataset_permission,
        history_dataset_association,
        library_dataset_dataset_association,
        dataset_hash,
        dataset_source,
        history_dataset_association_factory,
    ):
        obj = cls_()
        obj.job = job
        obj.actions.append(dataset_permission)
        obj.history_associations.append(history_dataset_association)
        obj.library_associations.append(library_dataset_dataset_association)
        obj.hashes.append(dataset_hash)
        obj.sources.append(dataset_source)

        hda = history_dataset_association_factory()
        hda.purged = True
        obj.history_associations.append(hda)

        with dbcleanup(session, obj) as obj_id:
            stored_obj = get_stored_obj(session, cls_, obj_id)
            assert stored_obj.job.id == job.id
            assert collection_consists_of_objects(stored_obj.actions, dataset_permission)
            assert collection_consists_of_objects(stored_obj.active_history_associations, history_dataset_association)
            assert stored_obj.purged_history_associations[0].id == hda.id
            assert collection_consists_of_objects(
                stored_obj.active_library_associations,
                library_dataset_dataset_association,
            )
            assert collection_consists_of_objects(stored_obj.hashes, dataset_hash)
            assert collection_consists_of_objects(stored_obj.sources, dataset_source)
            assert collection_consists_of_objects(stored_obj.library_associations, library_dataset_dataset_association)
            assert collection_consists_of_objects(stored_obj.history_associations, hda, history_dataset_association)

        delete_from_database(session, hda)


class TestDatasetCollection(BaseTest):
    def test_table(self, cls_):
        assert cls_.__tablename__ == "dataset_collection"

    def test_columns(self, session, cls_):
        collection_type = "a"
        populated_state = "b"
        populated_state_message = "c"
        element_count = 1
        create_time = now()
        update_time = create_time + timedelta(hours=1)

        obj = cls_()
        obj.collection_type = collection_type
        obj.populated_state = populated_state
        obj.populated_state_message = populated_state_message
        obj.element_count = element_count
        obj.create_time = create_time
        obj.update_time = update_time

        with dbcleanup(session, obj) as obj_id:
            stored_obj = get_stored_obj(session, cls_, obj_id)
            assert stored_obj.id == obj_id
            assert stored_obj.collection_type == collection_type
            assert stored_obj.populated_state == populated_state
            assert stored_obj.populated_state_message == populated_state_message
            assert stored_obj.element_count == element_count
            assert stored_obj.create_time == create_time
            assert stored_obj.update_time == update_time

    def test_relationships(
        self,
        session,
        cls_,
        dataset_collection_element,
    ):
        obj = cls_()
        obj.collection_type, obj.populated_state = "a", "b"
        obj.elements.append(dataset_collection_element)

        with dbcleanup(session, obj) as obj_id:
            stored_obj = get_stored_obj(session, cls_, obj_id)
            assert collection_consists_of_objects(stored_obj.elements, dataset_collection_element)


class TestDatasetCollectionElement(BaseTest):
    def test_table(self, cls_):
        assert cls_.__tablename__ == "dataset_collection_element"

    def test_columns(
        self,
        session,
        cls_,
        dataset_collection,
        history_dataset_association,
        library_dataset_dataset_association,
        dataset_collection_factory,
    ):
        element_index, element_identifier = 1, "a"
        obj = cls_(element=history_dataset_association)  # using hda is sufficient for this test
        obj.element_index = element_index
        obj.element_identifier = element_identifier
        obj.hda = history_dataset_association
        obj.ldda = library_dataset_dataset_association
        obj.child_collection = dataset_collection

        # set dataset_collection_id (can't set directly; persisted automatically)
        parent_collection = dataset_collection_factory()
        parent_collection.elements.append(obj)

        with dbcleanup(session, obj) as obj_id:
            stored_obj = get_stored_obj(session, cls_, obj_id)
            assert stored_obj.id == obj_id
            assert stored_obj.dataset_collection_id == parent_collection.id
            assert stored_obj.hda_id == history_dataset_association.id
            assert stored_obj.ldda_id == library_dataset_dataset_association.id
            assert stored_obj.child_collection_id == dataset_collection.id
            assert stored_obj.element_index == element_index
            assert stored_obj.element_identifier == element_identifier

        delete_from_database(session, parent_collection)

    def test_relationships(
        self,
        session,
        cls_,
        dataset_collection,
        history_dataset_association,
        library_dataset_dataset_association,
        dataset_collection_factory,
    ):
        obj = cls_(element=history_dataset_association)  # using hda is sufficient for this test
        obj.hda = history_dataset_association
        obj.ldda = library_dataset_dataset_association
        obj.child_collection = dataset_collection

        parent_collection = dataset_collection_factory()
        obj.collection = parent_collection  # same as parent_collection.elements.append(obj)

        with dbcleanup(session, obj) as obj_id:
            stored_obj = get_stored_obj(session, cls_, obj_id)
            assert stored_obj.hda.id == history_dataset_association.id
            assert stored_obj.ldda.id == library_dataset_dataset_association.id
            assert stored_obj.child_collection.id == dataset_collection.id
            assert stored_obj.collection.id == parent_collection.id

        delete_from_database(session, parent_collection)


class TestDatasetHash(BaseTest):
    def test_table(self, cls_):
        assert cls_.__tablename__ == "dataset_hash"

    def test_columns(self, session, cls_, dataset):
        hash_function, hash_value, extra_files_path = "a", "b", "c"
        obj = cls_()
        obj.dataset = dataset
        obj.hash_function = hash_function
        obj.hash_value = hash_value
        obj.extra_files_path = extra_files_path

        with dbcleanup(session, obj) as obj_id:
            stored_obj = get_stored_obj(session, cls_, obj_id)
            assert stored_obj.id == obj_id
            assert stored_obj.dataset_id == dataset.id
            assert stored_obj.hash_function == hash_function
            assert stored_obj.hash_value == hash_value
            assert stored_obj.extra_files_path == extra_files_path

    def test_relationships(self, session, cls_, dataset):
        obj = cls_()
        obj.dataset = dataset

        with dbcleanup(session, obj) as obj_id:
            stored_obj = get_stored_obj(session, cls_, obj_id)
            assert stored_obj.dataset.id == dataset.id


class TestDatasetPermissions(BaseTest):
    def test_table(self, cls_):
        assert cls_.__tablename__ == "dataset_permissions"

    def test_columns(self, session, cls_, dataset, role):
        action = "a"
        create_time = now()
        update_time = create_time + timedelta(hours=1)
        obj = cls_(action, dataset, role)
        obj.create_time = create_time
        obj.update_time = update_time

        with dbcleanup(session, obj) as obj_id:
            stored_obj = get_stored_obj(session, cls_, obj_id)
            assert stored_obj.id == obj_id
            assert stored_obj.update_time == update_time
            assert stored_obj.action == action
            assert stored_obj.dataset_id == dataset.id
            assert stored_obj.role_id == role.id

    def test_relationships(self, session, cls_, dataset, role):
        obj = cls_(None, dataset, role)

        with dbcleanup(session, obj) as obj_id:
            stored_obj = get_stored_obj(session, cls_, obj_id)
            assert stored_obj.dataset == dataset
            assert stored_obj.role == role


class TestDatasetSource(BaseTest):
    def test_table(self, cls_):
        assert cls_.__tablename__ == "dataset_source"

    def test_columns(self, session, cls_, dataset):
        source_uri, extra_files_path, transform = "a", "b", "c"
        obj = cls_()
        obj.dataset = dataset
        obj.source_uri = source_uri
        obj.extra_files_path = extra_files_path
        obj.transform = transform

        with dbcleanup(session, obj) as obj_id:
            stored_obj = get_stored_obj(session, cls_, obj_id)
            assert stored_obj.id == obj_id
            assert stored_obj.dataset_id == dataset.id
            assert stored_obj.source_uri == source_uri
            assert stored_obj.extra_files_path == extra_files_path
            assert stored_obj.transform == transform

    def test_relationships(self, session, cls_, dataset, dataset_source_hash):
        obj = cls_()
        obj.dataset = dataset
        obj.hashes.append(dataset_source_hash)

        with dbcleanup(session, obj) as obj_id:
            stored_obj = get_stored_obj(session, cls_, obj_id)
            assert stored_obj.dataset.id == dataset.id
            assert collection_consists_of_objects(stored_obj.hashes, dataset_source_hash)


class TestDatasetSourceHash(BaseTest):
    def test_table(self, cls_):
        assert cls_.__tablename__ == "dataset_source_hash"

    def test_columns(self, session, cls_, dataset_source):
        hash_function, hash_value = "a", "b"
        obj = cls_()
        obj.source = dataset_source
        obj.hash_function = hash_function
        obj.hash_value = hash_value

        with dbcleanup(session, obj) as obj_id:
            stored_obj = get_stored_obj(session, cls_, obj_id)
            assert stored_obj.id == obj_id
            assert stored_obj.dataset_source_id == dataset_source.id
            assert stored_obj.hash_function == hash_function
            assert stored_obj.hash_value == hash_value

    def test_relationships(self, session, cls_, dataset_source):
        obj = cls_()
        obj.source = dataset_source

        with dbcleanup(session, obj) as obj_id:
            stored_obj = get_stored_obj(session, cls_, obj_id)
            assert stored_obj.source.id == dataset_source.id


class TestDefaultHistoryPermissions(BaseTest):
    def test_table(self, cls_):
        assert cls_.__tablename__ == "default_history_permissions"

    def test_columns(self, session, cls_, history, role):
        action = "a"
        obj = cls_(history, action, role)

        with dbcleanup(session, obj) as obj_id:
            stored_obj = get_stored_obj(session, cls_, obj_id)
            assert stored_obj.id == obj_id
            assert stored_obj.action == action
            assert stored_obj.history_id == history.id
            assert stored_obj.role_id == role.id

    def test_relationships(self, session, cls_, history, role):
        obj = cls_(history, None, role)

        with dbcleanup(session, obj) as obj_id:
            stored_obj = get_stored_obj(session, cls_, obj_id)
            assert stored_obj.history.id == history.id
            assert stored_obj.role == role


class TestDefaultQuotaAssociation(BaseTest):
    def test_table(self, cls_):
        assert cls_.__tablename__ == "default_quota_association"

    def test_columns(self, session, cls_, quota):
        type_ = cls_.types.REGISTERED
        create_time = now()
        update_time = create_time + timedelta(hours=1)
        obj = cls_(type_, quota)
        obj.create_time = create_time
        obj.update_time = update_time

        with dbcleanup(session, obj) as obj_id:
            stored_obj = get_stored_obj(session, cls_, obj_id)
            assert stored_obj.id == obj_id
            assert stored_obj.create_time == create_time
            assert stored_obj.update_time == update_time
            assert stored_obj.type == type_
            assert stored_obj.quota_id == quota.id

    def test_relationships(self, session, cls_, quota):
        obj = cls_(cls_.types.REGISTERED, quota)

        with dbcleanup(session, obj) as obj_id:
            stored_obj = get_stored_obj(session, cls_, obj_id)
            assert stored_obj.quota.id == quota.id


class TestDefaultUserPermissions(BaseTest):
    def test_table(self, cls_):
        assert cls_.__tablename__ == "default_user_permissions"

    def test_columns(self, session, cls_, user, role):
        action = "a"
        obj = cls_(user, action, role)

        with dbcleanup(session, obj) as obj_id:
            stored_obj = get_stored_obj(session, cls_, obj_id)
            assert stored_obj.id == obj_id
            assert stored_obj.user_id == user.id
            assert stored_obj.action == action
            assert stored_obj.role_id == role.id

    def test_relationships(self, session, cls_, user, role):
        obj = cls_(user, None, role)

        with dbcleanup(session, obj) as obj_id:
            stored_obj = get_stored_obj(session, cls_, obj_id)
            assert stored_obj.user.id == user.id
            assert stored_obj.role.id == role.id


class TestDynamicTool(BaseTest):
    def test_table(self, cls_):
        assert cls_.__tablename__ == "dynamic_tool"

    def test_columns(self, session, cls_):
        tool_format = "a"
        tool_id = "b"
        tool_version = "c"
        tool_path = "d"
        tool_directory = "e"
        uuid = uuid4()
        active = True
        hidden = True
        value = "f"
        create_time = now()
        update_time = create_time + timedelta(hours=1)

        obj = cls_()
        obj.tool_format = tool_format
        obj.tool_id = tool_id
        obj.tool_version = tool_version
        obj.tool_path = tool_path
        obj.tool_directory = tool_directory
        obj.uuid = uuid
        obj.active = active
        obj.hidden = hidden
        obj.value = value
        obj.create_time = create_time
        obj.update_time = update_time

        with dbcleanup(session, obj) as obj_id:
            stored_obj = get_stored_obj(session, cls_, obj_id)
            assert stored_obj.id == obj_id
            assert stored_obj.uuid == uuid
            assert stored_obj.create_time == create_time
            assert stored_obj.update_time == update_time
            assert stored_obj.tool_id == tool_id
            assert stored_obj.tool_version == tool_version
            assert stored_obj.tool_format == tool_format
            assert stored_obj.tool_path == tool_path
            assert stored_obj.tool_directory == tool_directory
            assert stored_obj.hidden == hidden
            assert stored_obj.active == active
            assert stored_obj.value == value

    def test_construct_with_uuid(self, session, cls_):
        uuid = uuid4()
        obj = cls_(uuid=uuid)

        with dbcleanup(session, obj) as obj_id:
            stored_obj = get_stored_obj(session, cls_, obj_id)
            assert stored_obj.uuid == uuid

    def test_construct_without_uuid(self, session, cls_):
        obj = cls_()

        with dbcleanup(session, obj) as obj_id:
            stored_obj = get_stored_obj(session, cls_, obj_id)
            assert isinstance(stored_obj.uuid, UUID)


class TestEvent(BaseTest):
    def test_table(self, cls_):
        assert cls_.__tablename__ == "event"

    def test_columns(self, session, cls_, history, galaxy_session, user):
        message, tool_id = "a", "b"
        create_time = now()
        update_time = create_time + timedelta(hours=1)
        obj = cls_()
        obj.message = message
        obj.history = history
        obj.user = user
        obj.galaxy_session = galaxy_session
        obj.create_time = create_time
        obj.update_time = update_time
        obj.tool_id = tool_id

        with dbcleanup(session, obj) as obj_id:
            stored_obj = get_stored_obj(session, cls_, obj_id)
            assert stored_obj.id == obj_id
            assert stored_obj.create_time == create_time
            assert stored_obj.update_time == update_time
            assert stored_obj.history_id == history.id
            assert stored_obj.user_id == user.id
            assert stored_obj.message == message
            assert stored_obj.session_id == galaxy_session.id
            assert stored_obj.tool_id == tool_id

    def test_relationships(self, session, cls_, history, galaxy_session, user):
        obj = cls_()
        obj.history = history
        obj.user = user
        obj.galaxy_session = galaxy_session

        with dbcleanup(session, obj) as obj_id:
            stored_obj = get_stored_obj(session, cls_, obj_id)
            assert stored_obj.history.id == history.id
            assert stored_obj.user.id == user.id
            assert stored_obj.galaxy_session.id == galaxy_session.id


class TestExtendedMetadata(BaseTest):
    def test_table(self, cls_):
        assert cls_.__tablename__ == "extended_metadata"

    def test_columns(self, session, cls_):
        data = "a"
        obj = cls_(data)

        with dbcleanup(session, obj) as obj_id:
            stored_obj = get_stored_obj(session, cls_, obj_id)
            assert stored_obj.id == obj_id
            assert stored_obj.data == data

    def test_relationships(self, session, cls_, extended_metadata_index):
        obj = cls_(None)
        obj.children.append(extended_metadata_index)

        with dbcleanup(session, obj) as obj_id:
            stored_obj = get_stored_obj(session, cls_, obj_id)
            assert collection_consists_of_objects(stored_obj.children, extended_metadata_index)


class TestExtendedMetadataIndex(BaseTest):
    def test_table(self, cls_):
        assert cls_.__tablename__ == "extended_metadata_index"

    def test_columns(self, session, cls_, extended_metadata):
        path, value = "a", "b"
        obj = cls_(extended_metadata, path, value)

        with dbcleanup(session, obj) as obj_id:
            stored_obj = get_stored_obj(session, cls_, obj_id)
            assert stored_obj.id == obj_id
            assert stored_obj.extended_metadata_id == extended_metadata.id
            assert stored_obj.path == path
            assert stored_obj.value == value

    def test_relationships(self, session, cls_, extended_metadata):
        obj = cls_(extended_metadata, None, None)

        with dbcleanup(session, obj) as obj_id:
            stored_obj = get_stored_obj(session, cls_, obj_id)
            assert stored_obj.extended_metadata.id == extended_metadata.id


class TestFormDefinition(BaseTest):
    def test_table(self, cls_):
        assert cls_.__tablename__ == "form_definition"

    def test_columns(self, session, cls_, form_definition_current):
        name, desc, fields, type, layout = "a", "b", "c", "d", "e"
        create_time = now()
        update_time = create_time + timedelta(hours=1)
        obj = cls_()
        obj.name = name
        obj.desc = desc
        obj.form_definition_current = form_definition_current
        obj.fields = fields
        obj.type = type
        obj.layout = layout
        obj.create_time = create_time
        obj.update_time = update_time

        with dbcleanup(session, obj) as obj_id:
            stored_obj = get_stored_obj(session, cls_, obj_id)
            assert stored_obj.id == obj_id
            assert stored_obj.create_time == create_time
            assert stored_obj.update_time == update_time
            assert stored_obj.name == name
            assert stored_obj.desc == desc
            assert stored_obj.form_definition_current_id == form_definition_current.id
            assert stored_obj.fields == fields
            assert stored_obj.type == type
            assert stored_obj.layout == layout

    def test_relationships(self, session, cls_, form_definition_current):
        obj = cls_(name="a", form_definition_current=form_definition_current)

        with dbcleanup(session, obj) as obj_id:
            stored_obj = get_stored_obj(session, cls_, obj_id)
            assert stored_obj.form_definition_current.id == form_definition_current.id


class TestFormDefinitionCurrent(BaseTest):
    def test_table(self, cls_):
        assert cls_.__tablename__ == "form_definition_current"

    def test_columns(self, session, cls_, form_definition):
        create_time = now()
        update_time = create_time + timedelta(hours=1)
        deleted = True
        obj = cls_()
        obj.create_time = create_time
        obj.update_time = update_time
        obj.latest_form = form_definition
        obj.deleted = deleted

        with dbcleanup(session, obj) as obj_id:
            stored_obj = get_stored_obj(session, cls_, obj_id)
            assert stored_obj.id == obj_id
            assert stored_obj.create_time == create_time
            assert stored_obj.update_time == update_time
            assert stored_obj.latest_form_id == form_definition.id
            assert stored_obj.deleted == deleted

    def test_relationships(self, session, cls_, form_definition):
        obj = cls_(form_definition)
        obj.forms.append(form_definition)

        with dbcleanup(session, obj) as obj_id:
            stored_obj = get_stored_obj(session, cls_, obj_id)
            assert stored_obj.latest_form.id == form_definition.id
            assert collection_consists_of_objects(stored_obj.forms, form_definition)


class TestFormValues(BaseTest):
    def test_table(self, cls_):
        assert cls_.__tablename__ == "form_values"

    def test_columns(self, session, cls_, form_definition):
        content = "a"
        create_time = now()
        update_time = create_time + timedelta(hours=1)
        obj = cls_()
        obj.form_definition = form_definition
        obj.content = content
        obj.create_time = create_time
        obj.update_time = update_time

        with dbcleanup(session, obj) as obj_id:
            stored_obj = get_stored_obj(session, cls_, obj_id)
            assert stored_obj.id == obj_id
            assert stored_obj.create_time == create_time
            assert stored_obj.update_time == update_time
            assert stored_obj.content == content
            assert stored_obj.form_definition_id == form_definition.id

    def test_relationships(self, session, cls_, form_definition):
        obj = cls_(form_definition)

        with dbcleanup(session, obj) as obj_id:
            stored_obj = get_stored_obj(session, cls_, obj_id)
            assert stored_obj.form_definition.id == form_definition.id


class TestGalaxySession(BaseTest):
    def test_table(self, cls_):
        assert cls_.__tablename__ == "galaxy_session"

    def test_columns(self, session, cls_, user, history, galaxy_session):

        create_time = now()
        update_time = create_time + timedelta(hours=1)
        remote_host = "a"
        remote_addr = "b"
        referer = "c"
        session_key = get_unique_value()
        is_valid = True
        disk_usage = 9
        last_action = update_time + timedelta(hours=1)

        obj = cls_(user=user, current_history=history, prev_session_id=galaxy_session.id)

        obj.create_time = create_time
        obj.update_time = update_time
        obj.remote_host = remote_host
        obj.remote_addr = remote_addr
        obj.referer = referer
        obj.session_key = session_key
        obj.is_valid = is_valid
        obj.disk_usage = disk_usage
        obj.last_action = last_action

        with dbcleanup(session, obj) as obj_id:
            stored_obj = get_stored_obj(session, cls_, obj_id)
            assert stored_obj.id == obj_id
            assert stored_obj.create_time == create_time
            assert stored_obj.update_time == update_time
            assert stored_obj.user_id == user.id
            assert stored_obj.remote_host == remote_host
            assert stored_obj.remote_addr == remote_addr
            assert stored_obj.referer == referer
            assert stored_obj.current_history_id == history.id
            assert stored_obj.session_key == session_key
            assert stored_obj.is_valid == is_valid
            assert stored_obj.prev_session_id == galaxy_session.id
            assert stored_obj.disk_usage == disk_usage
            assert stored_obj.last_action == last_action

    def test_relationships(self, session, cls_, user, history, galaxy_session_history_association):
        obj = cls_(user=user, current_history=history)
        obj.session_key = get_unique_value()
        obj.histories.append(galaxy_session_history_association)

        with dbcleanup(session, obj) as obj_id:
            stored_obj = get_stored_obj(session, cls_, obj_id)
            assert stored_obj.user.id == user.id
            assert stored_obj.current_history.id == history.id
            assert collection_consists_of_objects(stored_obj.histories, galaxy_session_history_association)


class TestGalaxySessionToHistoryAssociation(BaseTest):
    def test_table(self, cls_):
        assert cls_.__tablename__ == "galaxy_session_to_history"

    def test_columns(self, session, cls_, galaxy_session, history):
        create_time = now()
        obj = cls_(galaxy_session, history)
        obj.create_time = create_time

        with dbcleanup(session, obj) as obj_id:
            stored_obj = get_stored_obj(session, cls_, obj_id)
            assert stored_obj.id == obj_id
            assert stored_obj.create_time == create_time
            assert stored_obj.session_id == galaxy_session.id
            assert stored_obj.history_id == history.id

    def test_relationships(self, session, cls_, galaxy_session, history):
        obj = cls_(galaxy_session, history)

        with dbcleanup(session, obj) as obj_id:
            stored_obj = get_stored_obj(session, cls_, obj_id)
            assert stored_obj.galaxy_session.id == galaxy_session.id
            assert stored_obj.history.id == history.id


class TestGenomeIndexToolData(BaseTest):
    def test_table(self, cls_):
        assert cls_.__tablename__ == "genome_index_tool_data"

    def test_columns(self, session, cls_, job, dataset, user):
        fasta_path = "a"
        created_time = now()
        modified_time = created_time + timedelta(hours=1)
        indexer = "b"
        obj = cls_()
        obj.job = job
        obj.dataset = dataset
        obj.fasta_path = fasta_path
        obj.created_time = created_time
        obj.modified_time = modified_time
        obj.indexer = indexer
        obj.user = user

        with dbcleanup(session, obj) as obj_id:
            stored_obj = get_stored_obj(session, cls_, obj_id)
            assert stored_obj.id == obj_id
            assert stored_obj.job_id == job.id
            assert stored_obj.dataset_id == dataset.id
            assert stored_obj.fasta_path == fasta_path
            assert stored_obj.created_time == created_time
            assert stored_obj.modified_time == modified_time
            assert stored_obj.indexer == indexer
            assert stored_obj.user_id == user.id

    def test_relationships(self, session, cls_, job, dataset, user):
        obj = cls_()
        obj.job = job
        obj.dataset = dataset
        obj.user = user

        with dbcleanup(session, obj) as obj_id:
            stored_obj = get_stored_obj(session, cls_, obj_id)
            assert stored_obj.job.id == job.id
            assert stored_obj.dataset.id == dataset.id
            assert stored_obj.user.id == user.id


class TestGroup(BaseTest):
    def test_table(self, cls_):
        assert cls_.__tablename__ == "galaxy_group"

    def test_columns(self, session, cls_):
        create_time = now()
        update_time = create_time + timedelta(hours=1)
        name = get_unique_value()
        deleted = True

        obj = cls_()
        obj.create_time = create_time
        obj.update_time = update_time
        obj.name = name
        obj.deleted = deleted

        with dbcleanup(session, obj) as obj_id:
            stored_obj = get_stored_obj(session, cls_, obj_id)
            assert stored_obj.id == obj_id
            assert stored_obj.create_time == create_time
            assert stored_obj.update_time == update_time
            assert stored_obj.name == name
            assert stored_obj.deleted == deleted

    def test_relationships(
        self,
        session,
        cls_,
        group_quota_association,
        group_role_association,
        user_group_association,
    ):
        obj = cls_(name=get_unique_value())
        obj.quotas.append(group_quota_association)
        obj.roles.append(group_role_association)
        obj.users.append(user_group_association)

        with dbcleanup(session, obj) as obj_id:
            stored_obj = get_stored_obj(session, cls_, obj_id)
            assert stored_obj.id == obj_id
            assert collection_consists_of_objects(stored_obj.quotas, group_quota_association)
            assert collection_consists_of_objects(stored_obj.roles, group_role_association)
            assert collection_consists_of_objects(stored_obj.users, user_group_association)


class TestGroupQuotaAssociation(BaseTest):
    def test_table(self, cls_):
        assert cls_.__tablename__ == "group_quota_association"

    def test_columns(self, session, cls_, group, quota):
        create_time = now()
        update_time = create_time + timedelta(hours=1)
        obj = cls_(group, quota)
        obj.create_time = create_time
        obj.update_time = update_time

        with dbcleanup(session, obj) as obj_id:
            stored_obj = get_stored_obj(session, cls_, obj_id)
            assert stored_obj.id == obj_id
            assert stored_obj.group_id == group.id
            assert stored_obj.quota_id == quota.id
            assert stored_obj.create_time == create_time
            assert stored_obj.update_time == update_time

    def test_relationships(self, session, cls_, group, quota):
        obj = cls_(group, quota)

        with dbcleanup(session, obj) as obj_id:
            stored_obj = get_stored_obj(session, cls_, obj_id)
            assert stored_obj.group.id == group.id
            assert stored_obj.quota.id == quota.id


class TestGroupRoleAssociation(BaseTest):
    def test_table(self, cls_):
        assert cls_.__tablename__ == "group_role_association"

    def test_columns(self, session, cls_, group, role):
        obj = cls_(group, role)
        create_time = now()
        update_time = create_time + timedelta(hours=1)
        obj.create_time = create_time
        obj.update_time = update_time

        with dbcleanup(session, obj) as obj_id:
            stored_obj = get_stored_obj(session, cls_, obj_id)
            assert stored_obj.id == obj_id
            assert stored_obj.group_id == group.id
            assert stored_obj.role_id == role.id
            assert stored_obj.create_time == create_time
            assert stored_obj.update_time == update_time

    def test_relationships(self, session, cls_, group, role):
        obj = cls_(group, role)

        with dbcleanup(session, obj) as obj_id:
            stored_obj = get_stored_obj(session, cls_, obj_id)
            assert stored_obj.group.id == group.id
            assert stored_obj.role.id == role.id


class TestHistory(BaseTest):
    def test_table(self, cls_):
        assert cls_.__tablename__ == "history"
        assert has_index(cls_.__table__, ("slug",))

    def test_columns(self, session, cls_, user):
        create_time = now()
        name = "a"
        hid_counter = 2
        deleted = True
        purged = True
        importing = True
        genome_build = "b"
        importable = True
        slug = "c"
        published = True
        obj = cls_(name=name, user=user)
        obj.create_time = create_time
        obj.hid_counter = hid_counter
        obj.deleted = deleted
        obj.purged = purged
        obj.importing = importing
        obj.genome_build = genome_build
        obj.importable = importable
        obj.slug = slug
        obj.published = published

        with dbcleanup(session, obj) as obj_id:
            stored_obj = get_stored_obj(session, cls_, obj_id)
            assert stored_obj.id == obj_id
            assert stored_obj.create_time == create_time
            # Can't test: populated via trigger; n/a in this test setup (applies to column and column property)
            assert stored_obj.update_time is None
            assert stored_obj.user_id == user.id
            assert stored_obj.name == name
            assert stored_obj.hid_counter == hid_counter
            assert stored_obj.deleted == deleted
            assert stored_obj.purged == purged
            assert stored_obj.importing == importing
            assert stored_obj.genome_build == genome_build
            assert stored_obj.importable == importable
            assert stored_obj.slug == slug
            assert stored_obj.published == published

    def test_relationships(
        self,
        session,
        cls_,
        user,
        history_dataset_association,
        job_export_history_archive,
        history_dataset_collection_association,
        history_tag_association,
        history_annotation_association,
        history_rating_association,
        default_history_permissions,
        history_user_share_association,
        galaxy_session_history_association,
        workflow_invocation,
        job,
    ):
        obj = cls_()
        obj.user = user
        obj.datasets.append(history_dataset_association)
        obj.dataset_collections.append(history_dataset_collection_association)
        obj.exports.append(job_export_history_archive)
        obj.tags.append(history_tag_association)
        obj.annotations.append(history_annotation_association)
        obj.ratings.append(history_rating_association)
        obj.default_permissions.append(default_history_permissions)
        obj.users_shared_with.append(history_user_share_association)
        obj.galaxy_sessions.append(galaxy_session_history_association)
        obj.workflow_invocations.append(workflow_invocation)
        obj.jobs.append(job)

        with dbcleanup(session, obj) as obj_id:
            stored_obj = get_stored_obj(session, cls_, obj_id)
            assert stored_obj.user.id == user.id
            assert collection_consists_of_objects(stored_obj.datasets, history_dataset_association)
            assert collection_consists_of_objects(stored_obj.exports, job_export_history_archive)
            assert collection_consists_of_objects(stored_obj.active_datasets, history_dataset_association)
            assert collection_consists_of_objects(
                stored_obj.active_dataset_collections,
                history_dataset_collection_association,
            )
            assert collection_consists_of_objects(stored_obj.visible_datasets, history_dataset_association)
            assert collection_consists_of_objects(
                stored_obj.visible_dataset_collections,
                history_dataset_collection_association,
            )
            assert collection_consists_of_objects(stored_obj.tags, history_tag_association)
            assert collection_consists_of_objects(stored_obj.annotations, history_annotation_association)
            assert collection_consists_of_objects(stored_obj.ratings, history_rating_association)
            # This doesn't test the average amount, just the mapping.
            assert stored_obj.average_rating == history_rating_association.rating
            assert stored_obj.users_shared_with_count == 1
            assert collection_consists_of_objects(stored_obj.users_shared_with, history_user_share_association)
            assert collection_consists_of_objects(stored_obj.default_permissions, default_history_permissions)
            assert collection_consists_of_objects(stored_obj.galaxy_sessions, galaxy_session_history_association)
            assert collection_consists_of_objects(stored_obj.workflow_invocations, workflow_invocation)
            assert collection_consists_of_objects(stored_obj.jobs, job)

    def test_average_rating(self, session, history, user, history_rating_association_factory):
        _run_average_rating_test(session, history, user, history_rating_association_factory)


class TestHistoryAnnotationAssociation(BaseTest):
    def test_table(self, cls_):
        assert cls_.__tablename__ == "history_annotation_association"
        assert has_index(cls_.__table__, ("annotation",))

    def test_columns(self, session, cls_, history, user):
        annotation = "a"
        obj = cls_()
        obj.user = user
        obj.history = history
        obj.annotation = annotation

        with dbcleanup(session, obj) as obj_id:
            stored_obj = get_stored_obj(session, cls_, obj_id)
            assert stored_obj.id == obj_id
            assert stored_obj.history_id == history.id
            assert stored_obj.user_id == user.id
            assert stored_obj.annotation == annotation

    def test_relationships(self, session, cls_, history, user):
        obj = cls_()
        obj.user = user
        obj.history = history

        with dbcleanup(session, obj) as obj_id:
            stored_obj = get_stored_obj(session, cls_, obj_id)
            assert stored_obj.history.id == history.id
            assert stored_obj.user.id == user.id


class TestHistoryDatasetAssociation(BaseTest):
    def test_table(self, cls_):
        # mapped imperatively, so do not test cls_.__tablename__
        assert cls_.table.name == "history_dataset_association"

    def test_columns(
        self,
        session,
        cls_,
        history,
        dataset,
        library_dataset_dataset_association,
        extended_metadata,
        history_dataset_collection_association,
        history_dataset_association_factory,
    ):
        copied_from_hda = history_dataset_association_factory()
        parent = history_dataset_association_factory()

        create_time = now()
        update_time = create_time + timedelta(hours=1)
        state = "a"
        name = "b"
        info = "c"
        blurb = "d"
        peek = "e"
        tool_version = "f"
        extension = "g"
        _metadata = {"key": "value"}
        designation = "i"
        deleted = False
        visible = False
        version = 1
        hid = 2
        purged = False
        validated_state = "j"
        validated_state_message = "k"

        obj = cls_()
        obj.history = history
        obj.dataset = dataset
        obj.create_time = create_time
        obj.update_time = update_time
        obj.state = state
        obj.copied_from_history_dataset_association = copied_from_hda
        obj.copied_from_library_dataset_dataset_association = library_dataset_dataset_association
        obj.name = name
        obj.info = info
        obj.blurb = blurb
        obj.peek = peek
        obj.tool_version = tool_version
        obj.extension = extension
        obj._metadata = _metadata
        obj.parent_id = parent.id
        obj.designation = designation
        obj.deleted = deleted
        obj.visible = visible
        obj.extended_metadata = extended_metadata
        obj.version = version
        obj.hid = hid
        obj.purged = purged
        obj.validated_state = validated_state
        obj.validated_state_message = validated_state_message
        obj.hidden_beneath_collection_instance = history_dataset_collection_association

        with dbcleanup(session, obj) as obj_id:
            stored_obj = get_stored_obj(session, cls_, obj_id)
            assert stored_obj.id == obj_id
            assert stored_obj.history_id == history.id
            assert stored_obj.dataset_id == dataset.id
            assert stored_obj.create_time == create_time
            assert stored_obj.update_time == update_time
            assert stored_obj.state == state
            assert stored_obj.copied_from_history_dataset_association_id == copied_from_hda.id
            assert (
                stored_obj.copied_from_library_dataset_dataset_association_id == library_dataset_dataset_association.id
            )
            assert stored_obj.name == name
            assert stored_obj.info == info
            assert stored_obj.blurb == blurb
            assert stored_obj.peek == peek
            assert stored_obj.tool_version == tool_version
            assert stored_obj.extension == extension
            assert stored_obj._metadata == _metadata
            assert stored_obj.parent_id == parent.id
            assert stored_obj.designation == designation
            assert stored_obj.deleted == deleted
            assert stored_obj.visible == visible
            assert stored_obj.extended_metadata_id == extended_metadata.id
            assert stored_obj.version == version
            assert stored_obj.hid == hid
            assert stored_obj.purged == purged
            assert stored_obj.validated_state == validated_state
            assert stored_obj.validated_state_message == validated_state_message
            assert stored_obj.hidden_beneath_collection_instance_id == history_dataset_collection_association.id

        delete_from_database(session, [copied_from_hda, parent])

    def test_relationships(
        self,
        session,
        cls_,
        history,
        dataset,
        extended_metadata,
        history_dataset_collection_association,
        history_dataset_association_factory,
        history_dataset_association_tag_association,
        history_dataset_association_annotation_association,
        history_dataset_association_rating_association,
        job_to_input_dataset_association,
        job_to_output_dataset_association,
        implicitly_converted_dataset_association_factory,
        library_dataset_dataset_association_factory,
    ):
        copied_from_hda = history_dataset_association_factory()
        copied_to_hda = history_dataset_association_factory()
        copied_from_ldda = library_dataset_dataset_association_factory()
        copied_to_ldda = library_dataset_dataset_association_factory()
        icda = implicitly_converted_dataset_association_factory()
        icpda = implicitly_converted_dataset_association_factory()
        persisted = [
            copied_from_hda,
            copied_to_hda,
            copied_from_ldda,
            copied_to_ldda,
            icda,
            icpda,
        ]

        obj = cls_()
        obj.history = history
        obj.dataset = dataset
        obj.copied_from_history_dataset_association = copied_from_hda
        obj.copied_from_library_dataset_dataset_association = copied_from_ldda
        obj.extended_metadata = extended_metadata
        obj.validated_state = "a"
        obj.hidden_beneath_collection_instance = history_dataset_collection_association
        obj.copied_to_library_dataset_dataset_associations.append(copied_to_ldda)
        obj.copied_to_history_dataset_associations.append(copied_to_hda)
        obj.tags.append(history_dataset_association_tag_association)
        obj.annotations.append(history_dataset_association_annotation_association)
        obj.ratings.append(history_dataset_association_rating_association)
        obj.dependent_jobs.append(job_to_input_dataset_association)
        obj.creating_job_associations.append(job_to_output_dataset_association)
        obj.implicitly_converted_datasets.append(icda)
        obj.implicitly_converted_parent_datasets.append(icpda)

        with dbcleanup(session, obj) as obj_id:
            stored_obj = get_stored_obj(session, cls_, obj_id)
            assert stored_obj.id == obj_id
            assert stored_obj.history.id == history.id
            assert stored_obj.dataset.id == dataset.id
            assert stored_obj.copied_from_history_dataset_association.id == copied_from_hda.id
            assert stored_obj.copied_from_library_dataset_dataset_association.id == copied_from_ldda.id
            assert stored_obj.extended_metadata.id == extended_metadata.id
            assert stored_obj.hidden_beneath_collection_instance.id == history_dataset_collection_association.id
            assert collection_consists_of_objects(
                stored_obj.copied_to_library_dataset_dataset_associations,
                copied_to_ldda,
            )
            assert collection_consists_of_objects(stored_obj.copied_to_history_dataset_associations, copied_to_hda)
            assert collection_consists_of_objects(stored_obj.tags, history_dataset_association_tag_association)
            assert collection_consists_of_objects(
                stored_obj.annotations,
                history_dataset_association_annotation_association,
            )
            assert collection_consists_of_objects(stored_obj.ratings, history_dataset_association_rating_association)
            assert collection_consists_of_objects(stored_obj.dependent_jobs, job_to_input_dataset_association)
            assert collection_consists_of_objects(
                stored_obj.creating_job_associations, job_to_output_dataset_association
            )
            assert collection_consists_of_objects(stored_obj.implicitly_converted_datasets, icda)
            assert collection_consists_of_objects(stored_obj.implicitly_converted_parent_datasets, icpda)

        delete_from_database(session, persisted)


class TestHistoryDatasetAssociationAnnotationAssociation(BaseTest):
    def test_table(self, cls_):
        assert cls_.__tablename__ == "history_dataset_association_annotation_association"
        assert has_index(cls_.__table__, ("annotation",))

    def test_columns(self, session, cls_, history_dataset_association, user):
        annotation = "a"
        obj = cls_()
        obj.user = user
        obj.hda = history_dataset_association
        obj.annotation = annotation

        with dbcleanup(session, obj) as obj_id:
            stored_obj = get_stored_obj(session, cls_, obj_id)
            assert stored_obj.id == obj_id
            assert stored_obj.history_dataset_association_id == history_dataset_association.id
            assert stored_obj.user_id == user.id
            assert stored_obj.annotation == annotation

    def test_relationships(self, session, cls_, history_dataset_association, user):
        obj = cls_()
        obj.user = user
        obj.hda = history_dataset_association

        with dbcleanup(session, obj) as obj_id:
            stored_obj = get_stored_obj(session, cls_, obj_id)
            assert stored_obj.hda.id == history_dataset_association.id
            assert stored_obj.user.id == user.id


class TestHistoryDatasetAssociationDisplayAtAuthorization(BaseTest):
    def test_table(self, cls_):
        assert cls_.__tablename__ == "history_dataset_association_display_at_authorization"

    def test_columns(self, session, cls_, history_dataset_association, user):
        create_time = now()
        update_time = create_time + timedelta(hours=1)
        site = "a"
        obj = cls_(history_dataset_association, user, site)
        obj.create_time = create_time
        obj.update_time = update_time

        with dbcleanup(session, obj) as obj_id:
            stored_obj = get_stored_obj(session, cls_, obj_id)
            assert stored_obj.id == obj_id
            assert stored_obj.history_dataset_association_id == history_dataset_association.id
            assert stored_obj.user_id == user.id
            assert stored_obj.site == site

    def test_relationships(self, session, cls_, history_dataset_association, user):
        obj = cls_(history_dataset_association, user)

        with dbcleanup(session, obj) as obj_id:
            stored_obj = get_stored_obj(session, cls_, obj_id)
            assert stored_obj.history_dataset_association.id == history_dataset_association.id
            assert stored_obj.user.id == user.id


class TestHistoryDatasetAssociationHistory(BaseTest):
    def test_table(self, cls_):
        assert cls_.__tablename__ == "history_dataset_association_history"

    def test_columns(self, session, cls_, history_dataset_association, extended_metadata):
        name, update_time, version, extension, metadata = (
            "a",
            now(),
            2,
            "b",
            {"key": "value"},
        )
        obj = cls_(
            history_dataset_association.id,
            name,
            None,
            update_time,
            version,
            extension,
            extended_metadata.id,
            metadata,
        )

        with dbcleanup(session, obj) as obj_id:
            stored_obj = get_stored_obj(session, cls_, obj_id)
            assert stored_obj.id == obj_id
            assert stored_obj.history_dataset_association_id == history_dataset_association.id
            assert stored_obj.name == name
            assert stored_obj.update_time == update_time
            assert stored_obj.version == version
            assert stored_obj.extension == extension
            assert stored_obj.extended_metadata_id == extended_metadata.id
            assert stored_obj._metadata == metadata


class TestHistoryDatasetAssociationRatingAssociation(BaseTest):
    def test_table(self, cls_):
        assert cls_.__tablename__ == "history_dataset_association_rating_association"

    def test_columns(self, session, cls_, history_dataset_association, user):
        rating = 9
        obj = cls_(user, history_dataset_association, rating)

        with dbcleanup(session, obj) as obj_id:
            stored_obj = get_stored_obj(session, cls_, obj_id)
            assert stored_obj.id == obj_id
            assert stored_obj.user_id == user.id
            assert stored_obj.rating == rating

    def test_relationships(self, session, cls_, history_dataset_association, user):
        obj = cls_(user, history_dataset_association, 1)

        with dbcleanup(session, obj) as obj_id:
            stored_obj = get_stored_obj(session, cls_, obj_id)
            assert stored_obj.history_dataset_association.id == history_dataset_association.id
            assert stored_obj.user.id == user.id


class TestHistoryDatasetAssociationSubset(BaseTest):
    def test_table(self, cls_):
        assert cls_.__tablename__ == "history_dataset_association_subset"

    def test_columns(
        self,
        session,
        cls_,
        history_dataset_association,
        history_dataset_association_factory,
    ):
        hda_subset = history_dataset_association_factory()
        persist(session, hda_subset)

        location = "a"
        obj = cls_(history_dataset_association, hda_subset, location)

        with dbcleanup(session, obj) as obj_id:
            stored_obj = get_stored_obj(session, cls_, obj_id)
            assert stored_obj.id == obj_id
            assert stored_obj.history_dataset_association_id == history_dataset_association.id
            assert stored_obj.history_dataset_association_subset_id == hda_subset.id
            assert stored_obj.location == location

        delete_from_database(session, hda_subset)

    def test_relationships(
        self,
        session,
        cls_,
        history_dataset_association,
        history_dataset_association_factory,
    ):
        hda_subset = history_dataset_association_factory()
        persist(session, hda_subset)

        obj = cls_(history_dataset_association, hda_subset, None)

        with dbcleanup(session, obj) as obj_id:
            stored_obj = get_stored_obj(session, cls_, obj_id)
            assert stored_obj.hda.id == history_dataset_association.id
            assert stored_obj.subset.id == hda_subset.id

        delete_from_database(session, hda_subset)


class TestHistoryDatasetAssociationTagAssociation(BaseTest):
    def test_table(self, cls_):
        assert cls_.__tablename__ == "history_dataset_association_tag_association"

    def test_columns(self, session, cls_, history_dataset_association, tag, user):
        user_tname, value, user_value = "a", "b", "c"
        obj = cls_(
            user=user,
            tag=tag,
            user_tname=user_tname,
            value=value,
            user_value=user_value,
        )
        obj.history_dataset_association = history_dataset_association

        with dbcleanup(session, obj) as obj_id:
            stored_obj = get_stored_obj(session, cls_, obj_id)
            assert stored_obj.id == obj_id
            assert stored_obj.history_dataset_association_id == history_dataset_association.id
            assert stored_obj.tag_id == tag.id
            assert stored_obj.user_id == user.id
            assert stored_obj.user_tname == user_tname
            assert stored_obj.value == value
            assert stored_obj.user_value == user_value

    def test_relationships(self, session, cls_, history_dataset_association, tag, user):
        obj = cls_(user=user, tag=tag)
        obj.history_dataset_association = history_dataset_association

        with dbcleanup(session, obj) as obj_id:
            stored_obj = get_stored_obj(session, cls_, obj_id)
            assert stored_obj.history_dataset_association.id == history_dataset_association.id
            assert stored_obj.tag.id == tag.id
            assert stored_obj.user.id == user.id


class TestHistoryDatasetCollectionAssociation(BaseTest):
    def test_table(self, cls_):
        assert cls_.__tablename__ == "history_dataset_collection_association"

    def test_columns(
        self,
        session,
        cls_,
        dataset_collection,
        history,
        history_dataset_collection_association,
        job,
        implicit_collection_jobs,
    ):
        name = "a"
        hid = 1
        visible = True
        deleted = True
        implicit_output_name = "b"
        create_time = now()
        update_time = create_time + timedelta(hours=1)

        obj = cls_()
        obj.collection = dataset_collection
        obj.history = history
        obj.name = name
        obj.hid = hid
        obj.visible = visible
        obj.deleted = deleted
        obj.copied_from_history_dataset_collection_association = history_dataset_collection_association
        obj.implicit_output_name = implicit_output_name
        obj.job = job
        obj.implicit_collection_jobs = implicit_collection_jobs
        obj.create_time = create_time
        obj.update_time = update_time

        with dbcleanup(session, obj) as obj_id:
            stored_obj = get_stored_obj(session, cls_, obj_id)
            assert stored_obj.id == obj_id
            assert stored_obj.collection_id == dataset_collection.id
            assert stored_obj.history_id == history.id
            assert stored_obj.name == name
            assert stored_obj.hid == hid
            assert stored_obj.visible == visible
            assert stored_obj.deleted == deleted
            assert (
                stored_obj.copied_from_history_dataset_collection_association_id
                == history_dataset_collection_association.id
            )
            assert stored_obj.implicit_output_name == implicit_output_name
            assert stored_obj.job_id == job.id
            assert stored_obj.implicit_collection_jobs_id == implicit_collection_jobs.id
            assert stored_obj.create_time == create_time
            assert stored_obj.update_time == update_time

    def test_relationships(
        self,
        session,
        cls_,
        dataset_collection,
        history,
        history_dataset_collection_association,
        history_dataset_collection_association_factory,
        job,
        implicit_collection_jobs,
        implicitly_created_dataset_collection_input,
        history_dataset_collection_annotation_association,
        history_dataset_collection_rating_association,
        history_dataset_collection_tag_association,
        job_to_output_dataset_collection_association,
    ):
        copied_to_hdca = history_dataset_collection_association_factory()

        obj = cls_()
        obj.collection = dataset_collection
        obj.history = history
        obj.copied_from_history_dataset_collection_association = history_dataset_collection_association
        obj.copied_to_history_dataset_collection_association.append(copied_to_hdca)
        obj.job = job
        obj.implicit_collection_jobs = implicit_collection_jobs
        obj.implicit_input_collections.append(implicitly_created_dataset_collection_input)
        obj.tags.append(history_dataset_collection_tag_association)
        obj.annotations.append(history_dataset_collection_annotation_association)
        obj.ratings.append(history_dataset_collection_rating_association)

        with dbcleanup(session, obj) as obj_id:
            stored_obj = get_stored_obj(session, cls_, obj_id)
            assert stored_obj.collection.id == dataset_collection.id
            assert stored_obj.history.id == history.id
            assert (
                stored_obj.copied_from_history_dataset_collection_association.id
                == history_dataset_collection_association.id
            )
            assert collection_consists_of_objects(
                stored_obj.copied_to_history_dataset_collection_association,
                copied_to_hdca,
            )
            assert stored_obj.job.id == job.id
            assert stored_obj.implicit_collection_jobs.id == implicit_collection_jobs.id
            assert collection_consists_of_objects(
                stored_obj.implicit_input_collections,
                implicitly_created_dataset_collection_input,
            )
            assert collection_consists_of_objects(stored_obj.tags, history_dataset_collection_tag_association)
            assert collection_consists_of_objects(
                stored_obj.annotations,
                history_dataset_collection_annotation_association,
            )
            assert collection_consists_of_objects(stored_obj.ratings, history_dataset_collection_rating_association)
            # stored_obj.job_state_summary is a view: can't test in this setup.

        delete_from_database(session, copied_to_hdca)


class TestHistoryDatasetCollectionAssociationAnnotationAssociation(BaseTest):
    def test_table(self, cls_):
        assert cls_.__tablename__ == "history_dataset_collection_annotation_association"

    def test_columns(self, session, cls_, history_dataset_collection_association, user):
        annotation = "a"
        obj = cls_()
        obj.user = user
        obj.history_dataset_collection = history_dataset_collection_association
        obj.annotation = annotation

        with dbcleanup(session, obj) as obj_id:
            stored_obj = get_stored_obj(session, cls_, obj_id)
            assert stored_obj.id == obj_id
            assert stored_obj.history_dataset_collection_id == history_dataset_collection_association.id
            assert stored_obj.user_id == user.id
            assert stored_obj.annotation == annotation

    def test_relationships(self, session, cls_, history_dataset_collection_association, user):
        obj = cls_()
        obj.user = user
        obj.history_dataset_collection = history_dataset_collection_association

        with dbcleanup(session, obj) as obj_id:
            stored_obj = get_stored_obj(session, cls_, obj_id)
            assert stored_obj.history_dataset_collection.id == history_dataset_collection_association.id
            assert stored_obj.user.id == user.id


class TestHistoryDatasetCollectionRatingAssociation(BaseTest):
    def test_table(self, cls_):
        assert cls_.__tablename__ == "history_dataset_collection_rating_association"

    def test_columns(self, session, cls_, history_dataset_collection_association, user):
        rating = 9
        obj = cls_(user, history_dataset_collection_association, rating)

        with dbcleanup(session, obj) as obj_id:
            stored_obj = get_stored_obj(session, cls_, obj_id)
            assert stored_obj.id == obj_id
            assert stored_obj.history_dataset_collection_id == history_dataset_collection_association.id
            assert stored_obj.user.id == user.id
            assert stored_obj.rating == rating

    def test_relationships(self, session, cls_, history_dataset_collection_association, user):
        obj = cls_(user, history_dataset_collection_association, 1)

        with dbcleanup(session, obj) as obj_id:
            stored_obj = get_stored_obj(session, cls_, obj_id)
            assert stored_obj.dataset_collection.id == history_dataset_collection_association.id
            assert stored_obj.user.id == user.id


class TestHistoryDatasetCollectionTagAssociation(BaseTest):
    def test_table(self, cls_):
        assert cls_.__tablename__ == "history_dataset_collection_tag_association"

    def test_columns(self, session, cls_, history_dataset_collection_association, tag, user):
        user_tname, value, user_value = "a", "b", "c"
        obj = cls_(
            user=user,
            tag=tag,
            user_tname=user_tname,
            value=value,
            user_value=user_value,
        )
        obj.dataset_collection = history_dataset_collection_association

        with dbcleanup(session, obj) as obj_id:
            stored_obj = get_stored_obj(session, cls_, obj_id)
            assert stored_obj.id == obj_id
            assert stored_obj.history_dataset_collection_id == history_dataset_collection_association.id
            assert stored_obj.tag_id == tag.id
            assert stored_obj.user_id == user.id
            assert stored_obj.user_tname == user_tname
            assert stored_obj.value == value
            assert stored_obj.user_value == user_value

    def test_relationships(self, session, cls_, history_dataset_collection_association, tag, user):
        obj = cls_(user=user, tag=tag)
        obj.dataset_collection = history_dataset_collection_association

        with dbcleanup(session, obj) as obj_id:
            stored_obj = get_stored_obj(session, cls_, obj_id)
            assert stored_obj.dataset_collection.id == history_dataset_collection_association.id
            assert stored_obj.tag.id == tag.id
            assert stored_obj.user.id == user.id


class TestHistoryRatingAssociation(BaseTest):
    def test_table(self, cls_):
        assert cls_.__tablename__ == "history_rating_association"

    def test_columns(self, session, cls_, history, user):
        rating = 9
        obj = cls_(user, history, rating)

        with dbcleanup(session, obj) as obj_id:
            stored_obj = get_stored_obj(session, cls_, obj_id)
            assert stored_obj.id == obj_id
            assert stored_obj.history_id == history.id
            assert stored_obj.user_id == user.id
            assert stored_obj.rating == rating

    def test_relationships(self, session, cls_, history, user):
        obj = cls_(user, history, 1)

        with dbcleanup(session, obj) as obj_id:
            stored_obj = get_stored_obj(session, cls_, obj_id)
            assert stored_obj.history.id == history.id
            assert stored_obj.user.id == user.id


class TestHistoryTagAssociation(BaseTest):
    def test_table(self, cls_):
        assert cls_.__tablename__ == "history_tag_association"

    def test_columns(self, session, cls_, history, tag, user):
        user_tname, value, user_value = "a", "b", "c"
        obj = cls_(user=user, tag=tag, user_tname=user_tname, value=value)
        obj.user_value = user_value
        obj.history = history

        with dbcleanup(session, obj) as obj_id:
            stored_obj = get_stored_obj(session, cls_, obj_id)
            assert stored_obj.id == obj_id
            assert stored_obj.history_id == history.id
            assert stored_obj.tag_id == tag.id
            assert stored_obj.user_id == user.id
            assert stored_obj.user_tname == user_tname
            assert stored_obj.value == value
            assert stored_obj.user_value == user_value

    def test_relationships(self, session, cls_, history, tag, user):
        obj = cls_(user=user, tag=tag)
        obj.history = history

        with dbcleanup(session, obj) as obj_id:
            stored_obj = get_stored_obj(session, cls_, obj_id)
            assert stored_obj.history.id == history.id
            assert stored_obj.tag.id == tag.id
            assert stored_obj.user.id == user.id


class TestHistoryUserShareAssociation(BaseTest):
    def test_table(self, cls_):
        assert cls_.__tablename__ == "history_user_share_association"

    def test_columns(self, session, cls_, history, user):
        obj = cls_()
        obj.history = history
        obj.user = user

        with dbcleanup(session, obj) as obj_id:
            stored_obj = get_stored_obj(session, cls_, obj_id)
            assert stored_obj.id == obj_id
            assert stored_obj.history_id == history.id
            assert stored_obj.user_id == user.id

    def test_relationships(self, session, cls_, history, user):
        obj = cls_()
        obj.history = history
        obj.user = user

        with dbcleanup(session, obj) as obj_id:
            stored_obj = get_stored_obj(session, cls_, obj_id)
            assert stored_obj.history.id == history.id
            assert stored_obj.user.id == user.id


class TestImplicitCollectionJobs(BaseTest):
    def test_table(self, cls_):
        assert cls_.__tablename__ == "implicit_collection_jobs"

    def test_columns(self, session, cls_):
        populated_state = "a"
        obj = cls_()
        obj.populated_state = populated_state

        with dbcleanup(session, obj) as obj_id:
            stored_obj = get_stored_obj(session, cls_, obj_id)
            assert stored_obj.id == obj_id
            assert stored_obj.populated_state == populated_state

    def test_relationships(
        self,
        session,
        cls_,
        implicit_collection_jobs_job_association,
    ):
        obj = cls_()
        obj.jobs.append(implicit_collection_jobs_job_association)

        with dbcleanup(session, obj) as obj_id:
            stored_obj = get_stored_obj(session, cls_, obj_id)
            assert collection_consists_of_objects(stored_obj.jobs, implicit_collection_jobs_job_association)


class TestImplicitCollectionJobsJobAssociation(BaseTest):
    def test_table(self, cls_):
        assert cls_.__tablename__ == "implicit_collection_jobs_job_association"

    def test_columns(self, session, cls_, implicit_collection_jobs, job):
        order_index = 1
        obj = cls_()
        obj.implicit_collection_jobs = implicit_collection_jobs
        session.add(job)  # must be bound to a session for lazy load of attributes
        obj.job = job
        obj.order_index = order_index

        with dbcleanup(session, obj) as obj_id:
            stored_obj = get_stored_obj(session, cls_, obj_id)
            assert stored_obj.id == obj_id
            assert stored_obj.implicit_collection_jobs_id == implicit_collection_jobs.id
            assert stored_obj.job_id == job.id
            assert stored_obj.order_index == order_index

    def test_relationships(self, session, cls_, implicit_collection_jobs, job):
        obj = cls_()
        obj.implicit_collection_jobs = implicit_collection_jobs
        session.add(job)  # must be bound to a session for lazy load of attributes
        obj.job = job
        obj.order_index = 1

        with dbcleanup(session, obj) as obj_id:
            stored_obj = get_stored_obj(session, cls_, obj_id)
            assert stored_obj.implicit_collection_jobs.id == implicit_collection_jobs.id
            assert stored_obj.job.id == job.id


class TestImplicitlyConvertedDatasetAssociation(BaseTest):
    def test_table(self, cls_):
        assert cls_.__tablename__ == "implicitly_converted_dataset_association"

    def test_columns(
        self,
        session,
        cls_,
        history_dataset_association,
        library_dataset_dataset_association,
    ):
        create_time = now()
        update_time = create_time + timedelta(hours=1)
        deleted = True
        metadata_safe = False
        type = "a"

        # Test this combination (dataset/parent, hda/ldda); assume this is sufficient for other combinations.
        obj = cls_(
            parent=library_dataset_dataset_association,
            dataset=history_dataset_association,
        )
        obj.create_time = create_time
        obj.update_time = update_time
        obj.deleted = deleted
        obj.metadata_safe = metadata_safe
        obj.type = type

        with dbcleanup(session, obj) as obj_id:
            stored_obj = get_stored_obj(session, cls_, obj_id)
            assert stored_obj.id == obj_id
            assert stored_obj.create_time == create_time
            assert stored_obj.update_time == update_time
            assert stored_obj.hda_id == history_dataset_association.id
            assert stored_obj.ldda_id is None
            assert stored_obj.hda_parent_id is None
            assert stored_obj.ldda_parent_id == library_dataset_dataset_association.id
            assert stored_obj.deleted == deleted
            assert stored_obj.metadata_safe == metadata_safe
            assert stored_obj.type == type

    def test_relationships(
        self,
        session,
        cls_,
        history_dataset_association,
        library_dataset_dataset_association,
    ):
        # Switch hda and ldda (different from test_columns() setup)
        obj = cls_(
            parent=history_dataset_association,
            dataset=library_dataset_dataset_association,
        )

        with dbcleanup(session, obj) as obj_id:
            stored_obj = get_stored_obj(session, cls_, obj_id)
            assert stored_obj.dataset is None
            assert stored_obj.dataset_ldda.id == library_dataset_dataset_association.id
            assert stored_obj.parent_hda.id == history_dataset_association.id
            assert stored_obj.parent_ldda is None


class TestImplicitlyCreatedDatasetCollectionInput(BaseTest):
    def test_table(self, cls_):
        assert cls_.__tablename__ == "implicitly_created_dataset_collection_inputs"

    def test_columns(
        self,
        session,
        cls_,
        history_dataset_collection_association,
        history_dataset_collection_association_factory,
    ):
        name = "a"

        hdca2 = history_dataset_collection_association_factory()
        persist(session, hdca2)

        obj = cls_(name, history_dataset_collection_association)
        obj.dataset_collection_id = hdca2.id

        with dbcleanup(session, obj) as obj_id:
            stored_obj = get_stored_obj(session, cls_, obj_id)
            assert stored_obj.id == obj_id
            assert stored_obj.input_dataset_collection_id == history_dataset_collection_association.id
            assert stored_obj.dataset_collection_id == hdca2.id
            assert stored_obj.name == name

        delete_from_database(session, [hdca2])

    def test_relationships(
        self,
        session,
        cls_,
        history_dataset_collection_association,
    ):
        obj = cls_(None, history_dataset_collection_association)

        with dbcleanup(session, obj) as obj_id:
            stored_obj = get_stored_obj(session, cls_, obj_id)
            assert stored_obj.input_dataset_collection.id == history_dataset_collection_association.id


class TestInteractiveToolEntryPoint(BaseTest):
    def test_table(self, cls_):
        assert cls_.__tablename__ == "interactivetool_entry_point"

    def test_columns(self, session, cls_, job):
        name = "a"
        token = "b"
        tool_port = 1
        host = "c"
        port = 2
        protocol = "d"
        entry_url = "e"
        requires_domain = False
        info = "f"
        configured = True
        deleted = True
        created_time = now()
        modified_time = created_time + timedelta(hours=1)

        obj = cls_()

        obj.job = job
        obj.name = name
        obj.token = token
        obj.tool_port = tool_port
        obj.host = host
        obj.port = port
        obj.protocol = protocol
        obj.entry_url = entry_url
        obj.requires_domain = requires_domain
        obj.info = info
        obj.configured = configured
        obj.deleted = deleted
        obj.created_time = created_time
        obj.modified_time = modified_time

        with dbcleanup(session, obj) as obj_id:
            stored_obj = get_stored_obj(session, cls_, obj_id)
            assert stored_obj.id == obj_id
            assert stored_obj.job_id == job.id
            assert stored_obj.name == name
            assert stored_obj.token == token
            assert stored_obj.tool_port == tool_port
            assert stored_obj.host == host
            assert stored_obj.port == port
            assert stored_obj.protocol == protocol
            assert stored_obj.entry_url == entry_url
            assert stored_obj.requires_domain == requires_domain
            assert stored_obj.info == info
            assert stored_obj.configured == configured
            assert stored_obj.deleted == deleted
            assert stored_obj.created_time == created_time
            assert stored_obj.modified_time == modified_time

    def test_relationships(self, session, cls_, job):
        obj = cls_(job=job)

        with dbcleanup(session, obj) as obj_id:
            stored_obj = get_stored_obj(session, cls_, obj_id)
            assert stored_obj.job.id == job.id


class TestJob(BaseTest):
    def test_table(self, cls_):
        assert cls_.__tablename__ == "job"

    def test_columns(
        self,
        session,
        cls_,
        history,
        library_folder,
        dynamic_tool,
        galaxy_session,
        user,
    ):
        create_time = now()
        update_time = create_time + timedelta(hours=1)
        tool_id = "a"
        tool_version = "b"
        galaxy_version = "c"
        state = "d"
        info = "e"
        copied_from_job_id = 1
        command_line = "f"
        dependencies = "g"
        job_messages = "h"
        param_filename = "i"
        runner_name = "j"
        job_stdout = "k"
        job_stderr = "m"
        tool_stdout = "n"
        tool_stderr = "o"
        exit_code = 2
        traceback = "p"
        job_runner_name = "q"
        job_runner_external_id = "r"
        destination_id = "s"
        destination_params = "u"
        object_store_id = "v"
        imported = False
        params = "w"
        handler = "x"

        obj = cls_()
        obj.create_time = create_time
        obj.update_time = update_time
        obj.history = history
        obj.library_folder = library_folder
        obj.tool_id = tool_id
        obj.tool_version = tool_version
        obj.galaxy_version = galaxy_version
        obj.dynamic_tool_id = dynamic_tool.id
        obj.state = state
        obj.info = info
        obj.copied_from_job_id = copied_from_job_id
        obj.command_line = command_line
        obj.dependencies = dependencies
        obj.job_messages = job_messages
        obj.param_filename = param_filename
        obj.runner_name = runner_name
        obj.job_stdout = job_stdout
        obj.job_stderr = job_stderr
        obj.tool_stdout = tool_stdout
        obj.tool_stderr = tool_stderr
        obj.exit_code = exit_code
        obj.traceback = traceback
        obj.galaxy_session = galaxy_session
        obj.user = user
        obj.job_runner_name = job_runner_name
        obj.job_runner_external_id = job_runner_external_id
        obj.destination_id = destination_id
        obj.destination_params = destination_params
        obj.object_store_id = object_store_id
        obj.imported = imported
        obj.params = params
        obj.handler = handler

        with dbcleanup(session, obj) as obj_id:
            stored_obj = get_stored_obj(session, cls_, obj_id, unique=True)
            assert stored_obj.id == obj_id
            assert stored_obj.create_time == create_time
            assert stored_obj.update_time == update_time
            assert stored_obj.history_id == history.id
            assert stored_obj.library_folder_id == library_folder.id
            assert stored_obj.tool_id == tool_id
            assert stored_obj.tool_version == tool_version
            assert stored_obj.galaxy_version == galaxy_version
            assert stored_obj.dynamic_tool_id == dynamic_tool.id
            assert stored_obj.state == state
            assert stored_obj.info == info
            assert stored_obj.copied_from_job_id == copied_from_job_id
            assert stored_obj.command_line == command_line
            assert stored_obj.dependencies == dependencies
            assert stored_obj.job_messages == job_messages
            assert stored_obj.param_filename == param_filename
            assert stored_obj.runner_name == runner_name
            assert stored_obj.job_stdout == job_stdout
            assert stored_obj.job_stderr == job_stderr
            assert stored_obj.tool_stdout == tool_stdout
            assert stored_obj.tool_stderr == tool_stderr
            assert stored_obj.exit_code == exit_code
            assert stored_obj.traceback == traceback
            assert stored_obj.session_id == galaxy_session.id
            assert stored_obj.user_id == user.id
            assert stored_obj.job_runner_name == job_runner_name
            assert stored_obj.job_runner_external_id == job_runner_external_id
            assert stored_obj.destination_id == destination_id
            assert stored_obj.destination_params == destination_params
            assert stored_obj.object_store_id == object_store_id
            assert stored_obj.imported == imported
            assert stored_obj.params == params
            assert stored_obj.handler == handler

    def test_relationships(
        self,
        session,
        cls_,
        history,
        library_folder,
        dynamic_tool,
        galaxy_session,
        user,
        job_parameter,
        job_to_input_dataset_association,
        job_to_input_dataset_collection_association,
        job_to_input_dataset_collection_element_association,
        job_to_output_dataset_collection_association,
        job_to_implicit_output_dataset_collection_association,
        post_job_action_association,
        job_to_input_library_dataset_association,
        job_to_output_library_dataset_association,
        job_external_output_metadata,
        task,
        job_to_output_dataset_association,
        job_state_history,
        job_metric_text,
        job_metric_numeric,
        interactive_tool_entry_point,
        implicit_collection_jobs_job_association,
        job_container_association,
        data_manager_job_association,
        history_dataset_collection_association,
        workflow_invocation_step,
    ):
        obj = cls_()
        obj.history = history
        obj.library_folder = library_folder
        obj.galaxy_session = galaxy_session
        obj.user = user
        obj.parameters.append(job_parameter)
        obj.input_datasets.append(job_to_input_dataset_association)
        obj.input_dataset_collections.append(job_to_input_dataset_collection_association)
        obj.input_dataset_collection_elements.append(job_to_input_dataset_collection_element_association)
        obj.output_dataset_collection_instances.append(job_to_output_dataset_collection_association)
        obj.output_dataset_collections.append(job_to_implicit_output_dataset_collection_association)
        obj.post_job_actions.append(post_job_action_association)
        obj.input_library_datasets.append(job_to_input_library_dataset_association)
        obj.output_library_datasets.append(job_to_output_library_dataset_association)
        obj.external_output_metadata.append(job_external_output_metadata)
        obj.tasks.append(task)
        obj.output_datasets.append(job_to_output_dataset_association)
        obj.state_history.append(job_state_history)
        obj.text_metrics.append(job_metric_text)
        obj.numeric_metrics.append(job_metric_numeric)
        obj.interactivetool_entry_points.append(interactive_tool_entry_point)
        obj.implicit_collection_jobs_association = implicit_collection_jobs_job_association
        obj.container = job_container_association
        obj.data_manager_association = data_manager_job_association
        obj.history_dataset_collection_associations.append(history_dataset_collection_association)
        obj.workflow_invocation_step = workflow_invocation_step

        with dbcleanup(session, obj) as obj_id:
            stored_obj = get_stored_obj(session, cls_, obj_id, unique=True)
            assert stored_obj.history_id == history.id
            assert stored_obj.library_folder_id == library_folder.id
            assert stored_obj.session_id == galaxy_session.id
            assert stored_obj.user_id == user.id
            assert collection_consists_of_objects(stored_obj.parameters, job_parameter)
            assert collection_consists_of_objects(stored_obj.input_datasets, job_to_input_dataset_association)
            assert collection_consists_of_objects(
                stored_obj.input_dataset_collections,
                job_to_input_dataset_collection_association,
            )
            assert collection_consists_of_objects(
                stored_obj.input_dataset_collection_elements,
                job_to_input_dataset_collection_element_association,
            )
            assert collection_consists_of_objects(
                stored_obj.output_dataset_collection_instances,
                job_to_output_dataset_collection_association,
            )
            assert collection_consists_of_objects(
                stored_obj.output_dataset_collections,
                job_to_implicit_output_dataset_collection_association,
            )
            assert collection_consists_of_objects(stored_obj.post_job_actions, post_job_action_association)
            assert collection_consists_of_objects(
                stored_obj.input_library_datasets,
                job_to_input_library_dataset_association,
            )
            assert collection_consists_of_objects(
                stored_obj.output_library_datasets,
                job_to_output_library_dataset_association,
            )
            assert collection_consists_of_objects(stored_obj.external_output_metadata, job_external_output_metadata)
            assert collection_consists_of_objects(stored_obj.tasks, task)
            assert collection_consists_of_objects(stored_obj.output_datasets, job_to_output_dataset_association)
            assert job_state_history in stored_obj.state_history  # sufficient for test
            assert collection_consists_of_objects(stored_obj.text_metrics, job_metric_text)
            assert collection_consists_of_objects(stored_obj.numeric_metrics, job_metric_numeric)
            assert collection_consists_of_objects(stored_obj.interactivetool_entry_points, interactive_tool_entry_point)
            assert stored_obj.implicit_collection_jobs_association == implicit_collection_jobs_job_association
            assert stored_obj.container == job_container_association
            assert stored_obj.data_manager_association == data_manager_job_association
            assert collection_consists_of_objects(
                stored_obj.history_dataset_collection_associations,
                history_dataset_collection_association,
            )
            assert stored_obj.workflow_invocation_step == workflow_invocation_step


class TestJobContainerAssociation(BaseTest):
    def test_table(self, cls_):
        assert cls_.__tablename__ == "job_container_association"

    def test_columns(self, session, cls_, job):
        container_type = "a"
        container_name = "b"
        container_info = "c"
        created_time = now()
        modified_time = created_time + timedelta(hours=1)

        session.add(job)  # must be bound to a session for lazy load of attributes
        obj = cls_()
        obj.job = job
        obj.container_type = container_type
        obj.container_name = container_name
        obj.container_info = container_info
        obj.created_time = created_time
        obj.modified_time = modified_time

        with dbcleanup(session, obj) as obj_id:
            stored_obj = get_stored_obj(session, cls_, obj_id)
            assert stored_obj.id == obj_id
            assert stored_obj.job_id == job.id
            assert stored_obj.container_type == container_type
            assert stored_obj.container_name == container_name
            assert stored_obj.container_info == container_info
            assert stored_obj.created_time == created_time
            assert stored_obj.modified_time == modified_time

    def test_relationships(self, session, cls_, job):
        session.add(job)  # must be bound to a session for lazy load of attributes
        obj = cls_(job=job)

        with dbcleanup(session, obj) as obj_id:
            stored_obj = get_stored_obj(session, cls_, obj_id)
            assert stored_obj.job.id == job.id


class TestJobExportHistoryArchive(BaseTest):
    def test_table(self, cls_):
        assert cls_.__tablename__ == "job_export_history_archive"

    def test_columns(self, session, cls_, job, history, dataset):
        compressed, history_attrs_filename = True, "a"
        obj = cls_()
        obj.job = job
        obj.history = history
        obj.dataset = dataset
        obj.compressed = compressed
        obj.history_attrs_filename = history_attrs_filename

        with dbcleanup(session, obj) as obj_id:
            stored_obj = get_stored_obj(session, cls_, obj_id)
            assert stored_obj.id == obj_id
            assert stored_obj.job_id == job.id
            assert stored_obj.history_id == history.id
            assert stored_obj.dataset_id == dataset.id
            assert stored_obj.compressed == compressed
            assert stored_obj.history_attrs_filename == history_attrs_filename

    def test_relationships(self, session, cls_, job, history, dataset):
        obj = cls_()
        obj.job = job
        obj.history = history
        obj.dataset = dataset

        with dbcleanup(session, obj) as obj_id:
            stored_obj = get_stored_obj(session, cls_, obj_id)
            assert stored_obj.job.id == job.id
            assert stored_obj.history.id == history.id
            assert stored_obj.dataset.id == dataset.id


class TestJobExternalOutputMetadata(BaseTest):
    def test_table(self, cls_):
        assert cls_.__tablename__ == "job_external_output_metadata"

    def test_columns(
        self,
        session,
        cls_,
        job,
        history_dataset_association,
        library_dataset_dataset_association,
    ):
        is_valid = False
        filename_in = "a"
        filename_out = "b"
        filename_results_code = "c"
        filename_kwds = "d"
        filename_override_metadata = "e"
        job_runner_external_pid = "f"

        # We can only pass one dataset: an hda or a ldda, but we need to test both.
        # First test passing an hda
        obj = cls_(job, history_dataset_association)

        obj.is_valid = is_valid
        obj.filename_in = filename_in
        obj.filename_out = filename_out
        obj.filename_results_code = filename_results_code
        obj.filename_kwds = filename_kwds
        obj.filename_override_metadata = filename_override_metadata
        obj.job_runner_external_pid = job_runner_external_pid

        with dbcleanup(session, obj) as obj_id:
            stored_obj = get_stored_obj(session, cls_, obj_id)
            assert stored_obj.id == obj_id
            assert stored_obj.job_id == job.id
            assert stored_obj.history_dataset_association_id == history_dataset_association.id
            assert stored_obj.is_valid == is_valid
            assert stored_obj.filename_in == filename_in
            assert stored_obj.filename_out == filename_out
            assert stored_obj.filename_results_code == filename_results_code
            assert stored_obj.filename_kwds == filename_kwds
            assert stored_obj.filename_override_metadata == filename_override_metadata
            assert stored_obj.job_runner_external_pid == job_runner_external_pid

        # Expunge from session: we're creating and storing a new object that will recieve
        # the same primary key. This will trigger a SAWarning, since this identity already
        # exists in SQLAlchemy's identity map.
        session.expunge(stored_obj)
        # Now pass an ldda (w/no extra fields, since we've just tested them)
        obj = cls_(job, library_dataset_dataset_association)
        with dbcleanup(session, obj) as obj_id:
            stored_obj = get_stored_obj(session, cls_, obj_id)
            assert stored_obj.library_dataset_dataset_association_id == library_dataset_dataset_association.id

    def test_relationships(
        self,
        session,
        cls_,
        job,
        history_dataset_association,
        library_dataset_dataset_association,
    ):
        # First test passing an hda
        obj = cls_(job, history_dataset_association)
        with dbcleanup(session, obj) as obj_id:
            stored_obj = get_stored_obj(session, cls_, obj_id)
            assert stored_obj.job.id == job.id
            assert stored_obj.dataset.id == history_dataset_association.id

        # Expunge: see comment in test_columns()
        session.expunge(stored_obj)
        # Now pass an ldda
        obj = cls_(job, library_dataset_dataset_association)
        with dbcleanup(session, obj) as obj_id:
            stored_obj = get_stored_obj(session, cls_, obj_id)
            assert stored_obj.dataset.id == library_dataset_dataset_association.id


class TestJobImportHistoryArchive(BaseTest):
    def test_table(self, cls_):
        assert cls_.__tablename__ == "job_import_history_archive"

    def test_columns(self, session, cls_, job, history):
        archive_dir = "a"
        obj = cls_(job=job, history=history, archive_dir=archive_dir)

        with dbcleanup(session, obj) as obj_id:
            stored_obj = get_stored_obj(session, cls_, obj_id)
            assert stored_obj.id == obj_id
            assert stored_obj.job_id == job.id
            assert stored_obj.history_id == history.id
            assert stored_obj.archive_dir == archive_dir

    def test_relationships(self, session, cls_, job, history):
        obj = cls_(job=job, history=history)

        with dbcleanup(session, obj) as obj_id:
            stored_obj = get_stored_obj(session, cls_, obj_id)
            assert stored_obj.job.id == job.id
            assert stored_obj.history.id == history.id


class TestJobMetricNumeric(BaseTest):
    def test_table(self, cls_):
        assert cls_.__tablename__ == "job_metric_numeric"

    def test_columns(self, session, cls_, job):
        plugin, metric_name, metric_value = "a", "b", 9
        obj = cls_(plugin, metric_name, metric_value)
        obj.job_id = job.id

        with dbcleanup(session, obj) as obj_id:
            stored_obj = get_stored_obj(session, cls_, obj_id)
            assert stored_obj.id == obj_id
            assert stored_obj.job_id == job.id
            assert stored_obj.plugin == plugin
            assert stored_obj.metric_value == metric_value


class TestJobMetricText(BaseTest):
    def test_table(self, cls_):
        assert cls_.__tablename__ == "job_metric_text"

    def test_columns(self, session, cls_, job):
        plugin, metric_name, metric_value = "a", "b", "c"
        obj = cls_(plugin, metric_name, metric_value)
        obj.job_id = job.id

        with dbcleanup(session, obj) as obj_id:
            stored_obj = get_stored_obj(session, cls_, obj_id)
            assert stored_obj.id == obj_id
            assert stored_obj.job_id == job.id
            assert stored_obj.plugin == plugin
            assert stored_obj.metric_value == metric_value


class TestJobParameter(BaseTest):
    def test_table(self, cls_):
        assert cls_.__tablename__ == "job_parameter"

    def test_columns(self, session, cls_, job):
        name, value = "a", "b"
        obj = cls_(name, value)
        obj.job_id = job.id

        with dbcleanup(session, obj) as obj_id:
            stored_obj = get_stored_obj(session, cls_, obj_id)
            assert stored_obj.id == obj_id
            assert stored_obj.job_id == job.id
            assert stored_obj.name == name
            assert stored_obj.value == value


class TestJobStateHistory(BaseTest):
    def test_table(self, cls_):
        assert cls_.__tablename__ == "job_state_history"

    def test_columns(self, session, cls_, job):
        state, info = job.state, job.info
        create_time = now()
        update_time = create_time + timedelta(hours=1)
        obj = cls_(job)
        obj.create_time = create_time
        obj.update_time = update_time

        with dbcleanup(session, obj) as obj_id:
            stored_obj = get_stored_obj(session, cls_, obj_id)
            assert stored_obj.id == obj_id
            assert stored_obj.create_time == create_time
            assert stored_obj.update_time == update_time
            assert stored_obj.job_id == job.id
            assert stored_obj.state == state
            assert stored_obj.info == info


class TestJobToImplicitOutputDatasetCollectionAssociation(BaseTest):
    def test_table(self, cls_):
        assert cls_.__tablename__ == "job_to_implicit_output_dataset_collection"

    def test_columns(self, session, cls_, dataset_collection, job):
        name = "a"
        obj = cls_(name, dataset_collection)
        obj.job = job

        with dbcleanup(session, obj) as obj_id:
            stored_obj = get_stored_obj(session, cls_, obj_id)
            assert stored_obj.id == obj_id
            assert stored_obj.job_id == job.id
            assert stored_obj.dataset_collection_id == dataset_collection.id
            assert stored_obj.name == name

    def test_relationships(self, session, cls_, dataset_collection, job):
        obj = cls_(None, dataset_collection)
        obj.job = job

        with dbcleanup(session, obj) as obj_id:
            stored_obj = get_stored_obj(session, cls_, obj_id)
            assert stored_obj.job.id == job.id
            assert stored_obj.dataset_collection.id == dataset_collection.id


class TestJobToInputDatasetAssociation(BaseTest):
    def test_table(self, cls_):
        assert cls_.__tablename__ == "job_to_input_dataset"

    def test_columns(self, session, cls_, history_dataset_association, job):
        name, dataset_version = "a", 9
        obj = cls_(name, history_dataset_association)
        obj.job = job
        obj.dataset_version = dataset_version

        with dbcleanup(session, obj) as obj_id:
            stored_obj = get_stored_obj(session, cls_, obj_id)
            assert stored_obj.id == obj_id
            assert stored_obj.job_id == job.id
            assert stored_obj.dataset_id == history_dataset_association.id
            assert stored_obj.dataset_version == dataset_version
            assert stored_obj.name == name

    def test_relationships(self, session, cls_, history_dataset_association, job):
        obj = cls_(None, history_dataset_association)
        obj.job = job

        with dbcleanup(session, obj) as obj_id:
            stored_obj = get_stored_obj(session, cls_, obj_id)
            assert stored_obj.job.id == job.id
            assert stored_obj.dataset.id == history_dataset_association.id


class TestJobToInputDatasetCollectionAssociation(BaseTest):
    def test_table(self, cls_):
        assert cls_.__tablename__ == "job_to_input_dataset_collection"

    def test_columns(self, session, cls_, history_dataset_collection_association, job):
        name = "a"
        obj = cls_(name, history_dataset_collection_association)
        obj.job = job

        with dbcleanup(session, obj) as obj_id:
            stored_obj = get_stored_obj(session, cls_, obj_id)
            assert stored_obj.id == obj_id
            assert stored_obj.job_id == job.id
            assert stored_obj.dataset_collection_id == history_dataset_collection_association.id
            assert stored_obj.name == name

    def test_relationships(self, session, cls_, history_dataset_collection_association, job):
        obj = cls_(None, history_dataset_collection_association)
        obj.job = job

        with dbcleanup(session, obj) as obj_id:
            stored_obj = get_stored_obj(session, cls_, obj_id)
            assert stored_obj.job.id == job.id
            assert stored_obj.dataset_collection.id == history_dataset_collection_association.id


class TestJobToInputDatasetCollectionElementAssociation(BaseTest):
    def test_table(self, cls_):
        assert cls_.__tablename__ == "job_to_input_dataset_collection_element"

    def test_columns(self, session, cls_, dataset_collection_element, job):
        name = "a"
        obj = cls_(name, dataset_collection_element)
        obj.job = job

        with dbcleanup(session, obj) as obj_id:
            stored_obj = get_stored_obj(session, cls_, obj_id)
            assert stored_obj.id == obj_id
            assert stored_obj.job_id == job.id
            assert stored_obj.dataset_collection_element_id == dataset_collection_element.id
            assert stored_obj.name == name

    def test_relationships(self, session, cls_, dataset_collection_element, job):
        obj = cls_(None, dataset_collection_element)
        obj.job = job

        with dbcleanup(session, obj) as obj_id:
            stored_obj = get_stored_obj(session, cls_, obj_id)
            assert stored_obj.job.id == job.id
            assert stored_obj.dataset_collection_element.id == dataset_collection_element.id


class TestJobToInputLibraryDatasetAssociation(BaseTest):
    def test_table(self, cls_):
        assert cls_.__tablename__ == "job_to_input_library_dataset"

    def test_columns(self, session, cls_, library_dataset_dataset_association, job):
        name = "a"
        obj = cls_(name, library_dataset_dataset_association)
        obj.job = job

        with dbcleanup(session, obj) as obj_id:
            stored_obj = get_stored_obj(session, cls_, obj_id)
            assert stored_obj.id == obj_id
            assert stored_obj.job_id == job.id
            assert stored_obj.ldda_id == library_dataset_dataset_association.id
            assert stored_obj.name == name

    def test_relationships(self, session, cls_, library_dataset_dataset_association, job):
        obj = cls_(None, library_dataset_dataset_association)
        obj.job = job

        with dbcleanup(session, obj) as obj_id:
            stored_obj = get_stored_obj(session, cls_, obj_id)
            assert stored_obj.job.id == job.id
            assert stored_obj.dataset.id == library_dataset_dataset_association.id


class TestJobToOutputDatasetAssociation(BaseTest):
    def test_table(self, cls_):
        assert cls_.__tablename__ == "job_to_output_dataset"

    def test_columns(self, session, cls_, history_dataset_association, job):
        name = "a"
        obj = cls_(name, history_dataset_association)
        obj.job = job

        with dbcleanup(session, obj) as obj_id:
            stored_obj = get_stored_obj(session, cls_, obj_id)
            assert stored_obj.id == obj_id
            assert stored_obj.job_id == job.id
            assert stored_obj.dataset_id == history_dataset_association.id
            assert stored_obj.name == name

    def test_relationships(self, session, cls_, history_dataset_association, job):
        obj = cls_(None, history_dataset_association)
        obj.job = job

        with dbcleanup(session, obj) as obj_id:
            stored_obj = get_stored_obj(session, cls_, obj_id)
            assert stored_obj.job.id == job.id
            assert stored_obj.dataset.id == history_dataset_association.id


class TestJobToOutputDatasetCollectionAssociation(BaseTest):
    def test_table(self, cls_):
        assert cls_.__tablename__ == "job_to_output_dataset_collection"

    def test_columns(self, session, cls_, history_dataset_collection_association, job):
        name = "a"
        obj = cls_(name, history_dataset_collection_association)
        obj.job = job

        with dbcleanup(session, obj) as obj_id:
            stored_obj = get_stored_obj(session, cls_, obj_id)
            assert stored_obj.id == obj_id
            assert stored_obj.job_id == job.id
            assert stored_obj.dataset_collection_id == history_dataset_collection_association.id
            assert stored_obj.name == name

    def test_relationships(self, session, cls_, history_dataset_collection_association, job):
        obj = cls_(None, history_dataset_collection_association)
        obj.job = job

        with dbcleanup(session, obj) as obj_id:
            stored_obj = get_stored_obj(session, cls_, obj_id)
            assert stored_obj.job.id == job.id
            assert stored_obj.dataset_collection_instance.id == history_dataset_collection_association.id


class TestJobToOutputLibraryDatasetAssociation(BaseTest):
    def test_table(self, cls_):
        assert cls_.__tablename__ == "job_to_output_library_dataset"

    def test_columns(self, session, cls_, library_dataset_dataset_association, job):
        name = "a"
        obj = cls_(name, library_dataset_dataset_association)
        obj.job = job

        with dbcleanup(session, obj) as obj_id:
            stored_obj = get_stored_obj(session, cls_, obj_id)
            assert stored_obj.id == obj_id
            assert stored_obj.job_id == job.id
            assert stored_obj.ldda_id == library_dataset_dataset_association.id
            assert stored_obj.name == name

    def test_relationships(self, session, cls_, library_dataset_dataset_association, job):
        obj = cls_(None, library_dataset_dataset_association)
        obj.job = job

        with dbcleanup(session, obj) as obj_id:
            stored_obj = get_stored_obj(session, cls_, obj_id)
            assert stored_obj.job.id == job.id
            assert stored_obj.dataset.id == library_dataset_dataset_association.id


class TestLibrary(BaseTest):
    def test_table(self, cls_):
        assert cls_.__tablename__ == "library"

    def test_columns(self, session, cls_, library_folder):
        name, deleted, purged, description, synopsis = "a", True, True, "b", "c"
        create_time = now()
        update_time = create_time + timedelta(hours=1)
        obj = cls_(name, description, synopsis, library_folder)
        obj.create_time = create_time
        obj.update_time = update_time
        obj.deleted = deleted
        obj.purged = purged

        with dbcleanup(session, obj) as obj_id:
            stored_obj = get_stored_obj(session, cls_, obj_id)
            assert stored_obj.id == obj_id
            assert stored_obj.root_folder_id == library_folder.id
            assert stored_obj.create_time == create_time
            assert stored_obj.update_time == update_time
            assert stored_obj.name == name
            assert stored_obj.deleted == deleted
            assert stored_obj.purged == purged
            assert stored_obj.description == description
            assert stored_obj.synopsis == synopsis

    def test_relationships(
        self,
        session,
        cls_,
        library_folder,
        library_permission,
    ):
        obj = cls_(None, None, None, library_folder)
        obj.actions.append(library_permission)

        with dbcleanup(session, obj) as obj_id:
            stored_obj = get_stored_obj(session, cls_, obj_id)
            assert stored_obj.root_folder.id == library_folder.id
            assert collection_consists_of_objects(stored_obj.actions, library_permission)


class TestLibraryDataset(BaseTest):
    def test_table(self, cls_):
        assert cls_.__tablename__ == "library_dataset"

    def test_columns(self, session, cls_, library_folder):
        order_id = 9
        create_time = now()
        update_time = create_time + timedelta(hours=1)
        name = "a"
        info = "b"
        deleted = False
        purged = False

        obj = cls_()
        obj.folder = library_folder
        obj.order_id = order_id
        obj.create_time = create_time
        obj.update_time = update_time
        obj.name = name
        obj.info = info
        obj.deleted = deleted
        obj.purged = purged

        with dbcleanup(session, obj) as obj_id:
            stored_obj = get_stored_obj(session, cls_, obj_id)
            assert stored_obj.id == obj_id
            assert stored_obj.folder_id == library_folder.id
            assert stored_obj.order_id == order_id
            assert stored_obj.create_time == create_time
            assert stored_obj.update_time == update_time
            assert stored_obj.name == name
            assert stored_obj.info == info
            assert stored_obj.deleted == deleted
            assert stored_obj.purged == purged

    def test_relationships(
        self,
        session,
        cls_,
        library_dataset_dataset_association,
        library_folder,
        library_dataset_permission,
        library_dataset_dataset_association_factory,
    ):
        obj = cls_()
        obj.folder = library_folder
        obj.library_dataset_dataset_association = library_dataset_dataset_association
        obj.actions.append(library_dataset_permission)

        ldda = library_dataset_dataset_association_factory()
        ldda.library_dataset = obj
        obj.actions.append(library_dataset_permission)
        persist(session, ldda)

        with dbcleanup(session, obj) as obj_id:
            stored_obj = get_stored_obj(session, cls_, obj_id)
            assert stored_obj.library_dataset_dataset_association.id == library_dataset_dataset_association.id
            assert stored_obj.folder.id == library_folder.id
            assert stored_obj.expired_datasets[0].id == ldda.id
            assert collection_consists_of_objects(stored_obj.actions, library_dataset_permission)

        delete_from_database(session, ldda)


class TestLibraryDatasetCollectionAnnotationAssociation(BaseTest):
    def test_table(self, cls_):
        assert cls_.__tablename__ == "library_dataset_collection_annotation_association"

    def test_columns(self, session, cls_, library_dataset_collection_association, user):
        annotation = "a"
        obj = cls_()
        obj.user = user
        obj.dataset_collection = library_dataset_collection_association
        obj.annotation = annotation

        with dbcleanup(session, obj) as obj_id:
            stored_obj = get_stored_obj(session, cls_, obj_id)
            assert stored_obj.id == obj_id
            assert stored_obj.library_dataset_collection_id == library_dataset_collection_association.id
            assert stored_obj.user_id == user.id
            assert stored_obj.annotation == annotation

    def test_relationships(self, session, cls_, library_dataset_collection_association, user):
        obj = cls_()
        obj.user = user
        obj.dataset_collection = library_dataset_collection_association

        with dbcleanup(session, obj) as obj_id:
            stored_obj = get_stored_obj(session, cls_, obj_id)
            assert stored_obj.dataset_collection.id == library_dataset_collection_association.id
            assert stored_obj.user.id == user.id


class TestLibraryDatasetCollectionAssociation(BaseTest):
    def test_table(self, cls_):
        assert cls_.__tablename__ == "library_dataset_collection_association"

    def test_columns(self, session, cls_, dataset_collection, library_folder):
        name, deleted = "a", True
        obj = cls_()
        obj.collection = dataset_collection
        obj.folder = library_folder
        obj.name = name
        obj.deleted = deleted

        with dbcleanup(session, obj) as obj_id:
            stored_obj = get_stored_obj(session, cls_, obj_id)
            assert stored_obj.id == obj_id
            assert stored_obj.collection_id == dataset_collection.id
            assert stored_obj.folder_id == library_folder.id
            assert stored_obj.name == name
            assert stored_obj.deleted == deleted

    def test_relationships(
        self,
        session,
        cls_,
        dataset_collection,
        library_folder,
        library_dataset_collection_annotation_association,
        library_dataset_collection_rating_association,
        library_dataset_collection_tag_association,
    ):

        obj = cls_()
        obj.collection = dataset_collection
        obj.folder = library_folder
        obj.tags.append(library_dataset_collection_tag_association)
        obj.annotations.append(library_dataset_collection_annotation_association)
        obj.ratings.append(library_dataset_collection_rating_association)

        with dbcleanup(session, obj) as obj_id:
            stored_obj = get_stored_obj(session, cls_, obj_id)
            assert stored_obj.collection.id == dataset_collection.id
            assert stored_obj.folder.id == library_folder.id
            assert collection_consists_of_objects(stored_obj.tags, library_dataset_collection_tag_association)
            assert collection_consists_of_objects(
                stored_obj.annotations,
                library_dataset_collection_annotation_association,
            )
            assert collection_consists_of_objects(stored_obj.ratings, library_dataset_collection_rating_association)


class TestLibraryDatasetCollectionRatingAssociation(BaseTest):
    def test_table(self, cls_):
        assert cls_.__tablename__ == "library_dataset_collection_rating_association"

    def test_columns(self, session, cls_, library_dataset_collection_association, user):
        rating = 9
        obj = cls_(user, library_dataset_collection_association, rating)

        with dbcleanup(session, obj) as obj_id:
            stored_obj = get_stored_obj(session, cls_, obj_id)
            assert stored_obj.id == obj_id
            assert stored_obj.library_dataset_collection_id == library_dataset_collection_association.id
            assert stored_obj.user_id == user.id
            assert stored_obj.rating == rating

    def test_relationships(self, session, cls_, library_dataset_collection_association, user):
        obj = cls_(user, library_dataset_collection_association, 1)

        with dbcleanup(session, obj) as obj_id:
            stored_obj = get_stored_obj(session, cls_, obj_id)
            assert stored_obj.dataset_collection.id == library_dataset_collection_association.id
            assert stored_obj.user.id == user.id


class TestLibraryDatasetCollectionTagAssociation(BaseTest):
    def test_table(self, cls_):
        assert cls_.__tablename__ == "library_dataset_collection_tag_association"

    def test_columns(self, session, cls_, library_dataset_collection_association, tag, user):
        user_tname, value, user_value = "a", "b", "c"
        obj = cls_(user=user, tag=tag, user_tname=user_tname, value=value)
        obj.user_value = user_value
        obj.dataset_collection = library_dataset_collection_association

        with dbcleanup(session, obj) as obj_id:
            stored_obj = get_stored_obj(session, cls_, obj_id)
            assert stored_obj.id == obj_id
            assert stored_obj.library_dataset_collection_id == library_dataset_collection_association.id
            assert stored_obj.tag_id == tag.id
            assert stored_obj.user_id == user.id
            assert stored_obj.user_tname == user_tname
            assert stored_obj.value == value
            assert stored_obj.user_value == user_value

    def test_relationships(self, session, cls_, library_dataset_collection_association, tag, user):
        obj = cls_(user=user, tag=tag)
        obj.dataset_collection = library_dataset_collection_association

        with dbcleanup(session, obj) as obj_id:
            stored_obj = get_stored_obj(session, cls_, obj_id)
            assert stored_obj.dataset_collection.id == library_dataset_collection_association.id
            assert stored_obj.tag.id == tag.id
            assert stored_obj.user.id == user.id


class TestLibraryDatasetDatasetAssociation(BaseTest):
    def test_table(self, cls_):
        # mapped imperatively, so do not test cls_.__tablename__
        assert cls_.table.name == "library_dataset_dataset_association"

    def test_columns(
        self,
        session,
        cls_,
        library_dataset,
        dataset,
        history_dataset_association,
        library_dataset_dataset_association_factory,
        extended_metadata,
        user,
    ):
        create_time = now()
        state = "a"
        name = "b"
        info = "c"
        blurb = "d"
        peek = "e"
        tool_version = "f"
        extension = "g"
        designation = "i"
        deleted = True
        validated_state = "j"
        validated_state_message = "k"
        visible = True
        message = "m"
        _metadata = {"key": "value"}
        copied_from_ldda = library_dataset_dataset_association_factory()
        parent = library_dataset_dataset_association_factory()
        persist(session, copied_from_ldda)
        persist(session, parent)

        obj = cls_()
        obj.library_dataset = library_dataset
        obj.dataset = dataset
        obj.create_time = create_time
        obj.copied_from_history_dataset_association = history_dataset_association
        obj.copied_from_library_dataset_dataset_association = copied_from_ldda
        obj.state = state
        obj.name = name
        obj.info = info
        obj.blurb = blurb
        obj.peek = peek
        obj.tool_version = tool_version
        obj.extension = extension
        obj.parent_id = parent.id
        obj.designation = designation
        obj.deleted = deleted
        obj.validated_state = validated_state
        obj.validated_state_message = validated_state_message
        obj.visible = visible
        obj.extended_metadata = extended_metadata
        obj.user = user
        obj.message = message
        obj._metadata = _metadata

        with dbcleanup(session, obj) as obj_id:
            stored_obj = get_stored_obj(session, cls_, obj_id)
            assert stored_obj.id == obj_id
            assert stored_obj.library_dataset_id == library_dataset.id
            assert stored_obj.dataset_id == dataset.id
            assert stored_obj.create_time == create_time
            assert stored_obj.update_time >= create_time  # this is sufficient for testing
            assert stored_obj.copied_from_history_dataset_association_id == history_dataset_association.id
            assert stored_obj.copied_from_library_dataset_dataset_association_id == copied_from_ldda.id
            assert stored_obj.state == state
            assert stored_obj.name == name
            assert stored_obj.info == info
            assert stored_obj.blurb == blurb
            assert stored_obj.peek == peek
            assert stored_obj.tool_version == tool_version
            assert stored_obj.extension == extension
            assert stored_obj.parent_id == parent.id
            assert stored_obj.designation == designation
            assert stored_obj.deleted == deleted
            assert stored_obj.validated_state == validated_state
            assert stored_obj.validated_state_message == validated_state_message
            assert stored_obj.visible == visible
            assert stored_obj.extended_metadata_id == extended_metadata.id
            assert stored_obj.user_id == user.id
            assert stored_obj.message == message
            # We cannot test obj.metadata by setting it directly (like the other attributes).
            # However, the following assertion verifies that it exists and has been initialized correctly.
            assert stored_obj.metadata.parent.id == obj_id
            assert stored_obj._metadata == _metadata

        delete_from_database(session, [copied_from_ldda, parent])

    def test_relationships(
        self,
        session,
        cls_,
        library_dataset,
        dataset,
        history_dataset_association,
        library_dataset_dataset_association_factory,
        extended_metadata,
        user,
        library_dataset_dataset_association_tag_association,
        library_dataset_dataset_association_permission,
        history_dataset_association_factory,
        implicitly_converted_dataset_association_factory,
        job_to_input_library_dataset_association,
        job_to_output_library_dataset_association,
    ):
        copied_from_ldda = library_dataset_dataset_association_factory()
        copied_to_ldda = library_dataset_dataset_association_factory()
        parent = library_dataset_dataset_association_factory()
        copied_to_hda = history_dataset_association_factory()
        icda = implicitly_converted_dataset_association_factory()
        icpda = implicitly_converted_dataset_association_factory()
        persisted = [
            copied_from_ldda,
            copied_to_ldda,
            parent,
            copied_to_hda,
            icda,
            icpda,
        ]

        obj = cls_()
        obj.library_dataset = library_dataset
        obj.dataset = dataset
        obj.copied_from_history_dataset_association = history_dataset_association
        obj.copied_from_library_dataset_dataset_association = copied_from_ldda
        obj.extended_metadata = extended_metadata
        obj.user = user
        obj.tags.append(library_dataset_dataset_association_tag_association)
        obj.actions.append(library_dataset_dataset_association_permission)
        obj.copied_to_history_dataset_associations.append(copied_to_hda)
        obj.copied_to_library_dataset_dataset_associations.append(copied_to_ldda)
        obj.implicitly_converted_datasets.append(icda)
        obj.implicitly_converted_parent_datasets.append(icpda)
        obj.dependent_jobs.append(job_to_input_library_dataset_association)
        obj.creating_job_associations.append(job_to_output_library_dataset_association)

        with dbcleanup(session, obj) as obj_id:
            stored_obj = get_stored_obj(session, cls_, obj_id)
            assert stored_obj.library_dataset.id == library_dataset.id
            assert stored_obj.dataset.id == dataset.id
            assert stored_obj.copied_from_history_dataset_association.id == history_dataset_association.id
            assert stored_obj.copied_from_library_dataset_dataset_association.id == copied_from_ldda.id
            assert stored_obj.extended_metadata.id == extended_metadata.id
            assert stored_obj.user.id == user.id
            assert collection_consists_of_objects(stored_obj.tags, library_dataset_dataset_association_tag_association)
            assert collection_consists_of_objects(stored_obj.actions, library_dataset_dataset_association_permission)
            assert collection_consists_of_objects(stored_obj.copied_to_history_dataset_associations, copied_to_hda)
            assert collection_consists_of_objects(
                stored_obj.copied_to_library_dataset_dataset_associations,
                copied_to_ldda,
            )
            assert collection_consists_of_objects(stored_obj.implicitly_converted_datasets, icda)
            assert collection_consists_of_objects(stored_obj.implicitly_converted_parent_datasets, icpda)
            assert collection_consists_of_objects(stored_obj.dependent_jobs, job_to_input_library_dataset_association)
            assert collection_consists_of_objects(
                stored_obj.creating_job_associations,
                job_to_output_library_dataset_association,
            )

        delete_from_database(session, persisted)


class TestLibraryDatasetDatasetAssociationPermissions(BaseTest):
    def test_table(self, cls_):
        assert cls_.__tablename__ == "library_dataset_dataset_association_permissions"

    def test_columns(self, session, cls_, library_dataset_dataset_association, role):
        action = "a"
        create_time = now()
        update_time = create_time + timedelta(hours=1)
        obj = cls_(action, library_dataset_dataset_association, role)
        obj.create_time = create_time
        obj.update_time = update_time

        with dbcleanup(session, obj) as obj_id:
            stored_obj = get_stored_obj(session, cls_, obj_id)
            assert stored_obj.id == obj_id
            assert stored_obj.create_time == create_time
            assert stored_obj.update_time == update_time
            assert stored_obj.action == action
            assert stored_obj.library_dataset_dataset_association_id == library_dataset_dataset_association.id
            assert stored_obj.role_id == role.id

    def test_relationships(self, session, cls_, library_dataset_dataset_association, role):
        obj = cls_(None, library_dataset_dataset_association, role)

        with dbcleanup(session, obj) as obj_id:
            stored_obj = get_stored_obj(session, cls_, obj_id)
            assert stored_obj.library_dataset_dataset_association.id == library_dataset_dataset_association.id
            assert stored_obj.role.id == role.id


class TestLibraryDatasetDatasetAssociationTagAssociation(BaseTest):
    def test_table(self, cls_):
        assert cls_.__tablename__ == "library_dataset_dataset_association_tag_association"

    def test_columns(self, session, cls_, library_dataset_dataset_association, tag, user):
        user_tname, value, user_value = "a", "b", "c"
        obj = cls_(user=user, tag=tag, user_tname=user_tname, value=value)
        obj.user_value = user_value
        obj.library_dataset_dataset_association = library_dataset_dataset_association

        with dbcleanup(session, obj) as obj_id:
            stored_obj = get_stored_obj(session, cls_, obj_id)
            assert stored_obj.id == obj_id
            assert stored_obj.library_dataset_dataset_association_id == library_dataset_dataset_association.id
            assert stored_obj.tag_id == tag.id
            assert stored_obj.user_id == user.id
            assert stored_obj.user_tname == user_tname
            assert stored_obj.value == value
            assert stored_obj.user_value == user_value

    def test_relationships(self, session, cls_, library_dataset_dataset_association, tag, user):
        obj = cls_(user=user, tag=tag)
        obj.library_dataset_dataset_association = library_dataset_dataset_association

        with dbcleanup(session, obj) as obj_id:
            stored_obj = get_stored_obj(session, cls_, obj_id)
            assert stored_obj.library_dataset_dataset_association.id == library_dataset_dataset_association.id
            assert stored_obj.tag.id == tag.id
            assert stored_obj.user.id == user.id


class TestLibraryDatasetDatasetInfoAssociation(BaseTest):
    def test_table(self, cls_):
        assert cls_.__tablename__ == "library_dataset_dataset_info_association"

    def test_columns(
        self,
        session,
        cls_,
        library_dataset_dataset_association,
        form_definition,
        form_values,
    ):
        deleted = True
        obj = cls_(library_dataset_dataset_association, form_definition, form_values)
        obj.deleted = deleted

        with dbcleanup(session, obj) as obj_id:
            stored_obj = get_stored_obj(session, cls_, obj_id)
            assert stored_obj.id == obj_id
            assert stored_obj.library_dataset_dataset_association_id == library_dataset_dataset_association.id
            assert stored_obj.form_definition_id == form_definition.id
            assert stored_obj.form_values_id == form_values.id
            assert stored_obj.deleted == deleted

    def test_relationships(
        self,
        session,
        cls_,
        library_dataset_dataset_association,
        form_definition,
        form_values,
    ):
        obj = cls_(library_dataset_dataset_association, form_definition, form_values)

        with dbcleanup(session, obj) as obj_id:
            stored_obj = get_stored_obj(session, cls_, obj_id)
            assert stored_obj.library_dataset_dataset_association.id == library_dataset_dataset_association.id
            assert stored_obj.template.id == form_definition.id
            assert stored_obj.info.id == form_values.id


class TestLibraryDatasetPermissions(BaseTest):
    def test_table(self, cls_):
        assert cls_.__tablename__ == "library_dataset_permissions"

    def test_columns(self, session, cls_, library_dataset, role):
        action = "a"
        create_time = now()
        update_time = create_time + timedelta(hours=1)
        obj = cls_(action, library_dataset, role)
        obj.create_time = create_time
        obj.update_time = update_time

        with dbcleanup(session, obj) as obj_id:
            stored_obj = get_stored_obj(session, cls_, obj_id)
            assert stored_obj.id == obj_id
            assert stored_obj.create_time == create_time
            assert stored_obj.update_time == update_time
            assert stored_obj.action == action
            assert stored_obj.library_dataset_id == library_dataset.id
            assert stored_obj.role_id == role.id

    def test_relationships(self, session, cls_, library_dataset, role):
        obj = cls_(None, library_dataset, role)

        with dbcleanup(session, obj) as obj_id:
            stored_obj = get_stored_obj(session, cls_, obj_id)
            assert stored_obj.library_dataset.id == library_dataset.id
            assert stored_obj.role.id == role.id


class TestLibraryFolder(BaseTest):
    def test_table(self, cls_):
        assert cls_.__tablename__ == "library_folder"
        assert has_index(cls_.__table__, ("name",))

    def test_columns(self, session, cls_, library_folder):
        parent = library_folder
        create_time = now()
        update_time = create_time + timedelta(hours=1)
        name = "a"
        description = "b"
        order_id = 9
        item_count = 1
        deleted = False
        purged = False
        genome_build = "c"

        obj = cls_()
        obj.parent = parent
        obj.create_time = create_time
        obj.update_time = update_time
        obj.name = name
        obj.description = description
        obj.order_id = order_id
        obj.item_count = item_count
        obj.deleted = deleted
        obj.purged = purged
        obj.genome_build = genome_build

        with dbcleanup(session, obj) as obj_id:
            stored_obj = get_stored_obj(session, cls_, obj_id)
            assert stored_obj.id == obj_id
            assert stored_obj.parent_id == parent.id
            assert stored_obj.create_time == create_time
            assert stored_obj.update_time == update_time
            assert stored_obj.name == name
            assert stored_obj.description == description
            assert stored_obj.order_id == order_id
            assert stored_obj.item_count == item_count
            assert stored_obj.deleted == deleted
            assert stored_obj.purged == purged
            assert stored_obj.genome_build == genome_build

    def test_relationships(
        self,
        session,
        cls_,
        library_folder,
        library_dataset,
        library,
        library_folder_permission,
        library_folder_factory,
    ):
        obj = cls_()
        obj.parent = library_folder
        folder1 = library_folder_factory()
        obj.folders.append(folder1)
        obj.library_root.append(library)
        obj.actions.append(library_folder_permission)

        # There's no back reference, so dataset does not update folder; so we have to flush to the database
        library_dataset.folder = obj
        persist(session, library_dataset)

        with dbcleanup(session, obj) as obj_id:
            stored_obj = get_stored_obj(session, cls_, obj_id)
            assert stored_obj.parent.id == library_folder.id
            assert collection_consists_of_objects(stored_obj.folders, folder1)
            assert collection_consists_of_objects(stored_obj.active_folders, folder1)
            assert collection_consists_of_objects(stored_obj.library_root, library)
            assert collection_consists_of_objects(stored_obj.actions, library_folder_permission)
            # use identity equality instread of object equality.
            assert stored_obj.datasets[0].id == library_dataset.id
            assert stored_obj.active_datasets[0].id == library_dataset.id

        delete_from_database(session, folder1)


class TestLibraryFolderInfoAssociation(BaseTest):
    def test_table(self, cls_):
        assert cls_.__tablename__ == "library_folder_info_association"

    def test_columns(self, session, cls_, library_folder, form_definition, form_values):
        inheritable, deleted = True, True
        obj = cls_(library_folder, form_definition, form_values, inheritable)
        obj.deleted = deleted

        with dbcleanup(session, obj) as obj_id:
            stored_obj = get_stored_obj(session, cls_, obj_id)
            assert stored_obj.id == obj_id
            assert stored_obj.library_folder_id == library_folder.id
            assert stored_obj.form_definition_id == form_definition.id
            assert stored_obj.form_values_id == form_values.id
            assert stored_obj.inheritable == inheritable
            assert stored_obj.deleted == deleted

    def test_relationships(self, session, cls_, library_folder, form_definition, form_values):
        obj = cls_(library_folder, form_definition, form_values)

        with dbcleanup(session, obj) as obj_id:
            stored_obj = get_stored_obj(session, cls_, obj_id)
            assert stored_obj.folder.id == library_folder.id
            assert stored_obj.template.id == form_definition.id
            assert stored_obj.info.id == form_values.id


class TestLibraryFolderPermissions(BaseTest):
    def test_table(self, cls_):
        assert cls_.__tablename__ == "library_folder_permissions"

    def test_columns(self, session, cls_, library_folder, role):
        action = "a"
        obj = cls_(action, library_folder, role)
        create_time = now()
        update_time = create_time + timedelta(hours=1)
        obj.create_time = create_time
        obj.update_time = update_time

        with dbcleanup(session, obj) as obj_id:
            stored_obj = get_stored_obj(session, cls_, obj_id)
            assert stored_obj.id == obj_id
            assert stored_obj.create_time == create_time
            assert stored_obj.update_time == update_time
            assert stored_obj.action == action
            assert stored_obj.library_folder_id == library_folder.id
            assert stored_obj.role_id == role.id

    def test_relationships(self, session, cls_, library_folder, role):
        obj = cls_(None, library_folder, role)

        with dbcleanup(session, obj) as obj_id:
            stored_obj = get_stored_obj(session, cls_, obj_id)
            assert stored_obj.folder.id == library_folder.id
            assert stored_obj.role.id == role.id


class TestLibraryInfoAssociation(BaseTest):
    def test_table(self, cls_):
        assert cls_.__tablename__ == "library_info_association"

    def test_columns(self, session, cls_, library, form_definition, form_values):
        inheritable, deleted = True, True
        obj = cls_(library, form_definition, form_values, inheritable)
        obj.deleted = deleted

        with dbcleanup(session, obj) as obj_id:
            stored_obj = get_stored_obj(session, cls_, obj_id)
            assert stored_obj.library_id == library.id
            assert stored_obj.form_definition_id == form_definition.id
            assert stored_obj.form_values_id == form_values.id
            assert stored_obj.inheritable == inheritable
            assert stored_obj.deleted == deleted

    def test_relationships(self, session, cls_, library, form_definition, form_values):
        obj = cls_(library, form_definition, form_values, None)

        with dbcleanup(session, obj) as obj_id:
            stored_obj = get_stored_obj(session, cls_, obj_id)
            assert stored_obj.library.id == library.id
            assert stored_obj.template.id == form_definition.id
            assert stored_obj.info.id == form_values.id


class TestLibraryPermissions(BaseTest):
    def test_table(self, cls_):
        assert cls_.__tablename__ == "library_permissions"

    def test_columns(self, session, cls_, library, role):
        action = "a"
        obj = cls_(action, library, role)
        create_time = now()
        update_time = create_time + timedelta(hours=1)
        obj = cls_(action, library, role)
        obj.create_time = create_time
        obj.update_time = update_time

        with dbcleanup(session, obj) as obj_id:
            stored_obj = get_stored_obj(session, cls_, obj_id)
            assert stored_obj.id == obj_id
            assert stored_obj.create_time == create_time
            assert stored_obj.update_time == update_time
            assert stored_obj.action == action
            assert stored_obj.library_id == library.id
            assert stored_obj.role_id == role.id

    def test_relationships(self, session, cls_, library, role):
        obj = cls_(None, library, role)

        with dbcleanup(session, obj) as obj_id:
            stored_obj = get_stored_obj(session, cls_, obj_id)
            assert stored_obj.library.id == library.id
            assert stored_obj.role.id == role.id


class TestMetadataFile(BaseTest):
    def test_table(self, cls_):
        assert cls_.__tablename__ == "metadata_file"

    def test_columns(
        self,
        session,
        cls_,
        history_dataset_association,
        library_dataset_dataset_association,
    ):
        name = "a"
        create_time = now()
        update_time = create_time + timedelta(hours=1)
        object_store_id = "b"
        uuid = uuid4()
        deleted = True
        purged = True

        obj = cls_()
        obj.name = name
        obj.history_dataset = history_dataset_association
        obj.library_dataset = library_dataset_dataset_association
        obj.create_time = create_time
        obj.update_time = update_time
        obj.object_store_id = object_store_id
        obj.uuid = uuid
        obj.deleted = deleted
        obj.purged = purged

        with dbcleanup(session, obj) as obj_id:
            stored_obj = get_stored_obj(session, cls_, obj_id)
            assert stored_obj.id == obj_id
            assert stored_obj.name == name
            assert stored_obj.hda_id == history_dataset_association.id
            assert stored_obj.lda_id == library_dataset_dataset_association.id
            assert stored_obj.create_time == create_time
            assert stored_obj.update_time == update_time
            assert stored_obj.object_store_id == object_store_id
            assert stored_obj.uuid == uuid
            assert stored_obj.deleted == deleted
            assert stored_obj.purged == purged

    def test_relationships(
        self,
        session,
        cls_,
        history_dataset_association,
        library_dataset_dataset_association,
    ):
        obj = cls_()
        obj.history_dataset = history_dataset_association
        obj.library_dataset = library_dataset_dataset_association

        with dbcleanup(session, obj) as obj_id:
            stored_obj = get_stored_obj(session, cls_, obj_id)
            assert stored_obj.history_dataset.id == history_dataset_association.id
            assert stored_obj.library_dataset.id == library_dataset_dataset_association.id


class TestPSAAssociation(BaseTest):
    def test_table(self, cls_):
        assert cls_.__tablename__ == "psa_association"

    def test_columns(self, session, cls_):
        server_url, handle, secret, issued, lifetime, assoc_type = (
            "a",
            "b",
            "c",
            1,
            2,
            "d",
        )
        obj = cls_()
        obj.server_url = server_url
        obj.handle = handle
        obj.secret = secret
        obj.issued = issued
        obj.lifetime = lifetime
        obj.assoc_type = assoc_type

        with dbcleanup(session, obj) as obj_id:
            stored_obj = get_stored_obj(session, cls_, obj_id)
            assert stored_obj.id == obj_id
            assert stored_obj.server_url == server_url
            assert stored_obj.handle == handle
            assert stored_obj.secret == secret
            assert stored_obj.issued == issued
            assert stored_obj.lifetime == lifetime
            assert stored_obj.assoc_type == assoc_type


class TestPSACode(BaseTest):
    def test_table(self, cls_):
        assert cls_.__tablename__ == "psa_code"
        assert has_unique_constraint(cls_.__table__, ("code", "email"))

    def test_columns(self, session, cls_):
        email, code = "a", get_unique_value()
        obj = cls_(email, code)

        with dbcleanup(session, obj) as obj_id:
            stored_obj = get_stored_obj(session, cls_, obj_id)
            assert stored_obj.id == obj_id
            assert stored_obj.email == email
            assert stored_obj.code == code


class TestPSANonce(BaseTest):
    def test_table(self, cls_):
        assert cls_.__tablename__ == "psa_nonce"

    def test_columns(self, session, cls_):
        server_url, timestamp, salt = "a", 1, "b"
        obj = cls_(server_url, timestamp, salt)

        with dbcleanup(session, obj) as obj_id:
            stored_obj = get_stored_obj(session, cls_, obj_id)
            assert stored_obj.id == obj_id
            assert stored_obj.server_url
            assert stored_obj.timestamp == timestamp
            assert stored_obj.salt == salt


class TestPSAPartial(BaseTest):
    def test_table(self, cls_):
        assert cls_.__tablename__ == "psa_partial"

    def test_columns(self, session, cls_):
        token, data, next_step, backend = "a", "b", 1, "c"
        obj = cls_(token, data, next_step, backend)

        with dbcleanup(session, obj) as obj_id:
            stored_obj = get_stored_obj(session, cls_, obj_id)
            assert stored_obj.id == obj_id
            assert stored_obj.token == token
            assert stored_obj.data == data
            assert stored_obj.next_step == next_step
            assert stored_obj.backend == backend


class TestPage(BaseTest):
    def test_table(self, cls_):
        assert cls_.__tablename__ == "page"
        assert has_index(cls_.__table__, ("slug",))

    def test_columns(self, session, cls_, user, page_revision):
        title, deleted, importable, slug, published = "a", True, True, "b", True
        create_time = now()
        update_time = create_time + timedelta(hours=1)
        obj = cls_()
        obj.user = user
        obj.title = title
        obj.deleted = deleted
        obj.importable = importable
        obj.slug = slug
        obj.published = published
        obj.create_time = create_time
        obj.update_time = update_time
        # This is OK for this test; however, page_revision.page != obj. Can we do better?
        obj.latest_revision = page_revision

        with dbcleanup(session, obj) as obj_id:
            stored_obj = get_stored_obj(session, cls_, obj_id)
            assert stored_obj.id == obj_id
            assert stored_obj.create_time == create_time
            assert stored_obj.update_time == update_time
            assert stored_obj.user_id == user.id
            assert stored_obj.latest_revision_id == page_revision.id
            assert stored_obj.title == title
            assert stored_obj.deleted == deleted
            assert stored_obj.importable == importable
            assert stored_obj.slug == slug
            assert stored_obj.published == published

    def test_relationships(
        self,
        session,
        cls_,
        user,
        page_revision,
        page_tag_association,
        page_annotation_association,
        page_rating_association,
        page_user_share_association,
    ):
        obj = cls_()
        obj.user = user
        # This is OK for this test; however, page_revision.page != obj. Can we do better?
        obj.latest_revision = page_revision
        obj.revisions.append(page_revision)
        obj.tags.append(page_tag_association)
        obj.annotations.append(page_annotation_association)
        obj.ratings.append(page_rating_association)
        obj.users_shared_with.append(page_user_share_association)

        with dbcleanup(session, obj) as obj_id:
            stored_obj = get_stored_obj(session, cls_, obj_id)
            assert stored_obj.user.id == user.id
            assert collection_consists_of_objects(stored_obj.revisions, page_revision)
            assert stored_obj.latest_revision.id == page_revision.id
            assert collection_consists_of_objects(stored_obj.tags, page_tag_association)
            assert collection_consists_of_objects(stored_obj.annotations, page_annotation_association)
            assert collection_consists_of_objects(stored_obj.ratings, page_rating_association)
            assert collection_consists_of_objects(stored_obj.users_shared_with, page_user_share_association)
            # This doesn't test the average amount, just the mapping.
            assert stored_obj.average_rating == page_rating_association.rating

    def test_average_rating(self, session, page, user, page_rating_association_factory):
        _run_average_rating_test(session, page, user, page_rating_association_factory)


class TestPageAnnotationAssociation(BaseTest):
    def test_table(self, cls_):
        assert cls_.__tablename__ == "page_annotation_association"
        assert has_index(cls_.__table__, ("annotation",))

    def test_columns(self, session, cls_, page, user):
        annotation = "a"
        obj = cls_()
        obj.user = user
        obj.page = page
        obj.annotation = annotation

        with dbcleanup(session, obj) as obj_id:
            stored_obj = get_stored_obj(session, cls_, obj_id)
            assert stored_obj.id == obj_id
            assert stored_obj.page_id == page.id
            assert stored_obj.user_id == user.id
            assert stored_obj.annotation == annotation

    def test_relationships(self, session, cls_, page, user):
        obj = cls_()
        obj.user = user
        obj.page = page

        with dbcleanup(session, obj) as obj_id:
            stored_obj = get_stored_obj(session, cls_, obj_id)
            assert stored_obj.page.id == page.id
            assert stored_obj.user.id == user.id


class TestPageRatingAssociation(BaseTest):
    def test_table(self, cls_):
        assert cls_.__tablename__ == "page_rating_association"

    def test_columns(self, session, cls_, page, user):
        rating = 9
        obj = cls_(user, page, rating)

        with dbcleanup(session, obj) as obj_id:
            stored_obj = get_stored_obj(session, cls_, obj_id)
            assert stored_obj.id == obj_id
            assert stored_obj.page_id == page.id
            assert stored_obj.user_id == user.id
            assert stored_obj.rating == rating

    def test_relationships(self, session, cls_, page, user):
        obj = cls_(user, page, 1)

        with dbcleanup(session, obj) as obj_id:
            stored_obj = get_stored_obj(session, cls_, obj_id)
            assert stored_obj.page.id == page.id
            assert stored_obj.user.id == user.id


class TestPageRevision(BaseTest):
    def test_table(self, cls_):
        assert cls_.__tablename__ == "page_revision"

    def test_columns(self, session, cls_, page):
        title, content = "a", "b"
        create_time = now()
        update_time = create_time + timedelta(hours=1)
        obj = cls_()
        obj.page = page
        obj.create_time = create_time
        obj.update_time = update_time
        obj.title = title
        obj.content = content

        with dbcleanup(session, obj) as obj_id:
            stored_obj = get_stored_obj(session, cls_, obj_id)
            assert stored_obj.id == obj_id
            assert stored_obj.create_time == create_time
            assert stored_obj.update_time == update_time
            assert stored_obj.page_id == page.id
            assert stored_obj.title == title
            assert stored_obj.content == content
            assert stored_obj.content_format == model.PageRevision.DEFAULT_CONTENT_FORMAT

    def test_relationships(self, session, cls_, page):
        obj = cls_()
        obj.page = page

        with dbcleanup(session, obj) as obj_id:
            stored_obj = get_stored_obj(session, cls_, obj_id)
            assert stored_obj.page.id == page.id


class TestPageTagAssociation(BaseTest):
    def test_table(self, cls_):
        assert cls_.__tablename__ == "page_tag_association"

    def test_columns(self, session, cls_, page, tag, user):
        user_tname, value, user_value = "a", "b", "c"
        obj = cls_(user=user, tag=tag, user_tname=user_tname, value=value)
        obj.user_value = user_value
        obj.page = page

        with dbcleanup(session, obj) as obj_id:
            stored_obj = get_stored_obj(session, cls_, obj_id)
            assert stored_obj.id == obj_id
            assert stored_obj.page_id == page.id
            assert stored_obj.tag_id == tag.id
            assert stored_obj.user_id == user.id
            assert stored_obj.user_tname == user_tname
            assert stored_obj.value == value
            assert stored_obj.user_value == user_value

    def test_relationships(self, session, cls_, page, tag, user):
        obj = cls_(user=user, tag=tag)
        obj.page = page

        with dbcleanup(session, obj) as obj_id:
            stored_obj = get_stored_obj(session, cls_, obj_id)
            assert stored_obj.page.id == page.id
            assert stored_obj.tag.id == tag.id
            assert stored_obj.user.id == user.id


class TestPageUserShareAssociation(BaseTest):
    def test_table(self, cls_):
        assert cls_.__tablename__ == "page_user_share_association"

    def test_columns(self, session, cls_, page, user):
        obj = cls_()
        obj.page = page
        obj.user = user

        with dbcleanup(session, obj) as obj_id:
            stored_obj = get_stored_obj(session, cls_, obj_id)
            assert stored_obj.id == obj_id
            assert stored_obj.page_id == page.id
            assert stored_obj.user_id == user.id

    def test_relationships(self, session, cls_, page, user):
        obj = cls_()
        obj.page = page
        obj.user = user

        with dbcleanup(session, obj) as obj_id:
            stored_obj = get_stored_obj(session, cls_, obj_id)
            assert stored_obj.page.id == page.id
            assert stored_obj.user.id == user.id


class TestPasswordResetToken(BaseTest):
    def test_table(self, cls_):
        assert cls_.__tablename__ == "password_reset_token"

    def test_columns_and_relationships(self, session, cls_, user):
        token = get_unique_value()
        expiration_time = now()
        obj = cls_(user, token)
        obj.expiration_time = expiration_time

        where_clause = cls_.token == token

        with dbcleanup(session, obj, where_clause):
            stored_obj = get_stored_obj(session, cls_, where_clause=where_clause)
            # test columns
            assert stored_obj.token == token
            assert stored_obj.expiration_time == expiration_time
            assert stored_obj.user_id == user.id
            # test relationships
            assert stored_obj.user.id == user.id


class TestPostJobAction(BaseTest):
    def test_table(self, cls_):
        assert cls_.__tablename__ == "post_job_action"

    def test_columns(self, session, cls_, workflow_step):
        action_type = "a"
        output_name = "b"
        action_arguments = "c"
        obj = cls_(action_type, workflow_step, output_name, action_arguments)

        with dbcleanup(session, obj) as obj_id:
            stored_obj = get_stored_obj(session, cls_, obj_id)
            assert stored_obj.id == obj_id
            assert stored_obj.workflow_step_id == workflow_step.id
            assert stored_obj.action_type == action_type
            assert stored_obj.output_name == output_name
            assert stored_obj.action_arguments == action_arguments

    def test_relationships(self, session, cls_, workflow_step):
        obj = cls_("a", workflow_step, None, None)

        with dbcleanup(session, obj) as obj_id:
            stored_obj = get_stored_obj(session, cls_, obj_id)
            assert stored_obj.workflow_step.id == workflow_step.id


class TestPostJobActionAssociation(BaseTest):
    def test_table(self, cls_):
        assert cls_.__tablename__ == "post_job_action_association"

    def test_columns(self, session, cls_, job, post_job_action):
        obj = cls_(post_job_action, job)

        with dbcleanup(session, obj) as obj_id:
            stored_obj = get_stored_obj(session, cls_, obj_id)
            assert stored_obj.id == obj_id
            assert stored_obj.job_id == job.id
            assert stored_obj.post_job_action_id == post_job_action.id

    def test_relationships(self, session, cls_, job, post_job_action):
        obj = cls_(post_job_action, job)

        with dbcleanup(session, obj) as obj_id:
            stored_obj = get_stored_obj(session, cls_, obj_id)
            assert stored_obj.job.id == job.id
            assert stored_obj.post_job_action.id == post_job_action.id


class TestQuota(BaseTest):
    def test_table(self, cls_):
        assert cls_.__tablename__ == "quota"

    def test_columns(self, session, cls_):
        name, description, amount, operation = get_unique_value(), "b", 42, "+"
        create_time = now()
        update_time = create_time + timedelta(hours=1)
        obj = cls_(name, description, amount, operation)
        obj.create_time = create_time
        obj.update_time = update_time

        with dbcleanup(session, obj) as obj_id:
            stored_obj = get_stored_obj(session, cls_, obj_id)
            assert stored_obj.id == obj_id
            assert stored_obj.id == obj_id
            assert stored_obj.create_time == create_time
            assert stored_obj.update_time == update_time
            assert stored_obj.name == name
            assert stored_obj.description == description
            assert stored_obj.bytes == amount
            assert stored_obj.operation == operation
            assert stored_obj.deleted is False

    def test_relationships(
        self,
        session,
        cls_,
        default_quota_association,
        group_quota_association,
        user_quota_association,
    ):
        def add_association(assoc_object, assoc_attribute):
            assoc_object.quota = obj
            getattr(obj, assoc_attribute).append(assoc_object)

        obj = cls_(get_unique_value(), None, 1, "+")
        add_association(default_quota_association, "default")
        add_association(group_quota_association, "groups")
        add_association(user_quota_association, "users")

        with dbcleanup(session, obj) as obj_id:
            stored_obj = get_stored_obj(session, cls_, obj_id)
            assert collection_consists_of_objects(stored_obj.default, default_quota_association)
            assert collection_consists_of_objects(stored_obj.groups, group_quota_association)
            assert collection_consists_of_objects(stored_obj.users, user_quota_association)


class TestRole(BaseTest):
    def test_table(self, cls_):
        assert cls_.__tablename__ == "role"

    def test_columns(self, session, cls_):
        name, description, type_, deleted = (
            get_unique_value(),
            "b",
            cls_.types.SYSTEM,
            True,
        )
        create_time = now()
        update_time = create_time + timedelta(hours=1)
        obj = cls_(name, description, type_, deleted)
        obj.create_time = create_time
        obj.update_time = update_time

        with dbcleanup(session, obj) as obj_id:
            stored_obj = get_stored_obj(session, cls_, obj_id)
            assert stored_obj.id == obj_id
            assert stored_obj.create_time == create_time
            assert stored_obj.update_time == update_time
            assert stored_obj.name == name
            assert stored_obj.description == description
            assert stored_obj.type == type_
            assert stored_obj.deleted == deleted

    def test_relationships(
        self,
        session,
        cls_,
        dataset_permission,
        group_role_association,
        user_role_association,
    ):
        name, description, type_ = get_unique_value(), "b", cls_.types.SYSTEM
        obj = cls_(name, description, type_)
        obj.dataset_actions.append(dataset_permission)
        obj.groups.append(group_role_association)
        obj.users.append(user_role_association)

        with dbcleanup(session, obj) as obj_id:
            stored_obj = get_stored_obj(session, cls_, obj_id)
            assert collection_consists_of_objects(stored_obj.dataset_actions, dataset_permission)
            assert collection_consists_of_objects(stored_obj.groups, group_role_association)
            assert collection_consists_of_objects(stored_obj.users, user_role_association)


class TestStoredWorkflow(BaseTest):
    def test_table(self, cls_):
        assert cls_.__tablename__ == "stored_workflow"
        assert has_index(cls_.__table__, ("slug",))

    def test_columns(self, session, cls_, workflow, user):
        create_time = now()
        update_time = create_time + timedelta(hours=1)
        name = "a"
        deleted = True
        hidden = True
        importable = True
        slug = "b"
        from_path = "c"
        published = True

        obj = cls_()
        obj.create_time = create_time
        obj.update_time = update_time
        obj.user = user
        obj.latest_workflow = workflow
        obj.name = name
        obj.deleted = deleted
        obj.hidden = hidden
        obj.importable = importable
        obj.slug = slug
        obj.from_path = from_path
        obj.published = published

        with dbcleanup(session, obj) as obj_id:
            stored_obj = get_stored_obj(session, cls_, obj_id, unique=True)
            assert stored_obj.id == obj_id
            assert stored_obj.create_time == create_time
            assert stored_obj.update_time == update_time
            assert stored_obj.user_id == user.id
            assert stored_obj.latest_workflow_id == workflow.id
            assert stored_obj.name == name
            assert stored_obj.deleted == deleted
            assert stored_obj.hidden == hidden
            assert stored_obj.importable == importable
            assert stored_obj.slug == slug
            assert stored_obj.from_path == from_path
            assert stored_obj.published == published

    def test_relationships(
        self,
        session,
        cls_,
        workflow,
        user,
        workflow_factory,
        stored_workflow_tag_association,
        stored_workflow_annotation_association,
        stored_workflow_rating_association,
        stored_workflow_tag_association_factory,
        stored_workflow_user_share_association,
    ):
        obj = cls_()
        obj.user = user
        obj.latest_workflow = workflow
        obj.tags.append(stored_workflow_tag_association)
        obj.annotations.append(stored_workflow_annotation_association)
        obj.ratings.append(stored_workflow_rating_association)
        obj.users_shared_with.append(stored_workflow_user_share_association)

        # setup workflow for testing workflows attribure
        wf = workflow_factory()
        wf.stored_workflow = obj

        # setup owner tag association for testing owner_tags
        tag_assoc2 = stored_workflow_tag_association_factory()
        tag_assoc2.user = user
        tag_assoc2.stored_workflow = obj

        with dbcleanup(session, obj) as obj_id:
            stored_obj = get_stored_obj(session, cls_, obj_id, unique=True)
            assert stored_obj.user.id == user.id
            assert stored_obj.latest_workflow.id == workflow.id
            assert stored_obj.workflows[0].id == wf.id
            assert collection_consists_of_objects(stored_obj.annotations, stored_workflow_annotation_association)
            assert collection_consists_of_objects(stored_obj.ratings, stored_workflow_rating_association)
            # This doesn't test the average amount, just the mapping.
            assert stored_obj.average_rating == stored_workflow_rating_association.rating
            assert collection_consists_of_objects(stored_obj.tags, stored_workflow_tag_association, tag_assoc2)
            assert collection_consists_of_objects(stored_obj.owner_tags, tag_assoc2)
            assert collection_consists_of_objects(stored_obj.users_shared_with, stored_workflow_user_share_association)

        delete_from_database(session, [wf, tag_assoc2])

    def test_average_rating(self, session, stored_workflow, user, stored_workflow_rating_association_factory):
        _run_average_rating_test(session, stored_workflow, user, stored_workflow_rating_association_factory)


class TestStoredWorkflowAnnotationAssociation(BaseTest):
    def test_table(self, cls_):
        assert cls_.__tablename__ == "stored_workflow_annotation_association"
        assert has_index(cls_.__table__, ("annotation",))

    def test_columns(self, session, cls_, stored_workflow, user):
        annotation = "a"
        obj = cls_()
        obj.stored_workflow = stored_workflow
        obj.user = user
        obj.annotation = annotation

        with dbcleanup(session, obj) as obj_id:
            stored_obj = get_stored_obj(session, cls_, obj_id)
            assert stored_obj.id == obj_id
            assert stored_obj.stored_workflow_id == stored_workflow.id
            assert stored_obj.user_id == user.id
            assert stored_obj.annotation == annotation

    def test_relationships(self, session, cls_, stored_workflow, user):
        obj = cls_()
        obj.stored_workflow = stored_workflow
        obj.user = user

        with dbcleanup(session, obj) as obj_id:
            stored_obj = get_stored_obj(session, cls_, obj_id)
            assert stored_obj.stored_workflow.id == stored_workflow.id
            assert stored_obj.user.id == user.id


class TestStoredWorkflowMenuEntry(BaseTest):
    def test_table(self, cls_):
        assert cls_.__tablename__ == "stored_workflow_menu_entry"

    def test_columns(self, session, cls_, stored_workflow, user):
        order_index = 1
        obj = cls_()
        obj.stored_workflow = stored_workflow
        obj.user = user
        obj.order_index = order_index

        with dbcleanup(session, obj) as obj_id:
            stored_obj = get_stored_obj(session, cls_, obj_id)
            assert stored_obj.id == obj_id
            assert stored_obj.stored_workflow_id == stored_workflow.id
            assert stored_obj.user_id == user.id
            assert stored_obj.order_index == order_index

    def test_relationships(self, session, cls_, stored_workflow, user):
        obj = cls_()
        obj.stored_workflow = stored_workflow
        obj.user = user

        with dbcleanup(session, obj) as obj_id:
            stored_obj = get_stored_obj(session, cls_, obj_id)
            assert stored_obj.stored_workflow.id == stored_workflow.id
            assert stored_obj.user.id == user.id


class TestStoredWorkflowRatingAssociation(BaseTest):
    def test_table(self, cls_):
        assert cls_.__tablename__ == "stored_workflow_rating_association"

    def test_columns(self, session, cls_, stored_workflow, user):
        rating = 9
        obj = cls_(user, stored_workflow, rating)

        with dbcleanup(session, obj) as obj_id:
            stored_obj = get_stored_obj(session, cls_, obj_id)
            assert stored_obj.id == obj_id
            assert stored_obj.stored_workflow_id == stored_workflow.id
            assert stored_obj.user_id == user.id
            assert stored_obj.rating == rating

    def test_relationships(self, session, cls_, stored_workflow, user):
        obj = cls_(user, stored_workflow, 1)

        with dbcleanup(session, obj) as obj_id:
            stored_obj = get_stored_obj(session, cls_, obj_id)
            assert stored_obj.stored_workflow.id == stored_workflow.id
            assert stored_obj.user.id == user.id


class TestStoredWorkflowTagAssociation(BaseTest):
    def test_table(self, cls_):
        assert cls_.__tablename__ == "stored_workflow_tag_association"

    def test_columns(self, session, cls_, stored_workflow, tag, user):
        user_tname, value, user_value = "a", "b", "c"
        obj = cls_(user=user, tag=tag, user_tname=user_tname, value=value)
        obj.user_value = user_value
        obj.stored_workflow = stored_workflow

        with dbcleanup(session, obj) as obj_id:
            stored_obj = get_stored_obj(session, cls_, obj_id)
            assert stored_obj.id == obj_id
            assert stored_obj.stored_workflow_id == stored_workflow.id
            assert stored_obj.tag_id == tag.id
            assert stored_obj.user_id == user.id
            assert stored_obj.user_tname == user_tname
            assert stored_obj.value == value
            assert stored_obj.user_value == user_value

    def test_relationships(self, session, cls_, stored_workflow, tag, user):
        obj = cls_(user=user, tag=tag)
        obj.stored_workflow = stored_workflow

        with dbcleanup(session, obj) as obj_id:
            stored_obj = get_stored_obj(session, cls_, obj_id)
            assert stored_obj.stored_workflow.id == stored_workflow.id
            assert stored_obj.tag.id == tag.id
            assert stored_obj.user.id == user.id


class TestStoredWorkflowUserShareAssociation(BaseTest):
    def test_table(self, cls_):
        assert cls_.__tablename__ == "stored_workflow_user_share_connection"

    def test_columns(self, session, cls_, stored_workflow, user):
        obj = cls_()
        obj.stored_workflow = stored_workflow
        obj.user = user

        with dbcleanup(session, obj) as obj_id:
            stored_obj = get_stored_obj(session, cls_, obj_id)
            assert stored_obj.id == obj_id
            assert stored_obj.stored_workflow_id == stored_workflow.id
            assert stored_obj.user_id == user.id

    def test_relationships(self, session, cls_, stored_workflow, user):
        obj = cls_()
        obj.stored_workflow = stored_workflow
        obj.user = user

        with dbcleanup(session, obj) as obj_id:
            stored_obj = get_stored_obj(session, cls_, obj_id)
            assert stored_obj.stored_workflow.id == stored_workflow.id
            assert stored_obj.user.id == user.id


class TestTag(BaseTest):
    def test_table(self, cls_):
        assert cls_.__tablename__ == "tag"
        assert has_unique_constraint(cls_.__table__, ("name",))

    def test_columns(self, session, cls_):
        parent_tag = cls_()
        type_, name = 1, "a"
        obj = cls_(type=type_, name=name)
        obj.parent = parent_tag

        with dbcleanup(session, obj) as obj_id:
            stored_obj = get_stored_obj(session, cls_, obj_id)
            assert stored_obj.id == obj_id
            assert stored_obj.type == type_
            assert stored_obj.parent_id == parent_tag.id
            assert stored_obj.name == name

        delete_from_database(session, parent_tag)

    def test_relationships(
        self,
        session,
        cls_,
    ):
        obj = cls_()
        parent_tag = cls_()
        child_tag = cls_()
        obj.parent = parent_tag
        obj.children.append(child_tag)

        def add_association(assoc_object, assoc_attribute):
            assoc_object.tag = obj
            getattr(obj, assoc_attribute).append(assoc_object)

        with dbcleanup(session, obj) as obj_id:
            stored_obj = get_stored_obj(session, cls_, obj_id)
            assert stored_obj.parent.id == parent_tag.id
            assert collection_consists_of_objects(stored_obj.children, child_tag)

        delete_from_database(session, [parent_tag, child_tag])


class TestTask(BaseTest):
    def test_table(self, cls_):
        assert cls_.__tablename__ == "task"

    def test_columns(self, session, cls_, job):
        create_time = now()
        execution_time = create_time + timedelta(hours=1)
        update_time = execution_time + timedelta(hours=1)
        state = "p"
        command_line = "a"
        param_filename = "b"
        runner_name = "c"
        job_stdout = "d"
        job_stderr = "e"
        tool_stdout = "f"
        tool_stderr = "g"
        exit_code = 9
        job_messages = "h"
        info = "i"
        traceback = "j"
        working_directory = "k"
        task_runner_name = "l"
        task_runner_external_id = "m"
        prepare_input_files_cmd = "n"

        obj = cls_(job, working_directory, prepare_input_files_cmd)
        obj.create_time = create_time
        obj.execution_time = execution_time
        obj.update_time = update_time
        obj.state = state
        obj.command_line = command_line
        obj.param_filename = param_filename
        obj.runner_name = runner_name
        obj.job_stdout = job_stdout
        obj.job_stderr = job_stderr
        obj.tool_stdout = tool_stdout
        obj.tool_stderr = tool_stderr
        obj.exit_code = exit_code
        obj.job_messages = job_messages
        obj.info = info
        obj.traceback = traceback
        obj.task_runner_name = task_runner_name
        obj.task_runner_external_id = task_runner_external_id

        with dbcleanup(session, obj) as obj_id:
            stored_obj = get_stored_obj(session, cls_, obj_id)
            assert stored_obj.id == obj_id
            assert stored_obj.create_time == create_time
            assert stored_obj.execution_time == execution_time
            assert stored_obj.update_time == update_time
            assert stored_obj.state == state
            assert stored_obj.command_line == command_line
            assert stored_obj.param_filename == param_filename
            assert stored_obj.runner_name == runner_name
            assert stored_obj.job_stdout == job_stdout
            assert stored_obj.job_stderr == job_stderr
            assert stored_obj.tool_stdout == tool_stdout
            assert stored_obj.tool_stderr == tool_stderr
            assert stored_obj.exit_code == exit_code
            assert stored_obj.job_messages == job_messages
            assert stored_obj.info == info
            assert stored_obj.traceback == traceback
            assert stored_obj.task_runner_name == task_runner_name
            assert stored_obj.task_runner_external_id == task_runner_external_id

    def test_relationships(self, session, cls_, job, task_metric_numeric, task_metric_text):
        obj = cls_(job, None, None)
        obj.numeric_metrics.append(task_metric_numeric)
        obj.text_metrics.append(task_metric_text)

        with dbcleanup(session, obj) as obj_id:
            stored_obj = get_stored_obj(session, cls_, obj_id)
            assert stored_obj.job.id == job.id
            assert collection_consists_of_objects(stored_obj.numeric_metrics, task_metric_numeric)
            assert collection_consists_of_objects(stored_obj.text_metrics, task_metric_text)


class TestTaskMetricNumeric(BaseTest):
    def test_table(self, cls_):
        assert cls_.__tablename__ == "task_metric_numeric"

    def test_columns(self, session, cls_, task):
        plugin, metric_name, metric_value = "a", "b", 9
        obj = cls_(plugin, metric_name, metric_value)
        obj.task_id = task.id

        with dbcleanup(session, obj) as obj_id:
            stored_obj = get_stored_obj(session, cls_, obj_id)
            assert stored_obj.id == obj_id
            assert stored_obj.task_id == task.id
            assert stored_obj.plugin == plugin
            assert stored_obj.metric_value == metric_value


class TestTaskMetricText(BaseTest):
    def test_table(self, cls_):
        assert cls_.__tablename__ == "task_metric_text"

    def test_columns(self, session, cls_, task):
        plugin, metric_name, metric_value = "a", "b", "c"
        obj = cls_(plugin, metric_name, metric_value)
        obj.task_id = task.id

        with dbcleanup(session, obj) as obj_id:
            stored_obj = get_stored_obj(session, cls_, obj_id)
            assert stored_obj.id == obj_id
            assert stored_obj.task_id == task.id
            assert stored_obj.plugin == plugin
            assert stored_obj.metric_value == metric_value


class TestToolTagAssociation(BaseTest):
    def test_table(self, cls_):
        assert cls_.__tablename__ == "tool_tag_association"

    def test_columns(self, session, cls_, tag, user):
        user_tname, value, user_value, tool_id = "a", "b", "c", "d"
        obj = cls_(user=user, tag=tag, user_tname=user_tname, value=value)
        obj.user_value = user_value
        obj.tool_id = tool_id

        with dbcleanup(session, obj) as obj_id:
            stored_obj = get_stored_obj(session, cls_, obj_id)
            assert stored_obj.id == obj_id
            assert stored_obj.tool_id == tool_id
            assert stored_obj.tag_id == tag.id
            assert stored_obj.user_id == user.id
            assert stored_obj.user_tname == user_tname
            assert stored_obj.value == value
            assert stored_obj.user_value == user_value

    def test_relationships(self, session, cls_, tag, user):
        obj = cls_(user=user, tag=tag)

        with dbcleanup(session, obj) as obj_id:
            stored_obj = get_stored_obj(session, cls_, obj_id)
            assert stored_obj.tag.id == tag.id
            assert stored_obj.user.id == user.id


class TestUser(BaseTest):
    def test_table(self, cls_):
        assert cls_.__tablename__ == "galaxy_user"

    def test_columns(self, session, cls_, form_values):
        create_time = now()
        update_time = create_time + timedelta(hours=1)
        email = get_unique_value()
        username = get_unique_value()
        password = "c"
        last_password_change = update_time
        external = True
        deleted = True
        purged = True
        disk_usage = 1
        active = False
        activation_token = "d"

        obj = cls_()
        obj.create_time = create_time
        obj.update_time = update_time
        obj.email = email
        obj.username = username
        obj.password = password
        obj.last_password_change = last_password_change
        obj.external = external
        obj.values = form_values
        obj.deleted = deleted
        obj.purged = purged
        obj.disk_usage = disk_usage
        obj.active = active
        obj.activation_token = activation_token

        with dbcleanup(session, obj) as obj_id:
            stored_obj = get_stored_obj(session, cls_, obj_id)
            assert stored_obj.id == obj_id
            assert stored_obj.create_time == create_time
            assert stored_obj.update_time == update_time
            assert stored_obj.email == email
            assert stored_obj.username == username
            assert stored_obj.password == password
            assert stored_obj.last_password_change == last_password_change
            assert stored_obj.external == external
            assert stored_obj.form_values_id == form_values.id
            assert stored_obj.deleted == deleted
            assert stored_obj.purged == purged
            assert stored_obj.disk_usage == disk_usage
            assert stored_obj.active == active
            assert stored_obj.activation_token == activation_token

    def test_relationships(
        self,
        session,
        cls_,
        form_values,
        user_address,
        cloud_authz,
        custos_authnz_token,
        default_user_permissions,
        user_group_association,
        history_factory,
        galaxy_session,
        user_quota_association,
        user_authnz_token,
        user_preference,
        api_keys,
        data_manager_history_association,
        role_factory,
        user_role_association_factory,
        stored_workflow,
        stored_workflow_menu_entry_factory,
    ):
        cleanup = []

        history1 = history_factory(deleted=False)
        cleanup.append(history1)
        history2 = history_factory(deleted=True)
        cleanup.append(history2)

        obj = cls_()

        obj.email = get_unique_value()
        obj.username = get_unique_value()
        obj.password = "a"
        obj.values = form_values
        obj.addresses.append(user_address)
        obj.cloudauthz.append(cloud_authz)
        obj.custos_auth.append(custos_authnz_token)
        obj.default_permissions.append(default_user_permissions)
        obj.groups.append(user_group_association)
        obj.histories.append(history1)
        obj.histories.append(history2)
        obj.galaxy_sessions.append(galaxy_session)
        obj.quotas.append(user_quota_association)
        obj.social_auth.append(user_authnz_token)

        _private_role = role_factory(name=obj.email)
        cleanup.append(_private_role)

        private_user_role = user_role_association_factory(obj, _private_role)
        cleanup.append(private_user_role)

        obj.roles.append(private_user_role)

        _non_private_role = role_factory(name="a")
        cleanup.append(_non_private_role)

        non_private_user_role = user_role_association_factory(obj, _non_private_role)
        cleanup.append(non_private_user_role)

        obj.roles.append(non_private_user_role)

        swme = stored_workflow_menu_entry_factory()
        cleanup.append(swme)

        swme.stored_workflow = stored_workflow
        swme.user = obj

        user_preference.name = "a"
        obj._preferences.set(user_preference)

        obj.api_keys.append(api_keys)
        obj.data_manager_histories.append(data_manager_history_association)
        obj.stored_workflows.append(stored_workflow)

        with dbcleanup(session, obj) as obj_id:
            stored_obj = get_stored_obj(session, cls_, obj_id)
            assert stored_obj.values.id == form_values.id
            assert collection_consists_of_objects(stored_obj.addresses, user_address)
            assert collection_consists_of_objects(stored_obj.cloudauthz, cloud_authz)
            assert collection_consists_of_objects(stored_obj.custos_auth, custos_authnz_token)
            assert collection_consists_of_objects(stored_obj.default_permissions, default_user_permissions)
            assert collection_consists_of_objects(stored_obj.groups, user_group_association)
            assert collection_consists_of_objects(stored_obj.histories, history1, history2)
            assert collection_consists_of_objects(stored_obj.active_histories, history1)
            assert collection_consists_of_objects(stored_obj.galaxy_sessions, galaxy_session)
            assert collection_consists_of_objects(stored_obj.quotas, user_quota_association)
            assert collection_consists_of_objects(stored_obj.social_auth, user_authnz_token)
            assert collection_consists_of_objects(stored_obj.stored_workflow_menu_entries, swme)
            assert user_preference in stored_obj._preferences.values()
            assert collection_consists_of_objects(stored_obj.api_keys, api_keys)
            assert collection_consists_of_objects(stored_obj.data_manager_histories, data_manager_history_association)
            assert collection_consists_of_objects(stored_obj.roles, private_user_role, non_private_user_role)
            assert collection_consists_of_objects(stored_obj.non_private_roles, non_private_user_role)
            assert collection_consists_of_objects(stored_obj.stored_workflows, stored_workflow)

        delete_from_database(session, cleanup)


class TestUserAction(BaseTest):
    def test_table(self, cls_):
        assert cls_.__tablename__ == "user_action"

    def test_columns(self, session, cls_, user, galaxy_session):
        action, params, context = "a", "b", "c"
        create_time = now()
        obj = cls_()
        obj.user = user
        obj.session_id = galaxy_session.id
        obj.action = action
        obj.params = params
        obj.context = context
        obj.create_time = create_time

        with dbcleanup(session, obj) as obj_id:
            stored_obj = get_stored_obj(session, cls_, obj_id)
            assert stored_obj.id == obj_id
            assert stored_obj.create_time == create_time
            assert stored_obj.user_id == user.id
            assert stored_obj.session_id == galaxy_session.id
            assert stored_obj.action == action
            assert stored_obj.context == context
            assert stored_obj.params == params

    def test_relationships(self, session, cls_, user):
        obj = cls_()
        obj.user = user

        with dbcleanup(session, obj) as obj_id:
            stored_obj = get_stored_obj(session, cls_, obj_id)
            assert stored_obj.user.id == user.id


class TestUserAddress(BaseTest):
    def test_table(self, cls_):
        assert cls_.__tablename__ == "user_address"

    def test_columns_and_relationships(self, session, cls_, user):
        (
            desc,
            name,
            institution,
            address,
            city,
            state,
            postal_code,
            country,
            phone,
            deleted,
            purged,
        ) = ("a", "b", "c", "d", "e", "f", "g", "h", "i", True, False)
        create_time = now()
        update_time = create_time + timedelta(hours=1)
        obj = cls_()
        obj.user = user
        obj.desc = desc
        obj.name = name
        obj.institution = institution
        obj.address = address
        obj.city = city
        obj.state = state
        obj.postal_code = postal_code
        obj.country = country
        obj.phone = phone
        obj.create_time = create_time
        obj.update_time = update_time
        obj.deleted = deleted
        obj.purged = purged

        with dbcleanup(session, obj) as obj_id:
            stored_obj = get_stored_obj(session, cls_, obj_id)
            # test columns
            assert stored_obj.id == obj_id
            assert stored_obj.create_time == create_time
            assert stored_obj.update_time == update_time
            assert stored_obj.user_id == user.id
            assert stored_obj.desc == desc
            assert stored_obj.name == name
            assert stored_obj.institution == institution
            assert stored_obj.address == address
            assert stored_obj.city == city
            assert stored_obj.state == state
            assert stored_obj.postal_code == postal_code
            assert stored_obj.country == country
            assert stored_obj.phone == phone
            assert stored_obj.deleted == deleted
            assert stored_obj.purged == purged
            # test relationships
            assert stored_obj.user.id == user.id


class TestUserAuthnzToken(BaseTest):
    def test_table(self, cls_):
        assert cls_.__tablename__ == "oidc_user_authnz_tokens"
        assert has_unique_constraint(cls_.__table__, ("provider", "uid"))

    def test_columns(self, session, cls_, user):
        provider, uid, extra_data, lifetime, assoc_type = (
            get_unique_value(),
            "b",
            "c",
            1,
            "d",
        )
        obj = cls_(provider, uid, extra_data, lifetime, assoc_type, user)

        with dbcleanup(session, obj) as obj_id:
            stored_obj = get_stored_obj(session, cls_, obj_id)
            assert stored_obj.id == obj_id
            assert stored_obj.user_id == user.id
            assert stored_obj.uid == uid
            assert stored_obj.provider == provider
            assert stored_obj.extra_data == extra_data
            assert stored_obj.lifetime == lifetime
            assert stored_obj.assoc_type == assoc_type

    def test_relationships(self, session, cls_, user):
        obj = cls_(get_unique_value(), None, user=user)

        with dbcleanup(session, obj) as obj_id:
            stored_obj = get_stored_obj(session, cls_, obj_id)
            assert stored_obj.user.id == user.id


class TestUserGroupAssociation(BaseTest):
    def test_table(self, cls_):
        assert cls_.__tablename__ == "user_group_association"

    def test_columns(self, session, cls_, user, group):
        create_time = now()
        update_time = create_time + timedelta(hours=1)
        obj = cls_(user, group)
        obj.create_time = create_time
        obj.update_time = update_time

        with dbcleanup(session, obj) as obj_id:
            stored_obj = get_stored_obj(session, cls_, obj_id)
            assert stored_obj.id == obj_id
            assert stored_obj.user_id == user.id
            assert stored_obj.group_id == group.id
            assert stored_obj.create_time == create_time
            assert stored_obj.update_time == update_time

    def test_relationships(self, session, cls_, user, group):
        obj = cls_(user, group)

        with dbcleanup(session, obj) as obj_id:
            stored_obj = get_stored_obj(session, cls_, obj_id)
            assert stored_obj.user.id == user.id
            assert stored_obj.group.id == group.id


class TestUserPreference(BaseTest):
    def test_table(self, cls_):
        assert cls_.__tablename__ == "user_preference"

    def test_columns(self, session, cls_, user):
        name, value = "a", "b"
        obj = cls_()
        obj.name = name
        obj.value = value
        obj.user_id = user.id

        with dbcleanup(session, obj) as obj_id:
            stored_obj = get_stored_obj(session, cls_, obj_id)
            assert stored_obj.id == obj_id
            assert stored_obj.name == name
            assert stored_obj.value == value
            assert stored_obj.user_id == user.id


class TestUserQuotaAssociation(BaseTest):
    def test_table(self, cls_):
        assert cls_.__tablename__ == "user_quota_association"

    def test_columns(self, session, cls_, user, quota):
        create_time = now()
        update_time = create_time + timedelta(hours=1)
        obj = cls_(user, quota)
        obj.create_time = create_time
        obj.update_time = update_time

        with dbcleanup(session, obj) as obj_id:
            stored_obj = get_stored_obj(session, cls_, obj_id)
            assert stored_obj.id == obj_id
            assert stored_obj.user_id == user.id
            assert stored_obj.quota_id == quota.id
            assert stored_obj.create_time == create_time
            assert stored_obj.update_time == update_time

    def test_relationships(self, session, cls_, user, quota):
        obj = cls_(user, quota)

        with dbcleanup(session, obj) as obj_id:
            stored_obj = get_stored_obj(session, cls_, obj_id)
            assert stored_obj.user.id == user.id
            assert stored_obj.quota.id == quota.id


class TestUserRoleAssociation(BaseTest):
    def test_table(self, cls_):
        assert cls_.__tablename__ == "user_role_association"

    def test_columns(self, session, cls_, user, role):
        create_time = now()
        update_time = create_time + timedelta(hours=1)
        obj = cls_(user, role)
        obj.create_time = create_time
        obj.update_time = update_time

        with dbcleanup(session, obj) as obj_id:
            stored_obj = get_stored_obj(session, cls_, obj_id)
            assert stored_obj.id == obj_id
            assert stored_obj.user_id == user.id
            assert stored_obj.role_id == role.id
            assert stored_obj.create_time == create_time
            assert stored_obj.update_time == update_time

    def test_relationships(self, session, cls_, user, role):
        obj = cls_(user, role)

        with dbcleanup(session, obj) as obj_id:
            stored_obj = get_stored_obj(session, cls_, obj_id)
            assert stored_obj.user.id == user.id
            assert stored_obj.role.id == role.id


class TestVault(BaseTest):
    def test_table(self, cls_):
        assert cls_.__tablename__ == "vault"

    def test_columns(self, session, cls_):
<<<<<<< HEAD
        create_time = update_time = datetime.now()
        key = "/some/path"
        parent_key = "/some"
        value = "helloworld"
=======
        create_time = update_time = now()
        key = '/some/path'
        parent_key = '/some'
        value = 'helloworld'
>>>>>>> 856269b2
        obj = cls_(create_time=create_time, update_time=update_time, key=key, parent_key=parent_key, value=value)

        with dbcleanup(session, obj, where_clause=cls_.key == key):
            stored_obj = get_stored_obj(session, cls_, where_clause=cls_.key == key)
            assert stored_obj.create_time == create_time
            assert stored_obj.update_time == update_time
            assert stored_obj.key == key
            assert stored_obj.parent_key == parent_key
            assert stored_obj.value == value


class TestVisualization(BaseTest):
    def test_table(self, cls_):
        assert cls_.__tablename__ == "visualization"
        assert has_index(cls_.__table__, ("dbkey",))
        assert has_index(cls_.__table__, ("slug",))

    def test_columns(self, session, cls_, user, visualization_revision):
        create_time = now()
        update_time = create_time + timedelta(hours=1)
        title = "a"
        type = "b"
        dbkey = "c"
        deleted = True
        importable = True
        slug = "d"
        published = True

        obj = cls_()
        obj.create_time = create_time
        obj.update_time = update_time
        obj.user = user
        obj.latest_revision = visualization_revision
        obj.title = title
        obj.type = type
        obj.dbkey = dbkey
        obj.deleted = deleted
        obj.importable = importable
        obj.slug = slug
        obj.published = published

        with dbcleanup(session, obj) as obj_id:
            stored_obj = get_stored_obj(session, cls_, obj_id)
            assert stored_obj.id == obj_id
            assert stored_obj.create_time == create_time
            assert stored_obj.update_time == update_time
            assert stored_obj.user_id == user.id
            assert stored_obj.latest_revision_id == visualization_revision.id
            assert stored_obj.title == title
            assert stored_obj.type == type
            assert stored_obj.dbkey == dbkey
            assert stored_obj.deleted == deleted
            assert stored_obj.importable == importable
            assert stored_obj.slug == slug
            assert stored_obj.published == published

    def test_relationships(
        self,
        session,
        cls_,
        user,
        visualization_revision,
        visualization_tag_association,
        visualization_annotation_association,
        visualization_rating_association,
        visualization_revision_factory,
        visualization_user_share_association,
    ):
        revision2 = visualization_revision_factory()
        persist(session, revision2)

        obj = cls_()
        obj.user = user
        obj.latest_revision = visualization_revision
        obj.revisions.append(revision2)
        obj.tags.append(visualization_tag_association)
        obj.annotations.append(visualization_annotation_association)
        obj.ratings.append(visualization_rating_association)
        obj.users_shared_with.append(visualization_user_share_association)

        with dbcleanup(session, obj) as obj_id:
            stored_obj = get_stored_obj(session, cls_, obj_id)
            assert stored_obj.user.id == user.id
            assert stored_obj.latest_revision.id == visualization_revision.id
            assert collection_consists_of_objects(stored_obj.revisions, revision2)
            assert collection_consists_of_objects(stored_obj.tags, visualization_tag_association)
            assert collection_consists_of_objects(stored_obj.annotations, visualization_annotation_association)
            assert collection_consists_of_objects(stored_obj.ratings, visualization_rating_association)
            # This doesn't test the average amount, just the mapping.
            assert stored_obj.average_rating == visualization_rating_association.rating
            assert collection_consists_of_objects(stored_obj.users_shared_with, visualization_user_share_association)

        delete_from_database(session, revision2)

    def test_average_rating(self, session, visualization, user, visualization_rating_association_factory):
        _run_average_rating_test(session, visualization, user, visualization_rating_association_factory)


class TestVisualizationAnnotationAssociation(BaseTest):
    def test_table(self, cls_):
        assert cls_.__tablename__ == "visualization_annotation_association"
        assert has_index(cls_.__table__, ("annotation",))

    def test_columns(self, session, cls_, visualization, user):
        annotation = "a"
        obj = cls_()
        obj.user = user
        obj.visualization = visualization
        obj.annotation = annotation

        with dbcleanup(session, obj) as obj_id:
            stored_obj = get_stored_obj(session, cls_, obj_id)
            assert stored_obj.id == obj_id
            assert stored_obj.visualization_id == visualization.id
            assert stored_obj.user_id == user.id
            assert stored_obj.annotation == annotation

    def test_relationships(self, session, cls_, visualization, user):
        obj = cls_()
        obj.user = user
        obj.visualization = visualization

        with dbcleanup(session, obj) as obj_id:
            stored_obj = get_stored_obj(session, cls_, obj_id)
            assert stored_obj.visualization.id == visualization.id
            assert stored_obj.user.id == user.id


class TestVisualizationRatingAssociation(BaseTest):
    def test_table(self, cls_):
        assert cls_.__tablename__ == "visualization_rating_association"

    def test_columns(self, session, cls_, visualization, user):
        rating = 9
        obj = cls_(user, visualization, rating)

        with dbcleanup(session, obj) as obj_id:
            stored_obj = get_stored_obj(session, cls_, obj_id)
            assert stored_obj.id == obj_id
            assert stored_obj.visualization_id == visualization.id
            assert stored_obj.user_id == user.id
            assert stored_obj.rating == rating

    def test_relationships(self, session, cls_, visualization, user):
        obj = cls_(user, visualization, 1)

        with dbcleanup(session, obj) as obj_id:
            stored_obj = get_stored_obj(session, cls_, obj_id)
            assert stored_obj.visualization.id == visualization.id
            assert stored_obj.user.id == user.id


class TestVisualizationRevision(BaseTest):
    def test_table(self, cls_):
        assert cls_.__tablename__ == "visualization_revision"
        assert has_index(cls_.__table__, ("dbkey",))

    def test_columns(self, session, cls_, visualization):
        visualization, title, dbkey, config = visualization, "a", "b", "c"
        create_time = now()
        update_time = create_time + timedelta(hours=1)
        obj = cls_()
        obj.visualization = visualization
        obj.title = title
        obj.dbkey = dbkey
        obj.config = config

        obj.create_time = create_time
        obj.update_time = update_time

        with dbcleanup(session, obj) as obj_id:
            stored_obj = get_stored_obj(session, cls_, obj_id)
            assert stored_obj.id == obj_id
            assert stored_obj.create_time == create_time
            assert stored_obj.update_time == update_time
            assert stored_obj.visualization_id == visualization.id
            assert stored_obj.title == title
            assert stored_obj.dbkey == dbkey
            assert stored_obj.config == config

    def test_relationships(self, session, cls_, visualization):
        obj = cls_(visualization=visualization)

        with dbcleanup(session, obj) as obj_id:
            stored_obj = get_stored_obj(session, cls_, obj_id)
            assert stored_obj.visualization.id == visualization.id


class TestVisualizationTagAssociation(BaseTest):
    def test_table(self, cls_):
        assert cls_.__tablename__ == "visualization_tag_association"

    def test_columns(self, session, cls_, visualization, tag, user):
        user_tname, value, user_value = "a", "b", "c"
        obj = cls_(user=user, tag=tag, user_tname=user_tname, value=value)
        obj.user_value = user_value
        obj.visualization = visualization

        with dbcleanup(session, obj) as obj_id:
            stored_obj = get_stored_obj(session, cls_, obj_id)
            assert stored_obj.id == obj_id
            assert stored_obj.visualization_id == visualization.id
            assert stored_obj.tag_id == tag.id
            assert stored_obj.user_id == user.id
            assert stored_obj.user_tname == user_tname
            assert stored_obj.value == value
            assert stored_obj.user_value == user_value

    def test_relationships(self, session, cls_, visualization, tag, user):
        obj = cls_(user=user, tag=tag)
        obj.visualization = visualization

        with dbcleanup(session, obj) as obj_id:
            stored_obj = get_stored_obj(session, cls_, obj_id)
            assert stored_obj.visualization.id == visualization.id
            assert stored_obj.tag.id == tag.id
            assert stored_obj.user.id == user.id


class TestVisualizationUserShareAssociation(BaseTest):
    def test_table(self, cls_):
        assert cls_.__tablename__ == "visualization_user_share_association"

    def test_columns(self, session, cls_, visualization, user):
        obj = cls_()
        obj.visualization = visualization
        obj.user = user

        with dbcleanup(session, obj) as obj_id:
            stored_obj = get_stored_obj(session, cls_, obj_id)
            assert stored_obj.id == obj_id
            assert stored_obj.visualization_id == visualization.id
            assert stored_obj.user_id == user.id

    def test_relationships(self, session, cls_, visualization, user):
        obj = cls_()
        obj.visualization = visualization
        obj.user = user

        with dbcleanup(session, obj) as obj_id:
            stored_obj = get_stored_obj(session, cls_, obj_id)
            assert stored_obj.visualization.id == visualization.id
            assert stored_obj.user.id == user.id


class TestWorkerProcess(BaseTest):
    def test_table(self, cls_):
        assert cls_.__tablename__ == "worker_process"
        assert has_unique_constraint(cls_.__table__, ("server_name", "hostname"))

    def test_columns(self, session, cls_):
        server_name, hostname = get_unique_value(), "a"
        update_time = now()
        obj = cls_()
        obj.server_name = server_name
        obj.hostname = hostname
        obj.update_time = update_time

        with dbcleanup(session, obj) as obj_id:
            stored_obj = get_stored_obj(session, cls_, obj_id)
            assert stored_obj.id == obj_id
            assert stored_obj.server_name == server_name
            assert stored_obj.hostname == hostname
            assert stored_obj.pid is None
            assert stored_obj.update_time == update_time


class TestWorkflow(BaseTest):
    def test_table(self, cls_):
        assert cls_.__tablename__ == "workflow"

    def test_columns(self, session, cls_, stored_workflow, workflow):
        create_time = now()
        update_time = create_time + timedelta(hours=1)
        name = "a"
        has_cycles = True
        has_errors = True
        reports_config = "b"
        creator_metadata = "c"
        license = "d"
        uuid = uuid4()

        obj = cls_()
        obj.create_time = create_time
        obj.update_time = update_time
        obj.stored_workflow = stored_workflow
        obj.parent_workflow_id = workflow.id
        obj.name = name
        obj.has_cycles = has_cycles
        obj.has_errors = has_errors
        obj.reports_config = reports_config
        obj.creator_metadata = creator_metadata
        obj.license = license
        obj.uuid = uuid

        with dbcleanup(session, obj) as obj_id:
            stored_obj = get_stored_obj(session, cls_, obj_id, unique=True)
            assert stored_obj.id == obj_id
            assert stored_obj.create_time == create_time
            assert stored_obj.update_time == update_time
            assert stored_obj.stored_workflow_id == stored_workflow.id
            assert stored_obj.parent_workflow_id == workflow.id
            assert stored_obj.name == name
            assert stored_obj.has_cycles == has_cycles
            assert stored_obj.has_errors == has_errors
            assert stored_obj.reports_config == reports_config
            assert stored_obj.creator_metadata == creator_metadata
            assert stored_obj.license == license
            assert stored_obj.uuid == uuid

    def test_relationships(self, session, cls_, stored_workflow, workflow, workflow_step_factory):
        obj = cls_()
        obj.stored_workflow = stored_workflow
        obj.parent_workflow_id = workflow.id

        # Setup workflow steps to test attribures: steps, parent_workflow_step
        workflow_step = workflow_step_factory(workflow=obj)
        parent_workflow_step = workflow_step_factory(subworkflow=obj)

        with dbcleanup(session, obj) as obj_id:
            stored_obj = get_stored_obj(session, cls_, obj_id, unique=True)
            assert stored_obj.stored_workflow_id == stored_workflow.id
            assert stored_obj.parent_workflow_id == workflow.id
            assert stored_obj.steps[0].id == workflow_step.id
            assert stored_obj.step_count == 1
            assert stored_obj.parent_workflow_steps[0].id == parent_workflow_step.id

        delete_from_database(session, [workflow_step, parent_workflow_step])


class TestWorkflowInvocation(BaseTest):
    def test_table(self, cls_):
        assert cls_.__tablename__ == "workflow_invocation"

    def test_columns(self, session, cls_, workflow, history):
        create_time = now()
        update_time = create_time + timedelta(hours=1)
        state = "a"
        scheduler = "b"
        handler = "c"
        uuid = uuid4()

        obj = cls_()
        obj.create_time = create_time
        obj.update_time = update_time
        obj.workflow = workflow
        obj.state = state
        obj.scheduler = scheduler
        obj.handler = handler
        obj.uuid = uuid
        obj.history = history

        with dbcleanup(session, obj) as obj_id:
            stored_obj = get_stored_obj(session, cls_, obj_id)
            assert stored_obj.id == obj_id
            assert stored_obj.create_time == create_time
            assert stored_obj.update_time == update_time
            assert stored_obj.workflow_id == workflow.id
            assert stored_obj.state == state
            assert stored_obj.scheduler == scheduler
            assert stored_obj.handler == handler
            assert stored_obj.uuid == uuid
            assert stored_obj.history_id == history.id

    def test_relationships(
        self,
        session,
        cls_,
        workflow,
        history,
        workflow_invocation_output_dataset_association,
        workflow_invocation_output_dataset_collection_association,
        workflow_invocation_step,
        workflow_invocation_to_subworkflow_invocation_association_factory,
        workflow_request_input_parameter,
        workflow_request_input_step_parameter,
        workflow_request_step_state,
        workflow_request_to_input_dataset_association,
        workflow_request_to_input_dataset_collection_association,
        workflow_invocation_output_value,
    ):
        subworkflow_invocation_assoc = workflow_invocation_to_subworkflow_invocation_association_factory()

        obj = cls_()
        obj.workflow = workflow
        obj.history = history
        obj.input_parameters.append(workflow_request_input_parameter)
        obj.step_states.append(workflow_request_step_state)
        obj.input_step_parameters.append(workflow_request_input_step_parameter)
        obj.input_datasets.append(workflow_request_to_input_dataset_association)
        obj.input_dataset_collections.append(workflow_request_to_input_dataset_collection_association)
        obj.subworkflow_invocations.append(subworkflow_invocation_assoc)
        obj.steps.append(workflow_invocation_step)
        obj.output_dataset_collections.append(workflow_invocation_output_dataset_collection_association)
        obj.output_datasets.append(workflow_invocation_output_dataset_association)
        obj.output_values.append(workflow_invocation_output_value)

        with dbcleanup(session, obj) as obj_id:
            stored_obj = get_stored_obj(session, cls_, obj_id)
            assert stored_obj.workflow.id == workflow.id
            assert stored_obj.history.id == history.id

            assert collection_consists_of_objects(stored_obj.input_parameters, workflow_request_input_parameter)
            assert collection_consists_of_objects(stored_obj.step_states, workflow_request_step_state)
            assert collection_consists_of_objects(
                stored_obj.input_step_parameters, workflow_request_input_step_parameter
            )
            assert collection_consists_of_objects(
                stored_obj.input_datasets, workflow_request_to_input_dataset_association
            )
            assert collection_consists_of_objects(
                stored_obj.input_dataset_collections,
                workflow_request_to_input_dataset_collection_association,
            )
            assert collection_consists_of_objects(stored_obj.subworkflow_invocations, subworkflow_invocation_assoc)
            assert collection_consists_of_objects(stored_obj.steps, workflow_invocation_step)
            assert collection_consists_of_objects(
                stored_obj.output_dataset_collections,
                workflow_invocation_output_dataset_collection_association,
            )
            assert collection_consists_of_objects(
                stored_obj.output_datasets,
                workflow_invocation_output_dataset_association,
            )
            assert collection_consists_of_objects(stored_obj.output_values, workflow_invocation_output_value)

        delete_from_database(session, subworkflow_invocation_assoc)


class TestWorkflowInvocationOutputDatasetAssociation(BaseTest):
    def test_table(self, cls_):
        assert cls_.__tablename__ == "workflow_invocation_output_dataset_association"

    def test_columns(
        self,
        session,
        cls_,
        workflow_invocation,
        workflow_step,
        history_dataset_association,
        workflow_output,
    ):
        obj = cls_()
        obj.workflow_invocation = workflow_invocation
        obj.workflow_step = workflow_step
        obj.dataset = history_dataset_association
        obj.workflow_output = workflow_output

        with dbcleanup(session, obj) as obj_id:
            stored_obj = get_stored_obj(session, cls_, obj_id)
            assert stored_obj.id == obj_id
            assert stored_obj.workflow_invocation_id == workflow_invocation.id
            assert stored_obj.workflow_step_id == workflow_step.id
            assert stored_obj.dataset_id == history_dataset_association.id
            assert stored_obj.workflow_output_id == workflow_output.id

    def test_relationships(
        self,
        session,
        cls_,
        workflow_invocation,
        workflow_step,
        history_dataset_association,
        workflow_output,
    ):
        obj = cls_()
        obj.workflow_invocation = workflow_invocation
        obj.workflow_step = workflow_step
        obj.dataset = history_dataset_association
        obj.workflow_output = workflow_output

        with dbcleanup(session, obj) as obj_id:
            stored_obj = get_stored_obj(session, cls_, obj_id)
            assert stored_obj.workflow_invocation.id == workflow_invocation.id
            assert stored_obj.workflow_step.id == workflow_step.id
            assert stored_obj.dataset.id == history_dataset_association.id
            assert stored_obj.workflow_output.id == workflow_output.id


class TestWorkflowInvocationOutputDatasetCollectionAssociation(BaseTest):
    def test_table(self, cls_):
        assert cls_.__tablename__ == "workflow_invocation_output_dataset_collection_association"

    def test_columns(
        self,
        session,
        cls_,
        workflow_invocation,
        workflow_step,
        history_dataset_collection_association,
        workflow_output,
    ):
        obj = cls_()
        obj.workflow_invocation = workflow_invocation
        obj.workflow_step = workflow_step
        obj.dataset_collection = history_dataset_collection_association
        obj.workflow_output = workflow_output

        with dbcleanup(session, obj) as obj_id:
            stored_obj = get_stored_obj(session, cls_, obj_id)
            assert stored_obj.id == obj_id
            assert stored_obj.workflow_invocation_id == workflow_invocation.id
            assert stored_obj.workflow_step_id == workflow_step.id
            assert stored_obj.dataset_collection_id == history_dataset_collection_association.id
            assert stored_obj.workflow_output_id == workflow_output.id

    def test_relationships(
        self,
        session,
        cls_,
        workflow_invocation,
        workflow_step,
        history_dataset_collection_association,
        workflow_output,
    ):
        obj = cls_()
        obj.workflow_invocation = workflow_invocation
        obj.workflow_step = workflow_step
        obj.dataset_collection = history_dataset_collection_association
        obj.workflow_output = workflow_output

        with dbcleanup(session, obj) as obj_id:
            stored_obj = get_stored_obj(session, cls_, obj_id)
            assert stored_obj.workflow_invocation.id == workflow_invocation.id
            assert stored_obj.workflow_step.id == workflow_step.id
            assert stored_obj.dataset_collection.id == history_dataset_collection_association.id
            assert stored_obj.workflow_output.id == workflow_output.id


class TestWorkflowInvocationOutputValue(BaseTest):
    def test_table(self, cls_):
        assert cls_.__tablename__ == "workflow_invocation_output_value"

    def test_columns(
        self,
        session,
        cls_,
        workflow_invocation,
        workflow_step,
        workflow_output,
    ):
        value = "a"
        obj = cls_()
        obj.workflow_invocation = workflow_invocation
        obj.workflow_step = workflow_step
        obj.workflow_output = workflow_output
        obj.value = value

        with dbcleanup(session, obj) as obj_id:
            stored_obj = get_stored_obj(session, cls_, obj_id)
            assert stored_obj.id == obj_id
            assert stored_obj.workflow_invocation_id == workflow_invocation.id
            assert stored_obj.workflow_step_id == workflow_step.id
            assert stored_obj.workflow_output_id == workflow_output.id
            assert stored_obj.value == value

    def test_relationships(
        self,
        session,
        cls_,
        workflow_invocation,
        workflow_step,
        workflow_output,
        workflow_invocation_step,
    ):
        # setup workflow_invocation_step to test the workflow_invocation_step attribute
        workflow_invocation_step.workflow_invocation = workflow_invocation
        workflow_invocation_step.workflow_step = workflow_step
        persist(session, workflow_invocation_step)

        obj = cls_()
        obj.workflow_invocation = workflow_invocation
        obj.workflow_step = workflow_step
        obj.workflow_output = workflow_output

        with dbcleanup(session, obj) as obj_id:
            stored_obj = get_stored_obj(session, cls_, obj_id)
            assert stored_obj.workflow_invocation.id == workflow_invocation.id
            assert stored_obj.workflow_step.id == workflow_step.id
            assert stored_obj.workflow_output.id == workflow_output.id
            assert stored_obj.workflow_invocation_step[0].id == workflow_invocation_step.id

        delete_from_database(session, [workflow_invocation_step])


class TestWorkflowInvocationStep(BaseTest):
    def test_table(self, cls_):
        assert cls_.__tablename__ == "workflow_invocation_step"

    def test_columns(
        self,
        session,
        cls_,
        workflow_invocation,
        workflow_step,
        job,
        implicit_collection_jobs,
    ):
        create_time = now()
        update_time = create_time + timedelta(hours=1)
        state, action = "a", "b"

        session.add(job)  # must be bound to a session for lazy load of attributes
        session.add(implicit_collection_jobs)  # must be bound to a session for lazy load of attributes

        obj = cls_()
        obj.create_time = create_time
        obj.update_time = update_time
        obj.workflow_invocation = workflow_invocation
        obj.workflow_step = workflow_step
        obj.state = state
        obj.job = job
        obj.implicit_collection_jobs = implicit_collection_jobs
        obj.action = action

        with dbcleanup(session, obj) as obj_id:
            stored_obj = get_stored_obj(session, cls_, obj_id)
            assert stored_obj.id == obj_id
            assert stored_obj.create_time == create_time
            assert stored_obj.update_time == update_time
            assert stored_obj.workflow_invocation_id == workflow_invocation.id
            assert stored_obj.workflow_step_id == workflow_step.id
            assert stored_obj.state == state
            assert stored_obj.job_id == job.id
            assert stored_obj.implicit_collection_jobs_id == implicit_collection_jobs.id
            assert stored_obj.action == action

    def test_relationships(
        self,
        session,
        cls_,
        workflow_invocation,
        workflow_step,
        job,
        implicit_collection_jobs,
        workflow_invocation_step_output_dataset_collection_association,
        workflow_invocation_step_output_dataset_association,
        workflow_invocation_output_value,
    ):
        session.add(job)  # must be bound to a session for lazy load of attributes
        session.add(implicit_collection_jobs)  # must be bound to a session for lazy load of attributes

        # setup workflow_invocation_output_value to test the output_value attribute
        output_value = workflow_invocation_output_value
        output_value.workflow_invocation = workflow_invocation
        output_value.workflow_step = workflow_step
        persist(session, output_value)

        obj = cls_()
        obj.workflow_invocation = workflow_invocation
        obj.workflow_step = workflow_step
        obj.job = job
        obj.implicit_collection_jobs = implicit_collection_jobs
        obj.output_dataset_collections.append(workflow_invocation_step_output_dataset_collection_association)
        obj.output_datasets.append(workflow_invocation_step_output_dataset_association)

        with dbcleanup(session, obj) as obj_id:
            stored_obj = get_stored_obj(session, cls_, obj_id)
            assert stored_obj.workflow_invocation.id == workflow_invocation.id
            assert stored_obj.workflow_step.id == workflow_step.id
            assert stored_obj.job.id == job.id
            assert stored_obj.implicit_collection_jobs.id == implicit_collection_jobs.id
            assert collection_consists_of_objects(
                stored_obj.output_dataset_collections,
                workflow_invocation_step_output_dataset_collection_association,
            )
            assert collection_consists_of_objects(
                stored_obj.output_datasets,
                workflow_invocation_step_output_dataset_association,
            )
            assert stored_obj.output_value.id == workflow_invocation_output_value.id

    def test_subworkflow_invocation_attribute(
        self,
        session,
        cls_,
        workflow_step,
        workflow_invocation_to_subworkflow_invocation_association_factory,
        workflow_invocation_factory,
    ):
        # use defaults to create 2 workflows
        workflow_invocation1 = workflow_invocation_factory()
        workflow_invocation2 = workflow_invocation_factory()  # this is the subworkflow invocation

        # store to retrieve object ids
        persist(session, workflow_invocation1)
        persist(session, workflow_invocation2)
        persist(session, workflow_step)

        # setup assoc object and store
        assoc = workflow_invocation_to_subworkflow_invocation_association_factory()
        assoc.workflow_invocation_id = workflow_invocation1.id
        assoc.subworkflow_invocation_id = workflow_invocation2.id
        assoc.workflow_step_id = workflow_step.id
        persist(session, assoc)

        # setup main object under test
        obj = cls_()
        obj.workflow_invocation = workflow_invocation1
        obj.workflow_step = workflow_step

        with dbcleanup(session, obj) as obj_id:
            stored_obj = get_stored_obj(session, cls_, obj_id)
            assert stored_obj.subworkflow_invocation_id == workflow_invocation2.id

        # finish cleanup
        persisted = [workflow_invocation1, workflow_invocation2, workflow_step, assoc]
        delete_from_database(session, persisted)


class TestWorkflowInvocationStepOutputDatasetAssociation(BaseTest):
    def test_table(self, cls_):
        assert cls_.__tablename__ == "workflow_invocation_step_output_dataset_association"

    def test_columns(self, session, cls_, workflow_invocation_step, history_dataset_association):
        output_name = "a"
        obj = cls_()
        obj.workflow_invocation_step = workflow_invocation_step
        obj.dataset = history_dataset_association
        obj.output_name = output_name

        with dbcleanup(session, obj) as obj_id:
            stored_obj = get_stored_obj(session, cls_, obj_id)
            assert stored_obj.id == obj_id
            assert stored_obj.workflow_invocation_step_id == workflow_invocation_step.id
            assert stored_obj.dataset_id == history_dataset_association.id
            assert stored_obj.output_name == output_name

    def test_relationships(self, session, cls_, workflow_invocation_step, history_dataset_association):
        obj = cls_()
        obj.workflow_invocation_step = workflow_invocation_step
        obj.dataset = history_dataset_association

        with dbcleanup(session, obj) as obj_id:
            stored_obj = get_stored_obj(session, cls_, obj_id)
            assert stored_obj.workflow_invocation_step.id == workflow_invocation_step.id
            assert stored_obj.dataset.id == history_dataset_association.id


class TestWorkflowInvocationStepOutputDatasetCollectionAssociation(BaseTest):
    def test_table(self, cls_):
        assert cls_.__tablename__ == "workflow_invocation_step_output_dataset_collection_association"

    def test_columns(
        self,
        session,
        cls_,
        workflow_invocation_step,
        workflow_step,
        history_dataset_collection_association,
    ):
        output_name = "a"
        obj = cls_()
        obj.workflow_invocation_step = workflow_invocation_step
        obj.workflow_step_id = workflow_step.id
        obj.dataset_collection = history_dataset_collection_association
        obj.output_name = output_name

        with dbcleanup(session, obj) as obj_id:
            stored_obj = get_stored_obj(session, cls_, obj_id)
            assert stored_obj.id == obj_id
            assert stored_obj.workflow_invocation_step_id == workflow_invocation_step.id
            assert stored_obj.workflow_step_id == workflow_step.id
            assert stored_obj.dataset_collection_id == history_dataset_collection_association.id
            assert stored_obj.output_name == output_name

    def test_relationships(
        self,
        session,
        cls_,
        workflow_invocation_step,
        history_dataset_collection_association,
    ):
        obj = cls_()
        obj.workflow_invocation_step = workflow_invocation_step
        obj.dataset_collection = history_dataset_collection_association

        with dbcleanup(session, obj) as obj_id:
            stored_obj = get_stored_obj(session, cls_, obj_id)
            assert stored_obj.workflow_invocation_step.id == workflow_invocation_step.id
            assert stored_obj.dataset_collection.id == history_dataset_collection_association.id


class TestWorkflowInvocationToSubworkflowInvocationAssociation(BaseTest):
    def test_table(self, cls_):
        assert cls_.__tablename__ == "workflow_invocation_to_subworkflow_invocation_association"

    def test_columns(
        self,
        session,
        cls_,
        workflow_invocation,
        workflow_step,
        workflow,
        workflow_invocation_factory,
    ):
        subworkflow_invocation = workflow_invocation_factory()
        subworkflow_invocation.workflow = workflow
        persist(session, subworkflow_invocation)

        obj = cls_()
        obj.workflow_invocation_id = workflow_invocation.id
        obj.subworkflow_invocation = subworkflow_invocation
        obj.workflow_step = workflow_step

        with dbcleanup(session, obj) as obj_id:
            stored_obj = get_stored_obj(session, cls_, obj_id)
            assert stored_obj.id == obj_id
            assert stored_obj.workflow_invocation_id == workflow_invocation.id
            assert stored_obj.subworkflow_invocation_id == subworkflow_invocation.id
            assert stored_obj.workflow_step_id == workflow_step.id

        delete_from_database(session, subworkflow_invocation)

    def test_relationships(
        self,
        session,
        cls_,
        workflow_invocation,
        workflow_step,
        workflow_invocation_factory,
    ):
        parent_workflow_invocation = workflow_invocation_factory()
        persist(session, parent_workflow_invocation)

        obj = cls_()
        obj.subworkflow_invocation = workflow_invocation  # We need only 1 instance, so we use the fixture
        obj.workflow_step = workflow_step
        obj.parent_workflow_invocation = parent_workflow_invocation

        with dbcleanup(session, obj) as obj_id:
            stored_obj = get_stored_obj(session, cls_, obj_id)
            assert stored_obj.subworkflow_invocation.id == workflow_invocation.id
            assert stored_obj.workflow_step.id == workflow_step.id
            assert stored_obj.parent_workflow_invocation.id == parent_workflow_invocation.id

        delete_from_database(session, parent_workflow_invocation)


class TestWorkflowOutput(BaseTest):
    def test_table(self, cls_):
        assert cls_.__tablename__ == "workflow_output"

    def test_columns(self, session, cls_, workflow_step):
        output_name, label, uuid = "a", "b", uuid4()
        obj = cls_(workflow_step, output_name, label, uuid)

        with dbcleanup(session, obj) as obj_id:
            stored_obj = get_stored_obj(session, cls_, obj_id)
            assert stored_obj.id == obj_id
            assert stored_obj.workflow_step_id == workflow_step.id
            assert stored_obj.output_name == output_name
            assert stored_obj.label == label
            assert stored_obj.uuid == uuid

    def test_relationships(self, session, cls_, workflow_step):
        obj = cls_(workflow_step)

        with dbcleanup(session, obj) as obj_id:
            stored_obj = get_stored_obj(session, cls_, obj_id)
            assert stored_obj.workflow_step.id == workflow_step.id


class TestWorkflowRequestInputParameter(BaseTest):
    def test_table(self, cls_):
        assert cls_.__tablename__ == "workflow_request_input_parameters"

    def test_columns(self, session, cls_, workflow_invocation):
        name, value, type = "a", "b", "c"
        obj = cls_()
        obj.name = name
        obj.value = value
        obj.type = type
        obj.workflow_invocation = workflow_invocation

        with dbcleanup(session, obj) as obj_id:
            stored_obj = get_stored_obj(session, cls_, obj_id)
            assert stored_obj.id == obj_id
            assert stored_obj.workflow_invocation_id == workflow_invocation.id
            assert stored_obj.name == name
            assert stored_obj.value == value
            assert stored_obj.type == type

    def test_relationships(self, session, cls_, workflow_invocation):
        obj = cls_()
        obj.workflow_invocation = workflow_invocation

        with dbcleanup(session, obj) as obj_id:
            stored_obj = get_stored_obj(session, cls_, obj_id)
            assert stored_obj.workflow_invocation.id == workflow_invocation.id


class TestWorkflowRequestInputStepParameter(BaseTest):
    def test_table(self, cls_):
        assert cls_.__tablename__ == "workflow_request_input_step_parameter"

    def test_columns(self, session, cls_, workflow_step, workflow_invocation):
        parameter_value = "a"
        obj = cls_()
        obj.workflow_invocation = workflow_invocation
        obj.workflow_step = workflow_step
        obj.parameter_value = parameter_value

        with dbcleanup(session, obj) as obj_id:
            stored_obj = get_stored_obj(session, cls_, obj_id)
            assert stored_obj.id == obj_id
            assert stored_obj.workflow_invocation_id == workflow_invocation.id
            assert stored_obj.workflow_step_id == workflow_step.id
            assert stored_obj.parameter_value == parameter_value

    def test_relationships(self, session, cls_, workflow_step, workflow_invocation):
        obj = cls_()
        obj.workflow_invocation = workflow_invocation
        obj.workflow_step = workflow_step

        with dbcleanup(session, obj) as obj_id:
            stored_obj = get_stored_obj(session, cls_, obj_id)
            assert stored_obj.workflow_invocation.id == workflow_invocation.id
            assert stored_obj.workflow_step.id == workflow_step.id


class TestWorkflowRequestStepState(BaseTest):
    def test_table(self, cls_):
        assert cls_.__tablename__ == "workflow_request_step_states"

    def test_columns(self, session, cls_, workflow_step, workflow_invocation):
        value = "a"
        obj = cls_()
        obj.workflow_step = workflow_step
        obj.value = value
        obj.workflow_invocation = workflow_invocation

        with dbcleanup(session, obj) as obj_id:
            stored_obj = get_stored_obj(session, cls_, obj_id)
            assert stored_obj.id == obj_id
            assert stored_obj.workflow_invocation_id == workflow_invocation.id
            assert stored_obj.workflow_step_id == workflow_step.id
            assert stored_obj.value == value

    def test_relationships(self, session, cls_, workflow_step, workflow_invocation):
        obj = cls_()
        obj.workflow_step = workflow_step
        obj.workflow_invocation = workflow_invocation

        with dbcleanup(session, obj) as obj_id:
            stored_obj = get_stored_obj(session, cls_, obj_id)
            assert stored_obj.workflow_invocation.id == workflow_invocation.id
            assert stored_obj.workflow_step.id == workflow_step.id


class TestWorkflowRequestToInputDatasetAssociation(BaseTest):
    def test_table(self, cls_):
        assert cls_.__tablename__ == "workflow_request_to_input_dataset"

    def test_columns(
        self,
        session,
        cls_,
        workflow_step,
        workflow_invocation,
        history_dataset_association,
    ):
        name = "a"
        obj = cls_()
        obj.name = name
        obj.workflow_invocation = workflow_invocation
        obj.workflow_step = workflow_step
        obj.dataset = history_dataset_association

        with dbcleanup(session, obj) as obj_id:
            stored_obj = get_stored_obj(session, cls_, obj_id)
            assert stored_obj.id == obj_id
            assert stored_obj.workflow_invocation_id == workflow_invocation.id
            assert stored_obj.workflow_step_id == workflow_step.id
            assert stored_obj.dataset_id == history_dataset_association.id

    def test_relationships(
        self,
        session,
        cls_,
        workflow_step,
        workflow_invocation,
        history_dataset_association,
    ):
        obj = cls_()
        obj.workflow_invocation = workflow_invocation
        obj.workflow_step = workflow_step
        obj.dataset = history_dataset_association

        with dbcleanup(session, obj) as obj_id:
            stored_obj = get_stored_obj(session, cls_, obj_id)
            assert stored_obj.workflow_invocation.id == workflow_invocation.id
            assert stored_obj.workflow_step.id == workflow_step.id
            assert stored_obj.dataset_id == history_dataset_association.id


class TestWorkflowRequestToInputDatasetCollectionAssociation(BaseTest):
    def test_table(self, cls_):
        assert cls_.__tablename__ == "workflow_request_to_input_collection_dataset"

    def test_columns(
        self,
        session,
        cls_,
        workflow_step,
        workflow_invocation,
        history_dataset_collection_association,
    ):
        name = "a"
        obj = cls_()
        obj.name = name
        obj.workflow_invocation = workflow_invocation
        obj.workflow_step = workflow_step
        obj.dataset_collection = history_dataset_collection_association

        with dbcleanup(session, obj) as obj_id:
            stored_obj = get_stored_obj(session, cls_, obj_id)
            assert stored_obj.id == obj_id
            assert stored_obj.workflow_invocation_id == workflow_invocation.id
            assert stored_obj.workflow_step_id == workflow_step.id
            assert stored_obj.dataset_collection_id == history_dataset_collection_association.id

    def test_relationships(
        self,
        session,
        cls_,
        workflow_step,
        workflow_invocation,
        history_dataset_collection_association,
    ):
        obj = cls_()
        obj.workflow_invocation = workflow_invocation
        obj.workflow_step = workflow_step
        obj.dataset_collection = history_dataset_collection_association

        with dbcleanup(session, obj) as obj_id:
            stored_obj = get_stored_obj(session, cls_, obj_id)
            assert stored_obj.workflow_invocation.id == workflow_invocation.id
            assert stored_obj.workflow_step.id == workflow_step.id
            assert stored_obj.dataset_collection.id == history_dataset_collection_association.id


class TestWorkflowStep(BaseTest):
    def test_table(self, cls_):
        assert cls_.__tablename__ == "workflow_step"

    def test_columns(self, session, cls_, workflow, dynamic_tool, workflow_factory):
        create_time = now()
        update_time = create_time + timedelta(hours=1)
        type = "a"
        tool_id = "b"
        tool_version = "c"
        tool_inputs = "d"
        tool_errors = "e"
        position = "f"
        config = "g"
        order_index = "h"
        label = "k"
        uuid = uuid4()

        subworkflow = workflow_factory()
        persist(session, subworkflow)

        obj = cls_()
        obj.create_time = create_time
        obj.update_time = update_time
        obj.workflow = workflow
        obj.subworkflow = subworkflow
        obj.dynamic_tool = dynamic_tool
        obj.type = type
        obj.tool_id = tool_id
        obj.tool_version = tool_version
        obj.tool_inputs = tool_inputs
        obj.tool_errors = tool_errors
        obj.position = position
        obj.config = config
        obj.order_index = order_index
        obj.label = label
        obj.uuid = uuid

        with dbcleanup(session, obj) as obj_id:
            stored_obj = get_stored_obj(session, cls_, obj_id)
            assert stored_obj.id == obj_id
            assert stored_obj.create_time == create_time
            assert stored_obj.update_time == update_time
            assert stored_obj.workflow_id == workflow.id
            assert stored_obj.subworkflow_id == subworkflow.id
            assert stored_obj.dynamic_tool_id == dynamic_tool.id
            assert stored_obj.type == type
            assert stored_obj.tool_id == tool_id
            assert stored_obj.tool_version == tool_version
            assert stored_obj.tool_inputs == tool_inputs
            assert stored_obj.tool_errors == tool_errors
            assert stored_obj.position == position
            assert stored_obj.config == config
            assert stored_obj.order_index == order_index
            assert stored_obj.uuid == uuid
            assert stored_obj.label == label

        delete_from_database(session, subworkflow)

    def test_relationships(
        self,
        session,
        cls_,
        workflow,
        dynamic_tool,
        workflow_factory,
        workflow_step_connection_factory,
    ):
        subworkflow = workflow_factory()
        workflow_step_connection_in = workflow_step_connection_factory()
        workflow_step_connection_out = workflow_step_connection_factory()
        persist(session, subworkflow)
        persist(session, workflow_step_connection_in)
        persist(session, workflow_step_connection_out)

        obj = cls_()
        obj.workflow = workflow
        obj.subworkflow = subworkflow
        obj.dynamic_tool = dynamic_tool
        obj.output_connections.append(workflow_step_connection_out)

        with dbcleanup(session, obj) as obj_id:
            stored_obj = get_stored_obj(session, cls_, obj_id)
            assert stored_obj.workflow.id == workflow.id
            assert stored_obj.subworkflow.id == subworkflow.id
            assert stored_obj.dynamic_tool.id == dynamic_tool.id
            assert collection_consists_of_objects(stored_obj.output_connections, workflow_step_connection_out)

        persisted = [
            subworkflow,
            workflow_step_connection_in,
            workflow_step_connection_out,
        ]
        delete_from_database(session, persisted)


class TestWorkflowStepAnnotationAssociation(BaseTest):
    def test_table(self, cls_):
        assert cls_.__tablename__ == "workflow_step_annotation_association"
        assert has_index(cls_.__table__, ("annotation",))

    def test_columns(self, session, cls_, workflow_step, user):
        annotation = "a"
        obj = cls_()
        obj.user = user
        obj.workflow_step = workflow_step
        obj.annotation = annotation

        with dbcleanup(session, obj) as obj_id:
            stored_obj = get_stored_obj(session, cls_, obj_id)
            assert stored_obj.id == obj_id
            assert stored_obj.workflow_step_id == workflow_step.id
            assert stored_obj.user_id == user.id
            assert stored_obj.annotation == annotation

    def test_relationships(self, session, cls_, workflow_step, user):
        obj = cls_()
        obj.user = user
        obj.workflow_step = workflow_step

        with dbcleanup(session, obj) as obj_id:
            stored_obj = get_stored_obj(session, cls_, obj_id)
            assert stored_obj.workflow_step.id == workflow_step.id
            assert stored_obj.user.id == user.id


class TestWorkflowStepConnection(BaseTest):
    def test_table(self, cls_):
        assert cls_.__tablename__ == "workflow_step_connection"

    def test_columns(
        self,
        session,
        cls_,
        workflow_step_input,
        workflow_step,
        workflow,
        workflow_step_factory,
    ):
        output_name = "a"

        output_workflow_step = workflow_step_factory()
        output_workflow_step.workflow = workflow
        persist(session, output_workflow_step)

        obj = cls_()
        obj.output_step = output_workflow_step
        obj.input_step_input = workflow_step_input
        obj.output_name = output_name
        obj.input_subworkflow_step = workflow_step

        with dbcleanup(session, obj) as obj_id:
            stored_obj = get_stored_obj(session, cls_, obj_id)
            assert stored_obj.id == obj_id
            assert stored_obj.output_step_id == output_workflow_step.id
            assert stored_obj.input_step_input_id == workflow_step_input.id
            assert stored_obj.output_name == output_name
            assert stored_obj.input_subworkflow_step_id == workflow_step.id

        delete_from_database(session, [output_workflow_step])

    def test_relationships(
        self,
        session,
        cls_,
        workflow_step_input,
        workflow_step,
        workflow,
        workflow_step_factory,
    ):
        output_workflow_step = workflow_step_factory()
        output_workflow_step.workflow = workflow
        persist(session, output_workflow_step)

        obj = cls_()
        obj.output_step = output_workflow_step
        obj.input_step_input = workflow_step_input
        obj.input_subworkflow_step = workflow_step

        with dbcleanup(session, obj) as obj_id:
            stored_obj = get_stored_obj(session, cls_, obj_id)
            assert stored_obj.output_step.id == output_workflow_step.id
            assert stored_obj.input_step_input.id == workflow_step_input.id
            assert stored_obj.input_subworkflow_step.id == workflow_step.id

        delete_from_database(session, [output_workflow_step])


class TestWorkflowStepInput(BaseTest):
    def test_table(self, cls_):
        assert cls_.__tablename__ == "workflow_step_input"
        assert has_index(cls_.__table__, ("workflow_step_id", "name"))

    def test_columns(self, session, cls_, workflow_step):
        name = "a"
        merge_type = "b"
        scatter_type = "c"
        value_from = "d"
        value_from_type = "e"
        default_value = "f"
        default_value_set = True
        runtime_value = True

        obj = cls_(workflow_step)
        obj.name = name
        obj.merge_type = merge_type
        obj.scatter_type = scatter_type
        obj.value_from = value_from
        obj.value_from_type = value_from_type
        obj.default_value = default_value
        obj.default_value_set = default_value_set
        obj.runtime_value = runtime_value

        with dbcleanup(session, obj) as obj_id:
            stored_obj = get_stored_obj(session, cls_, obj_id)
            assert stored_obj.id == obj_id
            assert stored_obj.workflow_step_id == workflow_step.id
            assert stored_obj.name == name
            assert stored_obj.merge_type == merge_type
            assert stored_obj.scatter_type == scatter_type
            assert stored_obj.value_from == value_from
            assert stored_obj.value_from_type == value_from_type
            assert stored_obj.default_value == default_value
            assert stored_obj.default_value_set == default_value_set
            assert stored_obj.runtime_value == runtime_value

    def test_relationships(self, session, cls_, workflow_step, workflow_step_connection):
        obj = cls_(workflow_step)
        obj.connections.append(workflow_step_connection)

        with dbcleanup(session, obj) as obj_id:
            stored_obj = get_stored_obj(session, cls_, obj_id)
            assert stored_obj.workflow_step_id == workflow_step.id
            assert collection_consists_of_objects(stored_obj.connections, workflow_step_connection)


class TestWorkflowStepTagAssociation(BaseTest):
    def test_table(self, cls_):
        assert cls_.__tablename__ == "workflow_step_tag_association"

    def test_columns(self, session, cls_, workflow_step, tag, user):
        user_tname, value, user_value = "a", "b", "c"
        obj = cls_(user=user, tag=tag, user_tname=user_tname, value=value)
        obj.user_value = user_value
        obj.workflow_step = workflow_step

        with dbcleanup(session, obj) as obj_id:
            stored_obj = get_stored_obj(session, cls_, obj_id)
            assert stored_obj.id == obj_id
            assert stored_obj.workflow_step_id == workflow_step.id
            assert stored_obj.tag_id == tag.id
            assert stored_obj.user_id == user.id
            assert stored_obj.user_tname == user_tname
            assert stored_obj.value == value
            assert stored_obj.user_value == user_value

    def test_relationships(self, session, cls_, workflow_step, tag, user):
        obj = cls_(user=user, tag=tag)
        obj.workflow_step = workflow_step

        with dbcleanup(session, obj) as obj_id:
            stored_obj = get_stored_obj(session, cls_, obj_id)
            assert stored_obj.workflow_step.id == workflow_step.id
            assert stored_obj.tag.id == tag.id
            assert stored_obj.user.id == user.id


# Misc. helper fixtures.

# When enabled, this fixture auto-runs before each test and any unscoped fixtures
# (except session and model on which it depends) and verifies that all model
# tables in the database are empty. Thus, it ensures that a test is not affected
# by data leftover from a previous test run.
# It is expensive: it executes N statements of the form `SELECT count(*) FROM Foo`
# where N = |models under test| * |tests| = approx. 68K. This increases test
# execution time by approx. 350% (on my desktop 4 sec. vs. 14 sec.). It only
# verifies that the tests are written correctly, so it can be disabled by
# default. To enable it (which may be useful for debugging a test), add
# `autouse=True` to its decorator (see commented out line)
#
# @pytest.fixture(autouse=True)
@pytest.fixture()
def ensure_database_is_empty(session):
    """
    Auto-runs before each test and any unscoped fixtures, except session and model on
    which it depends. Verifies that all model tables in the database are empty. This
    ensures that a test is not affected by data leftover from a previous test run.
    For fixture instantiation order, see:
    https://docs.pytest.org/en/6.2.x/fixture.html#fixture-instantiation-order
    """
    # Created indirectrly (via db trigger and at Job instantiation): can't cleanup up automatically
    exclude = ["HistoryAudit", "JobStateHistory"]
    models = (cls_ for cls_ in model.__dict__.values() if hasattr(cls_, "__mapper__") and cls_.__name__ not in exclude)
    # For each mapped class, check that the database table to which it is mapped is empty
    for m in models:
        stmt = select(func.count()).select_from(m)
        result = session.execute(stmt).scalar()
        assert result == 0


# Misc. helper fixtures.


@pytest.fixture(scope="module")
def init_model(engine):
    model.mapper_registry.metadata.create_all(engine)


# Fixtures yielding persisted instances of models, deleted from the database on test exit.


@pytest.fixture
def api_keys(session):
    instance = model.APIKeys(key=get_unique_value())
    yield from dbcleanup_wrapper(session, instance)


@pytest.fixture
def cleanup_event(session):
    instance = model.CleanupEvent()
    yield from dbcleanup_wrapper(session, instance)


@pytest.fixture
def cloud_authz(session, user, user_authnz_token):
    instance = model.CloudAuthz(user.id, "a", "b", user_authnz_token.id, "c")
    yield from dbcleanup_wrapper(session, instance)


@pytest.fixture
def custos_authnz_token(session, user):
    instance = model.CustosAuthnzToken()
    yield from dbcleanup_wrapper(session, instance)


@pytest.fixture
def data_manager_history_association(session):
    instance = model.DataManagerHistoryAssociation()
    yield from dbcleanup_wrapper(session, instance)


@pytest.fixture
def data_manager_job_association(session):
    instance = model.DataManagerJobAssociation()
    yield from dbcleanup_wrapper(session, instance)


@pytest.fixture
def dataset(session):
    instance = model.Dataset()
    yield from dbcleanup_wrapper(session, instance)


@pytest.fixture
def dataset_collection(session):
    instance = model.DatasetCollection(collection_type="a")
    yield from dbcleanup_wrapper(session, instance)


@pytest.fixture
def dataset_collection_element(session, dataset_collection, history_dataset_association):
    instance = model.DatasetCollectionElement(collection=dataset_collection, element=history_dataset_association)
    yield from dbcleanup_wrapper(session, instance)


@pytest.fixture
def dataset_hash(session):
    instance = model.DatasetHash()
    yield from dbcleanup_wrapper(session, instance)


@pytest.fixture
def dataset_permission(session, dataset):
    instance = model.DatasetPermissions("a", dataset)
    yield from dbcleanup_wrapper(session, instance)


@pytest.fixture
def dataset_source(session):
    instance = model.DatasetSource()
    yield from dbcleanup_wrapper(session, instance)


@pytest.fixture
def dataset_source_hash(session):
    instance = model.DatasetSourceHash()
    yield from dbcleanup_wrapper(session, instance)


@pytest.fixture
def default_history_permissions(session, history, role):
    instance = model.DefaultHistoryPermissions(history, "a", role)
    yield from dbcleanup_wrapper(session, instance)


@pytest.fixture
def default_quota_association(session, quota):
    type_ = model.DefaultQuotaAssociation.types.REGISTERED
    instance = model.DefaultQuotaAssociation(type_, quota)
    yield from dbcleanup_wrapper(session, instance)


@pytest.fixture
def default_user_permissions(session, user, role):
    instance = model.DefaultUserPermissions(user, None, role)
    yield from dbcleanup_wrapper(session, instance)


@pytest.fixture
def dynamic_tool(session):
    instance = model.DynamicTool()
    yield from dbcleanup_wrapper(session, instance)


@pytest.fixture
def extended_metadata(session):
    instance = model.ExtendedMetadata(None)
    yield from dbcleanup_wrapper(session, instance)


@pytest.fixture
def extended_metadata_index(session, extended_metadata):
    instance = model.ExtendedMetadataIndex(extended_metadata, None, None)
    yield from dbcleanup_wrapper(session, instance)


@pytest.fixture
def form_definition(session, form_definition_current):
    instance = model.FormDefinition(name="a", form_definition_current=form_definition_current)
    yield from dbcleanup_wrapper(session, instance)


@pytest.fixture
def form_definition_current(session):
    instance = model.FormDefinitionCurrent()
    yield from dbcleanup_wrapper(session, instance)


@pytest.fixture
def form_values(session):
    instance = model.FormValues()
    yield from dbcleanup_wrapper(session, instance)


@pytest.fixture
def galaxy_session(session):
    instance = model.GalaxySession(session_key=get_unique_value())
    yield from dbcleanup_wrapper(session, instance)


@pytest.fixture
def galaxy_session_history_association(session, galaxy_session, history):
    instance = model.GalaxySessionToHistoryAssociation(galaxy_session, history)
    yield from dbcleanup_wrapper(session, instance)


@pytest.fixture
def group(session):
    instance = model.Group(name=get_unique_value())
    yield from dbcleanup_wrapper(session, instance)


@pytest.fixture
def group_quota_association(session):
    instance = model.GroupQuotaAssociation(None, None)
    yield from dbcleanup_wrapper(session, instance)


@pytest.fixture
def group_role_association(session):
    instance = model.GroupRoleAssociation(None, None)
    yield from dbcleanup_wrapper(session, instance)


@pytest.fixture
def history(session):
    instance = model.History()
    yield from dbcleanup_wrapper(session, instance)


@pytest.fixture
def history_annotation_association(session):
    instance = model.HistoryAnnotationAssociation()
    yield from dbcleanup_wrapper(session, instance)


@pytest.fixture
def history_dataset_association(session, dataset):
    instance = model.HistoryDatasetAssociation(dataset=dataset)
    yield from dbcleanup_wrapper(session, instance)


@pytest.fixture
def history_dataset_association_annotation_association(session):
    instance = model.HistoryDatasetAssociationAnnotationAssociation()
    yield from dbcleanup_wrapper(session, instance)


@pytest.fixture
def history_dataset_association_rating_association(session):
    instance = model.HistoryDatasetAssociationRatingAssociation(None, None)
    yield from dbcleanup_wrapper(session, instance)


@pytest.fixture
def history_dataset_association_tag_association(session):
    instance = model.HistoryDatasetAssociationTagAssociation()
    yield from dbcleanup_wrapper(session, instance)


@pytest.fixture
def history_dataset_collection_annotation_association(session):
    instance = model.HistoryDatasetCollectionAssociationAnnotationAssociation()
    yield from dbcleanup_wrapper(session, instance)


@pytest.fixture
def history_dataset_collection_association(session):
    instance = model.HistoryDatasetCollectionAssociation()
    yield from dbcleanup_wrapper(session, instance)


@pytest.fixture
def history_dataset_collection_rating_association(
    session,
    user,
    history_dataset_collection_association,
):
    instance = model.HistoryDatasetCollectionRatingAssociation(user, history_dataset_collection_association)
    yield from dbcleanup_wrapper(session, instance)


@pytest.fixture
def history_dataset_collection_tag_association(session):
    instance = model.HistoryDatasetCollectionTagAssociation()
    yield from dbcleanup_wrapper(session, instance)


@pytest.fixture
def history_rating_association(session, user, history):
    instance = model.HistoryRatingAssociation(user, history)
    yield from dbcleanup_wrapper(session, instance)


@pytest.fixture
def history_tag_association(session):
    instance = model.HistoryTagAssociation()
    yield from dbcleanup_wrapper(session, instance)


@pytest.fixture
def history_user_share_association(session):
    instance = model.HistoryUserShareAssociation()
    yield from dbcleanup_wrapper(session, instance)


@pytest.fixture
def implicit_collection_jobs(session):
    instance = model.ImplicitCollectionJobs(populated_state="new")
    yield from dbcleanup_wrapper(session, instance)


@pytest.fixture
def implicit_collection_jobs_job_association(session):
    instance = model.ImplicitCollectionJobsJobAssociation()
    instance.order_index = 1
    yield from dbcleanup_wrapper(session, instance)


@pytest.fixture
def implicitly_converted_dataset_association(session, history_dataset_association):
    instance = model.ImplicitlyConvertedDatasetAssociation(
        dataset=history_dataset_association,
        parent=history_dataset_association,  # using the same dataset; should work here.
    )
    yield from dbcleanup_wrapper(session, instance)


@pytest.fixture
def implicitly_created_dataset_collection_input(session, history_dataset_collection_association):
    instance = model.ImplicitlyCreatedDatasetCollectionInput(None, history_dataset_collection_association)
    yield from dbcleanup_wrapper(session, instance)


@pytest.fixture
def interactive_tool_entry_point(session):
    instance = model.InteractiveToolEntryPoint()
    yield from dbcleanup_wrapper(session, instance)


@pytest.fixture
def job(session):
    instance = model.Job()
    yield from dbcleanup_wrapper(session, instance)


@pytest.fixture
def job_container_association(session):
    instance = model.JobContainerAssociation()
    yield from dbcleanup_wrapper(session, instance)


@pytest.fixture
def job_export_history_archive(session):
    instance = model.JobExportHistoryArchive()
    yield from dbcleanup_wrapper(session, instance)


@pytest.fixture
def job_external_output_metadata(session, job, history_dataset_association):
    instance = model.JobExternalOutputMetadata(job, history_dataset_association)
    yield from dbcleanup_wrapper(session, instance)


@pytest.fixture
def job_metric_numeric(session):
    instance = model.JobMetricNumeric(None, None, None)
    yield from dbcleanup_wrapper(session, instance)


@pytest.fixture
def job_metric_text(session):
    instance = model.JobMetricText(None, None, None)
    yield from dbcleanup_wrapper(session, instance)


@pytest.fixture
def job_parameter(session):
    instance = model.JobParameter(None, None)
    yield from dbcleanup_wrapper(session, instance)


@pytest.fixture
def job_state_history(session, job):
    instance = model.JobStateHistory(job)
    yield from dbcleanup_wrapper(session, instance)


@pytest.fixture
def job_to_implicit_output_dataset_collection_association(session, dataset_collection):
    instance = model.JobToImplicitOutputDatasetCollectionAssociation(None, dataset_collection)
    yield from dbcleanup_wrapper(session, instance)


@pytest.fixture
def job_to_input_dataset_association(session, history_dataset_association):
    instance = model.JobToInputDatasetAssociation(None, history_dataset_association)
    yield from dbcleanup_wrapper(session, instance)


@pytest.fixture
def job_to_input_dataset_collection_association(session, history_dataset_collection_association):
    instance = model.JobToInputDatasetCollectionAssociation(None, history_dataset_collection_association)
    yield from dbcleanup_wrapper(session, instance)


@pytest.fixture
def job_to_input_dataset_collection_element_association(session, dataset_collection_element):
    instance = model.JobToInputDatasetCollectionElementAssociation(None, dataset_collection_element)
    yield from dbcleanup_wrapper(session, instance)


@pytest.fixture
def job_to_input_library_dataset_association(session, library_dataset_dataset_association):
    instance = model.JobToInputLibraryDatasetAssociation(None, library_dataset_dataset_association)
    yield from dbcleanup_wrapper(session, instance)


@pytest.fixture
def job_to_output_dataset_association(session, history_dataset_association):
    instance = model.JobToOutputDatasetAssociation(None, history_dataset_association)
    yield from dbcleanup_wrapper(session, instance)


@pytest.fixture
def job_to_output_dataset_collection_association(session, history_dataset_collection_association):
    instance = model.JobToOutputDatasetCollectionAssociation(None, history_dataset_collection_association)
    yield from dbcleanup_wrapper(session, instance)


@pytest.fixture
def job_to_output_library_dataset_association(session, library_dataset_dataset_association):
    instance = model.JobToOutputLibraryDatasetAssociation(None, library_dataset_dataset_association)
    yield from dbcleanup_wrapper(session, instance)


@pytest.fixture
def library(session):
    instance = model.Library()
    yield from dbcleanup_wrapper(session, instance)


@pytest.fixture
def library_dataset(session, library_dataset_dataset_association):
    instance = model.LibraryDataset(library_dataset_dataset_association=library_dataset_dataset_association)
    yield from dbcleanup_wrapper(session, instance)


@pytest.fixture
def library_dataset_collection_annotation_association(session):
    instance = model.LibraryDatasetCollectionAnnotationAssociation()
    yield from dbcleanup_wrapper(session, instance)


@pytest.fixture
def library_dataset_collection_association(session):
    instance = model.LibraryDatasetCollectionAssociation()
    yield from dbcleanup_wrapper(session, instance)


@pytest.fixture
def library_dataset_collection_rating_association(session):
    instance = model.LibraryDatasetCollectionRatingAssociation(None, None)
    yield from dbcleanup_wrapper(session, instance)


@pytest.fixture
def library_dataset_collection_tag_association(session):
    instance = model.LibraryDatasetCollectionTagAssociation()
    yield from dbcleanup_wrapper(session, instance)


@pytest.fixture
def library_dataset_dataset_association(session):
    instance = model.LibraryDatasetDatasetAssociation()
    yield from dbcleanup_wrapper(session, instance)


@pytest.fixture
def library_dataset_dataset_association_permission(session, library_dataset_dataset_association, role):
    instance = model.LibraryDatasetDatasetAssociationPermissions("a", library_dataset_dataset_association, role)
    yield from dbcleanup_wrapper(session, instance)


@pytest.fixture
def library_dataset_dataset_association_tag_association(session):
    instance = model.LibraryDatasetDatasetAssociationTagAssociation()
    yield from dbcleanup_wrapper(session, instance)


@pytest.fixture
def library_dataset_permission(session, library_dataset, role):
    instance = model.LibraryDatasetPermissions("a", library_dataset, role)
    yield from dbcleanup_wrapper(session, instance)


@pytest.fixture
def library_folder(session):
    instance = model.LibraryFolder()
    yield from dbcleanup_wrapper(session, instance)


@pytest.fixture
def library_folder_permission(session, library_folder, role):
    instance = model.LibraryFolderPermissions("a", library_folder, role)
    yield from dbcleanup_wrapper(session, instance)


@pytest.fixture
def library_permission(session, library, role):
    instance = model.LibraryPermissions("a", library, role)
    yield from dbcleanup_wrapper(session, instance)


@pytest.fixture
def metadata_file(session):
    instance = model.MetadataFile()
    yield from dbcleanup_wrapper(session, instance)


@pytest.fixture
def page(session, user):
    instance = model.Page()
    instance.user = user
    yield from dbcleanup_wrapper(session, instance)


@pytest.fixture
def page_annotation_association(session):
    instance = model.PageAnnotationAssociation()
    yield from dbcleanup_wrapper(session, instance)


@pytest.fixture
def page_rating_association(session):
    instance = model.PageRatingAssociation(None, None)
    yield from dbcleanup_wrapper(session, instance)


@pytest.fixture
def page_revision(session, page):
    instance = model.PageRevision()
    instance.page = page
    yield from dbcleanup_wrapper(session, instance)


@pytest.fixture
def page_tag_association(session):
    instance = model.PageTagAssociation()
    yield from dbcleanup_wrapper(session, instance)


@pytest.fixture
def page_user_share_association(session):
    instance = model.PageUserShareAssociation()
    yield from dbcleanup_wrapper(session, instance)


@pytest.fixture
def post_job_action(session):
    instance = model.PostJobAction("a")
    yield from dbcleanup_wrapper(session, instance)


@pytest.fixture
def post_job_action_association(session, post_job_action, job):
    instance = model.PostJobActionAssociation(post_job_action, job)
    yield from dbcleanup_wrapper(session, instance)


@pytest.fixture
def quota(session):
    instance = model.Quota(get_unique_value(), "b")
    yield from dbcleanup_wrapper(session, instance)


@pytest.fixture
def role(session):
    instance = model.Role(name=get_unique_value())
    yield from dbcleanup_wrapper(session, instance)


@pytest.fixture
def stored_workflow(session, user):
    instance = model.StoredWorkflow()
    instance.user = user
    yield from dbcleanup_wrapper(session, instance)


@pytest.fixture
def stored_workflow_annotation_association(session):
    instance = model.StoredWorkflowAnnotationAssociation()
    yield from dbcleanup_wrapper(session, instance)


@pytest.fixture
def stored_workflow_rating_association(session):
    instance = model.StoredWorkflowRatingAssociation(None, None)
    yield from dbcleanup_wrapper(session, instance)


@pytest.fixture
def stored_workflow_tag_association(session):
    instance = model.StoredWorkflowTagAssociation()
    yield from dbcleanup_wrapper(session, instance)


@pytest.fixture
def stored_workflow_user_share_association(session):
    instance = model.StoredWorkflowUserShareAssociation()
    yield from dbcleanup_wrapper(session, instance)


@pytest.fixture
def tag(session):
    instance = model.Tag()
    yield from dbcleanup_wrapper(session, instance)


@pytest.fixture
def task(session, job):
    instance = model.Task(job, "a", "b")
    yield from dbcleanup_wrapper(session, instance)


@pytest.fixture
def task_metric_numeric(session):
    instance = model.TaskMetricNumeric("a", "b", 9)
    yield from dbcleanup_wrapper(session, instance)


@pytest.fixture
def task_metric_text(session):
    instance = model.TaskMetricText("a", "b", "c")
    yield from dbcleanup_wrapper(session, instance)


@pytest.fixture
def tool_tag_association(session):
    instance = model.ToolTagAssociation()
    yield from dbcleanup_wrapper(session, instance)


@pytest.fixture
def user(session):
    instance = model.User(email=get_unique_value(), password="password")
    yield from dbcleanup_wrapper(session, instance)


@pytest.fixture
def user_address(session):
    instance = model.UserAddress()
    instance.name = "a"
    instance.address = "b"
    instance.city = "c"
    instance.state = "d"
    instance.postal_code = "e"
    instance.country = "f"
    yield from dbcleanup_wrapper(session, instance)


@pytest.fixture
def user_authnz_token(session, user):
    instance = model.UserAuthnzToken("a", "b", "c", 1, "d", user)
    yield from dbcleanup_wrapper(session, instance)


@pytest.fixture
def user_group_association(session):
    instance = model.UserGroupAssociation(None, None)
    yield from dbcleanup_wrapper(session, instance)


@pytest.fixture
def user_preference(session):
    instance = model.UserPreference()
    yield from dbcleanup_wrapper(session, instance)


@pytest.fixture
def user_quota_association(session):
    instance = model.UserQuotaAssociation(None, None)
    yield from dbcleanup_wrapper(session, instance)


@pytest.fixture
def user_role_association(session, user, role):
    instance = model.UserRoleAssociation(user, role)
    yield from dbcleanup_wrapper(session, instance)


@pytest.fixture
def visualization(session, user):
    instance = model.Visualization()
    instance.user = user
    yield from dbcleanup_wrapper(session, instance)


@pytest.fixture
def visualization_annotation_association(session):
    instance = model.VisualizationAnnotationAssociation()
    yield from dbcleanup_wrapper(session, instance)


@pytest.fixture
def visualization_rating_association(session, user, visualization):
    instance = model.VisualizationRatingAssociation(user, visualization)
    yield from dbcleanup_wrapper(session, instance)


@pytest.fixture
def visualization_revision(session, visualization):
    instance = model.VisualizationRevision(visualization=visualization)
    yield from dbcleanup_wrapper(session, instance)


@pytest.fixture
def visualization_tag_association(session):
    instance = model.VisualizationTagAssociation()
    yield from dbcleanup_wrapper(session, instance)


@pytest.fixture
def visualization_user_share_association(session):
    instance = model.VisualizationUserShareAssociation()
    yield from dbcleanup_wrapper(session, instance)


@pytest.fixture
def workflow(session):
    instance = model.Workflow()
    yield from dbcleanup_wrapper(session, instance)


@pytest.fixture
def workflow_invocation(session, workflow):
    instance = model.WorkflowInvocation()
    instance.workflow = workflow
    yield from dbcleanup_wrapper(session, instance)


@pytest.fixture
def workflow_invocation_output_dataset_association(session):
    instance = model.WorkflowInvocationOutputDatasetAssociation()
    yield from dbcleanup_wrapper(session, instance)


@pytest.fixture
def workflow_invocation_output_dataset_collection_association(session):
    instance = model.WorkflowInvocationOutputDatasetCollectionAssociation()
    yield from dbcleanup_wrapper(session, instance)


@pytest.fixture
def workflow_invocation_output_value(session):
    instance = model.WorkflowInvocationOutputValue()
    yield from dbcleanup_wrapper(session, instance)


@pytest.fixture
def workflow_invocation_step(session, workflow_invocation, workflow_step):
    instance = model.WorkflowInvocationStep()
    instance.workflow_invocation = workflow_invocation
    instance.workflow_step = workflow_step
    yield from dbcleanup_wrapper(session, instance)


@pytest.fixture
def workflow_invocation_step_output_dataset_association(session):
    instance = model.WorkflowInvocationStepOutputDatasetAssociation()
    yield from dbcleanup_wrapper(session, instance)


@pytest.fixture
def workflow_invocation_step_output_dataset_collection_association(session):
    instance = model.WorkflowInvocationStepOutputDatasetCollectionAssociation()
    yield from dbcleanup_wrapper(session, instance)


@pytest.fixture
def workflow_output(session, workflow_step):
    instance = model.WorkflowOutput(workflow_step)
    yield from dbcleanup_wrapper(session, instance)


@pytest.fixture
def workflow_request_input_parameter(session):
    instance = model.WorkflowRequestInputParameter()
    yield from dbcleanup_wrapper(session, instance)


@pytest.fixture
def workflow_request_input_step_parameter(session):
    instance = model.WorkflowRequestInputStepParameter()
    yield from dbcleanup_wrapper(session, instance)


@pytest.fixture
def workflow_request_step_state(session):
    instance = model.WorkflowRequestStepState()
    yield from dbcleanup_wrapper(session, instance)


@pytest.fixture
def workflow_request_to_input_dataset_association(session):
    instance = model.WorkflowRequestToInputDatasetAssociation()
    yield from dbcleanup_wrapper(session, instance)


@pytest.fixture
def workflow_request_to_input_dataset_collection_association(session):
    instance = model.WorkflowRequestToInputDatasetCollectionAssociation()
    yield from dbcleanup_wrapper(session, instance)


@pytest.fixture
def workflow_step(session, workflow):
    instance = model.WorkflowStep()
    instance.workflow = workflow
    yield from dbcleanup_wrapper(session, instance)


@pytest.fixture
def workflow_step_connection(session):
    instance = model.WorkflowStepConnection()
    yield from dbcleanup_wrapper(session, instance)


@pytest.fixture
def workflow_step_input(session, workflow_step):
    instance = model.WorkflowStepInput(workflow_step)
    yield from dbcleanup_wrapper(session, instance)


@pytest.fixture
def workflow_step_tag_association(session):
    instance = model.WorkflowStepTagAssociation()
    yield from dbcleanup_wrapper(session, instance)


# Fixtures yielding factory functions.
# In some tests we may need more than one instance of the same model. We cannot reuse a model
# fixture, and we cannot pass multiple copies of the same fixture to one test. We have to
# instantiate a new instance of the model inside the test. However, a test should only know
# how to construct the model it is testing, so instead of constructing an object directly,
# a test calls a factory function, passed to it as a fixture.


@pytest.fixture
def dataset_collection_factory():
    def make_instance(*args, **kwds):
        if "collection_type" not in kwds:
            kwds["collection_type"] = "a"
        return model.DatasetCollection(*args, **kwds)

    return make_instance


@pytest.fixture
def history_dataset_association_factory():
    def make_instance(*args, **kwds):
        return model.HistoryDatasetAssociation(*args, **kwds)

    return make_instance


@pytest.fixture
def history_dataset_collection_association_factory():
    def make_instance(*args, **kwds):
        return model.HistoryDatasetCollectionAssociation(*args, **kwds)

    return make_instance


@pytest.fixture
def history_factory():
    def make_instance(**kwds):
        instance = model.History()
        if "deleted" in kwds:
            instance.deleted = kwds["deleted"]
        return instance

    return make_instance


@pytest.fixture
def history_rating_association_factory():
    def make_instance(*args, **kwds):
        return model.HistoryRatingAssociation(*args, **kwds)

    return make_instance


@pytest.fixture
def implicitly_converted_dataset_association_factory(history_dataset_association):
    def make_instance(*args, **kwds):
        instance = model.ImplicitlyConvertedDatasetAssociation(
            dataset=history_dataset_association,
            parent=history_dataset_association,  # using the same dataset; should work here.
        )
        return instance

    return make_instance


@pytest.fixture
def library_dataset_dataset_association_factory():
    def make_instance(*args, **kwds):
        return model.LibraryDatasetDatasetAssociation(*args, **kwds)

    return make_instance


@pytest.fixture
def library_folder_factory():
    def make_instance(*args, **kwds):
        return model.LibraryFolder(*args, **kwds)

    return make_instance


@pytest.fixture
def page_rating_association_factory():
    def make_instance(*args, **kwds):
        return model.PageRatingAssociation(*args, **kwds)

    return make_instance


@pytest.fixture
def role_factory():
    def make_instance(*args, **kwds):
        return model.Role(*args, **kwds)

    return make_instance


@pytest.fixture
def stored_workflow_menu_entry_factory():
    def make_instance(*args, **kwds):
        return model.StoredWorkflowMenuEntry(*args, **kwds)

    return make_instance


@pytest.fixture
def stored_workflow_rating_association_factory():
    def make_instance(*args, **kwds):
        return model.StoredWorkflowRatingAssociation(*args, **kwds)

    return make_instance


@pytest.fixture
def stored_workflow_tag_association_factory():
    def make_instance(*args, **kwds):
        return model.StoredWorkflowTagAssociation(*args, **kwds)

    return make_instance


@pytest.fixture
def user_role_association_factory():
    def make_instance(*args, **kwds):
        return model.UserRoleAssociation(*args, **kwds)

    return make_instance


@pytest.fixture
def visualization_rating_association_factory():
    def make_instance(*args, **kwds):
        return model.VisualizationRatingAssociation(*args, **kwds)

    return make_instance


@pytest.fixture
def visualization_revision_factory(visualization):
    def make_instance(*args, **kwds):
        if "visualization" not in kwds:
            kwds["visualization"] = visualization
        return model.VisualizationRevision(*args, **kwds)

    return make_instance


@pytest.fixture
def workflow_factory():
    def make_instance(*args, **kwds):
        return model.Workflow(*args, **kwds)

    return make_instance


@pytest.fixture
def workflow_invocation_factory(workflow):
    def make_instance(**kwds):
        instance = model.WorkflowInvocation()
        instance.workflow = kwds.get("workflow", workflow)
        return instance

    return make_instance


@pytest.fixture
def workflow_invocation_to_subworkflow_invocation_association_factory():
    def make_instance(*args, **kwds):
        return model.WorkflowInvocationToSubworkflowInvocationAssociation(*args, **kwds)

    return make_instance


@pytest.fixture
def workflow_step_connection_factory():
    def make_instance(*args, **kwds):
        return model.WorkflowStepConnection(*args, **kwds)

    return make_instance


@pytest.fixture
def workflow_step_factory(workflow):
    def make_instance(*args, **kwds):
        instance = model.WorkflowStep()
        instance.workflow = kwds.get("workflow", workflow)
        instance.subworkflow = kwds.get("subworkflow")
        return instance

    return make_instance


# Test helpers
def _run_average_rating_test(session, obj, user, obj_rating_association_factory):
    # obj has been expunged; to access its deferred properties,
    # it needs to be added back to the session.
    session.add(obj)
    assert obj.average_rating is None  # With no ratings, we expect None.
    # Create ratings
    to_cleanup = []
    for rating in (1, 2, 3, 4, 5):
        obj_rating_assoc = obj_rating_association_factory(user, obj, rating)
        persist(session, obj_rating_assoc)
        to_cleanup.append(obj_rating_assoc)
    assert obj.average_rating == 3.0  # Expect average after ratings added.
    # Cleanup: remove ratings from database
    delete_from_database(session, to_cleanup)<|MERGE_RESOLUTION|>--- conflicted
+++ resolved
@@ -60,19 +60,11 @@
 See other model tests in this module for examples of more complex setups.
 """
 
-<<<<<<< HEAD
-from datetime import (
-    datetime,
-    timedelta,
-)
+from datetime import timedelta
 from uuid import (
     UUID,
     uuid4,
 )
-=======
-from datetime import timedelta
-from uuid import UUID, uuid4
->>>>>>> 856269b2
 
 import pytest
 from sqlalchemy import (
@@ -203,15 +195,8 @@
     def test_table(self, cls_):
         assert cls_.__tablename__ == "cleanup_event_icda_association"
 
-<<<<<<< HEAD
     def test_columns(self, session, cls_, cleanup_event, implicitly_converted_dataset_association):
-        create_time = datetime.now()
-=======
-    def test_columns(
-        self, session, cls_, cleanup_event, implicitly_converted_dataset_association
-    ):
         create_time = now()
->>>>>>> 856269b2
         obj = cls_(
             create_time=create_time,
             cleanup_event_id=cleanup_event.id,
@@ -270,15 +255,8 @@
     def test_table(self, cls_):
         assert cls_.__tablename__ == "cleanup_event_ldda_association"
 
-<<<<<<< HEAD
     def test_columns(self, session, cls_, cleanup_event, library_dataset_dataset_association):
-        create_time = datetime.now()
-=======
-    def test_columns(
-        self, session, cls_, cleanup_event, library_dataset_dataset_association
-    ):
         create_time = now()
->>>>>>> 856269b2
         obj = cls_(
             create_time=create_time,
             cleanup_event_id=cleanup_event.id,
@@ -5092,17 +5070,10 @@
         assert cls_.__tablename__ == "vault"
 
     def test_columns(self, session, cls_):
-<<<<<<< HEAD
-        create_time = update_time = datetime.now()
+        create_time = update_time = now()
         key = "/some/path"
         parent_key = "/some"
         value = "helloworld"
-=======
-        create_time = update_time = now()
-        key = '/some/path'
-        parent_key = '/some'
-        value = 'helloworld'
->>>>>>> 856269b2
         obj = cls_(create_time=create_time, update_time=update_time, key=key, parent_key=parent_key, value=value)
 
         with dbcleanup(session, obj, where_clause=cls_.key == key):
