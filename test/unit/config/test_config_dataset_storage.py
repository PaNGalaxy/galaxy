--- conflicted
+++ resolved
@@ -4,35 +4,16 @@
 from galaxy.config import BaseAppConfiguration
 
 
-<<<<<<< HEAD
-@pytest.fixture
-def mock_config_file(monkeypatch):
-    # Patch this; otherwise tempfile.tempdir will be set, which is a global variable that
-    # defines the value of the default `dir` argument to the functions in Python's
-    # tempfile module - which breaks multiple tests.
-    monkeypatch.setattr(config.GalaxyAppConfiguration, "_override_tempdir", lambda a, b: None)
-
-
-def test_object_store_store_by_set(mock_config_file, monkeypatch):
-    # object_store_store_by set by admin
-    appconfig = config.GalaxyAppConfiguration(object_store_store_by="id")
-    assert appconfig.object_store_store_by == "id"
-=======
 def test_object_store_store_by_set():
     # object_store_store_by set by admin
-    appconfig = config.GalaxyAppConfiguration(object_store_store_by='id', override_tempdir=False)
-    assert appconfig.object_store_store_by == 'id'
->>>>>>> 856269b2
+    appconfig = config.GalaxyAppConfiguration(object_store_store_by="id", override_tempdir=False)
+    assert appconfig.object_store_store_by == "id"
 
 
 def test_uuid_1():
     # object_store_store_by not set
     # file_path set by admin to `objects` (no need for the dir to exist)
-<<<<<<< HEAD
-    appconfig = config.GalaxyAppConfiguration(file_path="objects")
-=======
-    appconfig = config.GalaxyAppConfiguration(file_path='objects', override_tempdir=False)
->>>>>>> 856269b2
+    appconfig = config.GalaxyAppConfiguration(file_path="objects", override_tempdir=False)
 
     assert appconfig.object_store_store_by == "uuid"
 
@@ -40,13 +21,8 @@
 def test_uuid_2(monkeypatch):
     # object_store_store_by not set
     # file_path not set, `files` dir doesn't exist
-<<<<<<< HEAD
     monkeypatch.setattr(BaseAppConfiguration, "_path_exists", lambda self, path: False)
-    appconfig = config.GalaxyAppConfiguration()
-=======
-    monkeypatch.setattr(BaseAppConfiguration, '_path_exists', lambda self, path: False)
     appconfig = config.GalaxyAppConfiguration(override_tempdir=False)
->>>>>>> 856269b2
 
     assert appconfig.object_store_store_by == "uuid"
 
@@ -54,11 +30,7 @@
 def test_id_1():
     # object_store_store_by not set
     # file_path set by admin to `not_objects` (no need for the dir to exist)
-<<<<<<< HEAD
-    appconfig = config.GalaxyAppConfiguration(file_path="not_objects")
-=======
-    appconfig = config.GalaxyAppConfiguration(file_path='not_objects', override_tempdir=False)
->>>>>>> 856269b2
+    appconfig = config.GalaxyAppConfiguration(file_path="not_objects", override_tempdir=False)
 
     assert appconfig.object_store_store_by == "id"
 
@@ -66,14 +38,9 @@
 def test_id_2(monkeypatch):
     # object_store_store_by not set
     # file_path not set, `files` dir exists
-<<<<<<< HEAD
     monkeypatch.setattr(
         BaseAppConfiguration, "_path_exists", lambda self, path: True if os.path.basename(path) == "files" else False
     )
-    appconfig = config.GalaxyAppConfiguration()
-=======
-    monkeypatch.setattr(BaseAppConfiguration, '_path_exists', lambda self, path: True if os.path.basename(path) == 'files' else False)
     appconfig = config.GalaxyAppConfiguration(override_tempdir=False)
->>>>>>> 856269b2
 
     assert appconfig.object_store_store_by == "id"