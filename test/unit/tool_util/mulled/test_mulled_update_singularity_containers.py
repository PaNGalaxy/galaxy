--- conflicted
+++ resolved
@@ -1,11 +1,4 @@
 import os
-<<<<<<< HEAD
-from typing import (
-    Any,
-    Dict,
-)
-=======
->>>>>>> 766f093e
 
 import pytest
 
@@ -42,28 +35,12 @@
 @external_dependency_management
 @pytest.mark.skipif(not which("singularity"), reason="requires singularity but singularity not on PATH")
 def test_singularity_container_test(tmp_path) -> None:
-<<<<<<< HEAD
-    tests: Dict[str, Dict[str, Any]] = {
-        "pybigwig:0.1.11--py36_0": {
-            "imports": ["pyBigWig"],
-            "commands": ['python -c "import pyBigWig; assert(pyBigWig.numpy == 1); assert(pyBigWig.remote == 1)"'],
-            "import_lang": "python -c",
-        },
-        "samtools:1.0--1": {
-            "commands": ["samtools --help"],
-            "import_lang": "python -c",
-            "container": "samtools:1.0--1",
-        },
-        "yasm:1.3.0--0": {},
-    }
-=======
     containers = [
         "pybigwig:0.3.22--py36h54a71a5_0",  # test Python imports
         "samtools:1.0--1",
         "yasm:1.3.0--0",  # test missing tests
     ]
     tests = {container: main_test_search(container) for container in containers}
->>>>>>> 766f093e
     for n in tests.keys():
         docker_to_singularity(n, "singularity", tmp_path, no_sudo=True)
     results = singularity_container_test(
@@ -72,9 +49,5 @@
         tmp_path,
     )
     assert "samtools:1.0--1" in results["passed"]
-<<<<<<< HEAD
-    assert results["failed"][0]["imports"] == ["pyBigWig"]
-=======
     assert "pybigwig:0.3.22--py36h54a71a5_0" in results["passed"]
->>>>>>> 766f093e
     assert "yasm:1.3.0--0" in results["notest"]